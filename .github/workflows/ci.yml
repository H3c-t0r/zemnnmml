--- conflicted
+++ resolved
@@ -68,10 +68,6 @@
       python-version: ${{ matrix.python-version }}
       os: ${{ matrix.os }}
     secrets: inherit
-<<<<<<< HEAD
-=======
-
->>>>>>> e32ba98a
   update-templates-to-examples:
     # this doesn't work on forked repositories (i.e. outside contributors)
     # so we disable template updates for those PRs / branches
