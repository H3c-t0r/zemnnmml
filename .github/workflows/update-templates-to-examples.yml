---
name: Auto-update all templates
on:
  workflow_call:
    inputs:
      os:
        description: OS
        type: string
        required: true
      python-version:
        description: Python version
        type: string
        required: true
  workflow_dispatch:
    inputs:
      os:
        description: OS
        type: choice
        options:
          - ubuntu-latest
          - macos-latest
          - windows-latest
          - ubuntu-dind-runners
        required: false
        default: ubuntu-latest
      python-version:
        description: Python version
        type: choice
        options: ['3.8', '3.9', '3.10', '3.11']
        required: false
        default: '3.8'
jobs:
  update-e2e-batch-template-to-examples:
    name: update-e2e-batch-template-to-examples
    runs-on: ${{ inputs.os }}
    env:
      ZENML_DEBUG: 1
      ZENML_ANALYTICS_OPT_IN: false
      PYTHONIOENCODING: utf-8
      OBJC_DISABLE_INITIALIZE_FORK_SAFETY: 'YES'
    if: github.event_name == 'pull_request' && ! startsWith(github.event.head_commit.message,
      'GitBook:')
    defaults:
      run:
        shell: bash
    steps:
      - name: Run template tests for zenml-io/template-e2e-batch
        uses: zenml-io/template-e2e-batch/.github/actions/e2e_template_test@main
        with:
          python-version: ${{ inputs.python-version }}
          stack-name: local
          ref-zenml: ${{ github.ref }}
          ref-template: 2024.01.22  # Make sure it is aligned with ZENML_PROJECT_TEMPLATES from src/zenml/cli/base.py
      - name: Clean-up
        run: |
          rm -rf ./local_checkout
      - name: message-on-error
        if: failure()
        run: |
          echo "::error title=zenml-io/template-e2e-batch project template testing failed with new version of ZenML core!::\
            Breaking changes affecting templates have been introduced. To mitigate this issue,\
            please make the code in zenml-io/template-e2e-batch compatible with new version of\
            ZenML core, release it and update release tag in zenml.cli.base.ZENML_PROJECT_TEMPLATES"
      - uses: actions/checkout@v4.1.1
        with:
          ref: ${{ github.event.pull_request.head.ref }}
      - run: echo "VIRTUAL_ENV=${Python_ROOT_DIR}" >> $GITHUB_ENV
      - name: Check-out fresh E2E template
        run: |
          rm -rf examples/e2e
          mkdir -p examples/e2e
          printf 'info@zenml.io' | zenml init --path examples/e2e --template e2e_batch --template-with-defaults
<<<<<<< HEAD
          pip install uv
          uv pip install yamlfix
          bash scripts/format.sh
=======
          pip install yamlfix
          bash scripts/format.sh examples/e2e
>>>>>>> 41d2811a
      - name: Check for changes
        id: check_changes
        run: |
          if git diff --quiet "origin/${{ github.event.pull_request.head.ref }}"; then
            echo "No active Git changes found."
            echo "changes=false" >> $GITHUB_OUTPUT
          else
            echo "vvv Active Git changes found vvv"
            echo "changes=true" >> $GITHUB_OUTPUT
            git diff "origin/${{ github.event.pull_request.head.ref }}"
          fi
      - name: Commit and push template
        if: steps.check_changes.outputs.changes == 'true'
        run: |
          git config --global user.name "GitHub Actions"
          git config --global user.email "actions@github.com"
          git add .
          git commit -am "Auto-update of E2E template"
          git push origin HEAD:${{ github.event.pull_request.head.ref }}
      - name: Create PR comment
        if: steps.check_changes.outputs.changes == 'true'
        uses: actions/github-script@v7.0.1
        with:
          github-token: ${{ secrets.GITHUB_TOKEN }}
          script: |
            github.rest.issues.createComment({
              issue_number: ${{ github.event.pull_request.number }},
              owner: context.repo.owner,
              repo: context.repo.repo,
              body: 'E2E template updates in `examples/e2e` have been pushed.'
            })
  update-nlp-template-to-examples:
    name: update-nlp-template-to-examples
    runs-on: ${{ inputs.os }}
    env:
      ZENML_DEBUG: 1
      ZENML_ANALYTICS_OPT_IN: false
      PYTHONIOENCODING: utf-8
      OBJC_DISABLE_INITIALIZE_FORK_SAFETY: 'YES'
    if: github.event_name == 'pull_request' && ! startsWith(github.event.head_commit.message,
      'GitBook:')
    defaults:
      run:
        shell: bash
    steps:
      - name: Run template tests for zenml-io/template-nlp
        uses: zenml-io/template-nlp/.github/actions/nlp_template_test@main
        with:
          python-version: ${{ inputs.python-version }}
          stack-name: local
          ref-zenml: ${{ github.ref }}
          ref-template: 2024.01.12  # Make sure it is aligned with ZENML_PROJECT_TEMPLATES from src/zenml/cli/base.py
      - name: Clean-up
        run: |
          rm -rf ./local_checkout
      - name: message-on-error
        if: failure()
        run: |
          echo "::error title=zenml-io/template-nlp project template testing failed with new version of ZenML core!::\
            Breaking changes affecting templates have been introduced. To mitigate this issue,\
            please make the code in zenml-io/template-nlp compatible with new version of\
            ZenML core, release it and update release tag in zenml.cli.base.ZENML_PROJECT_TEMPLATES"
      - uses: actions/checkout@v4.1.1
        with:
          ref: ${{ github.event.pull_request.head.ref }}
      - run: echo "VIRTUAL_ENV=${Python_ROOT_DIR}" >> $GITHUB_ENV
      - name: Check-out fresh NLP template
        run: |
          mkdir -p examples/e2e_nlp
          printf 'info@zenml.io' | zenml init --path examples/e2e_nlp --template nlp --template-with-defaults
<<<<<<< HEAD
          pip install uv
          uv pip install yamlfix
          bash scripts/format.sh
=======
          pip install yamlfix
          bash scripts/format.sh examples/e2e_nlp
>>>>>>> 41d2811a
      - name: Check for changes
        id: check_changes
        run: |
          if git diff --quiet "origin/${{ github.event.pull_request.head.ref }}"; then
            echo "No active Git changes found."
            echo "changes=false" >> $GITHUB_OUTPUT
          else
            echo "vvv Active Git changes found vvv"
            echo "changes=true" >> $GITHUB_OUTPUT
            git diff "origin/${{ github.event.pull_request.head.ref }}"
          fi
      - name: Commit and push template
        if: steps.check_changes.outputs.changes == 'true'
        run: |
          git config --global user.name "GitHub Actions"
          git config --global user.email "actions@github.com"
          git add .
          git commit -am "Auto-update of NLP template"
          git push origin HEAD:${{ github.event.pull_request.head.ref }}
      - name: Create PR comment
        if: steps.check_changes.outputs.changes == 'true'
        uses: actions/github-script@v7.0.1
        with:
          github-token: ${{ secrets.GITHUB_TOKEN }}
          script: |
            github.rest.issues.createComment({
              issue_number: ${{ github.event.pull_request.number }},
              owner: context.repo.owner,
              repo: context.repo.repo,
              body: 'NLP template updates in `examples/e2e_nlp` have been pushed.'
            })
  update-starter-template-to-examples:
    name: update-starter-template-to-examples
    runs-on: ${{ inputs.os }}
    env:
      ZENML_DEBUG: 1
      ZENML_ANALYTICS_OPT_IN: false
      PYTHONIOENCODING: utf-8
      OBJC_DISABLE_INITIALIZE_FORK_SAFETY: 'YES'
    if: github.event_name == 'pull_request' && ! startsWith(github.event.head_commit.message,
      'GitBook:')
    defaults:
      run:
        shell: bash
    steps:
      - name: Run template tests for zenml-io/template-starter
        uses: zenml-io/template-starter/.github/actions/starter_template_test@main
        with:
          python-version: ${{ inputs.python-version }}
          stack-name: local
          ref-zenml: ${{ github.ref }}
          ref-template: 2024.01.22  # Make sure it is aligned with ZENML_PROJECT_TEMPLATES from src/zenml/cli/base.py
      - name: Clean-up
        run: |
          rm -rf ./local_checkout
      - name: message-on-error
        if: failure()
        run: |
          echo "::error title=zenml-io/template-starter project template testing failed with new version of 
            ZenML core!::\
            Breaking changes affecting templates have been introduced. To mitigate this issue,\
            please make the code in zenml-io/template-starter compatible with new version of\
            ZenML core, release it and update release tag in zenml.cli.base.ZENML_PROJECT_TEMPLATES"
      - uses: actions/checkout@v4.1.1
        with:
          ref: ${{ github.event.pull_request.head.ref }}
      - run: echo "VIRTUAL_ENV=${Python_ROOT_DIR}" >> $GITHUB_ENV
      - name: Check-out fresh Starter template
        run: |
          rm -rf examples/quickstart
          mkdir -p examples/quickstart
          printf 'info@zenml.io' | zenml init --path examples/quickstart --template starter --template-with-defaults
<<<<<<< HEAD
          pip install uv
          uv pip install yamlfix
          bash scripts/format.sh
=======
          pip install yamlfix
          bash scripts/format.sh examples/quickstart
>>>>>>> 41d2811a
      - name: Check for changes
        id: check_changes
        run: |
          if git diff --quiet "origin/${{ github.event.pull_request.head.ref }}"; then
            echo "No active Git changes found."
            echo "changes=false" >> $GITHUB_OUTPUT
          else
            echo "vvv Active Git changes found vvv"
            echo "changes=true" >> $GITHUB_OUTPUT
            git diff "origin/${{ github.event.pull_request.head.ref }}"
          fi
      - name: Commit and push template
        if: steps.check_changes.outputs.changes == 'true'
        run: |
          git config --global user.name "GitHub Actions"
          git config --global user.email "actions@github.com"
          git add .
          git commit -am "Auto-update of Starter template"
          git push origin HEAD:${{ github.event.pull_request.head.ref }}
      - name: Create PR comment
        if: steps.check_changes.outputs.changes == 'true'
        uses: actions/github-script@v7.0.1
        with:
          github-token: ${{ secrets.GITHUB_TOKEN }}
          script: |-
            github.rest.issues.createComment({
              issue_number: ${{ github.event.pull_request.number }},
              owner: context.repo.owner,
              repo: context.repo.repo,
              body: 'Quickstart template updates in `examples/quickstart` have been pushed.'
            })<|MERGE_RESOLUTION|>--- conflicted
+++ resolved
@@ -70,14 +70,8 @@
           rm -rf examples/e2e
           mkdir -p examples/e2e
           printf 'info@zenml.io' | zenml init --path examples/e2e --template e2e_batch --template-with-defaults
-<<<<<<< HEAD
-          pip install uv
-          uv pip install yamlfix
-          bash scripts/format.sh
-=======
           pip install yamlfix
           bash scripts/format.sh examples/e2e
->>>>>>> 41d2811a
       - name: Check for changes
         id: check_changes
         run: |
@@ -148,14 +142,8 @@
         run: |
           mkdir -p examples/e2e_nlp
           printf 'info@zenml.io' | zenml init --path examples/e2e_nlp --template nlp --template-with-defaults
-<<<<<<< HEAD
-          pip install uv
-          uv pip install yamlfix
-          bash scripts/format.sh
-=======
           pip install yamlfix
           bash scripts/format.sh examples/e2e_nlp
->>>>>>> 41d2811a
       - name: Check for changes
         id: check_changes
         run: |
@@ -228,14 +216,8 @@
           rm -rf examples/quickstart
           mkdir -p examples/quickstart
           printf 'info@zenml.io' | zenml init --path examples/quickstart --template starter --template-with-defaults
-<<<<<<< HEAD
-          pip install uv
-          uv pip install yamlfix
-          bash scripts/format.sh
-=======
           pip install yamlfix
           bash scripts/format.sh examples/quickstart
->>>>>>> 41d2811a
       - name: Check for changes
         id: check_changes
         run: |
