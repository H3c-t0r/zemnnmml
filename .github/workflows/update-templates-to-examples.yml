--- conflicted
+++ resolved
@@ -50,12 +50,8 @@
           python-version: ${{ inputs.python-version }}
           stack-name: local
           ref-zenml: ${{ github.ref }}
-<<<<<<< HEAD
           ref-template: '2023.12.28' # Make sure it is aligned with ZENML_PROJECT_TEMPLATES from src/zenml/cli/base.py
           
-=======
-          ref-template: 2023.12.12  # Make sure it is aligned with ZENML_PROJECT_TEMPLATES from src/zenml/cli/base.py
->>>>>>> 32477fc5
       - name: Clean-up
         run: |
           rm -rf ./local_checkout
@@ -241,13 +237,8 @@
         uses: actions/github-script@v7.0.1
         with:
           github-token: ${{ secrets.GITHUB_TOKEN }}
-<<<<<<< HEAD
           script: |
             github.rest.issues.createComment({
-=======
-          script: |-
-            github.issues.createComment({
->>>>>>> 32477fc5
               issue_number: ${{ github.event.pull_request.number }},
               owner: context.repo.owner,
               repo: context.repo.repo,
