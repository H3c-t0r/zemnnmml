---
name: ci-slow
on:
  push:
    branches: [main]
    paths-ignore: [docs/**, docker/**, '*', '!pyproject.toml', '**.md']
  pull_request:
    types: [opened, synchronize, ready_for_review]
    paths-ignore: [docs/**, docker/**, '*', '!pyproject.toml', '**.md']
concurrency:
  # New commit on branch cancels running workflows of the same branch
  group: ${{ github.workflow }}-${{ github.ref }}
  cancel-in-progress: true
jobs:
  run-slow-ci-label-is-set:
    runs-on: ubuntu-latest
    if: github.event.pull_request.draft == false
    steps:
      # using this instead of contains(github.event.pull_request.labels.*.name, 'run-slow-ci')
      # to make it dynamic, otherwise github context is fixed at the moment of trigger event.
      # With dynamic approach dev can set label and rerun this flow to make it running.
      - name: Get PR labels
        id: pr-labels
        uses: actions/github-script@v5
        with:
          script: |
            const prNumber = ${{ github.event.pull_request.number }};
            const { data: labels } = await github.rest.issues.listLabelsOnIssue({
              owner: context.repo.owner,
              repo: context.repo.repo,
              issue_number: prNumber,
            });
            const labelNames = labels.map(label => label.name);
            core.setOutput('all-labels', labelNames.join(','));
      - name: Slow CI label not set
        if: ${{ !contains(steps.pr-labels.outputs.all-labels, 'run-slow-ci') }}
        run: |
          echo "Please add the 'run-slow-ci' label to this PR before merging."
          exit 1
<<<<<<< HEAD
  # docstring-check:
  #   if: github.event.pull_request.draft == false
  #   needs: run-slow-ci-label-is-set
  #   runs-on: ubuntu-latest
  #   steps:
  #     - uses: actions/checkout@v4.1.1
  #     - name: Set up Python
  #       uses: actions/setup-python@v5.0.0
  #       with:
  #         python-version: '3.10'
  #     - name: Install current package as editable
  #       run: pip install -U darglint
  #     - name: Check docstrings
  #       run: bash scripts/docstring.sh
  # sqlite-db-migration-testing:
  #   if: github.event.pull_request.draft == false
  #   needs: run-slow-ci-label-is-set
  #   runs-on: ubuntu-dind-runners
  #   steps:
  #     - uses: actions/checkout@v4.1.1
  #     - name: Set up Python 3.9
  #       uses: actions/setup-python@v5.0.0
  #       with:
  #         python-version: '3.9'
  #     - name: Test migrations across versions
  #       run: bash scripts/test-migrations-mysql.sh sqlite
  # small-checks:
  #   if: github.event.pull_request.draft == false
  #   needs: run-slow-ci-label-is-set
  #   runs-on: ubuntu-latest
  #   steps:
  #     - uses: actions/checkout@v4.1.1
  #     - name: Set up Python
  #       uses: actions/setup-python@v5.0.0
  #       with:
  #         python-version: '3.8'
  #     - name: Install current package as editable
  #       run: |
  #         pip install -U pip
  #         pip install -e .
  #     - name: Install mlstacks package
  #       run: pip install mlstacks
  #     - name: Check for broken dependencies
  #       run: pip check
  #     - name: Markdown link check
  #       uses: gaurav-nelson/github-action-markdown-link-check@1.0.15
  #       with:
  #         use-quiet-mode: 'yes'
  #         use-verbose-mode: 'no'
  #         folder-path: ./examples, ./docs/book, ./src
  #         file-path: ./README.md, ./LICENSE, ./RELEASE_NOTES.md, CODE-OF-CONDUCT.md,
  #           CONTRIBUTING.md, CLA.md, RELEASE_NOTES.md, ROADMAP.md
  #         config-file: .github/workflows/markdown_check_config.json
  #       continue-on-error: true
  #     - name: Security check
  #       run: |
  #         pip install bandit
  #         bash scripts/check-security.sh
  #     - name: Check for alembic branch divergence
  #       env:
  #         ZENML_DEBUG: 0
  #       run: |
  #         pip install alembic
  #         bash scripts/check-alembic-branches.sh
  # custom-ubuntu-unit-test:
  #   if: github.event.pull_request.draft == false
  #   needs: run-slow-ci-label-is-set
  #   strategy:
  #     matrix:
  #       os: [ubuntu-dind-runners]
  #       python-version: ['3.8', '3.9', '3.10', '3.11']
  #     fail-fast: false
  #   uses: ./.github/workflows/unit-test.yml
  #   with:
  #     python-version: ${{ matrix.python-version }}
  #     os: ${{ matrix.os }}
  #   secrets: inherit
  # windows-unit-test:
  #   if: github.event.pull_request.draft == false
  #   needs: run-slow-ci-label-is-set
  #   strategy:
  #     matrix:
  #       os: [windows-latest]
  #       python-version: ['3.8', '3.9', '3.10', '3.11']
  #     fail-fast: false
  #   uses: ./.github/workflows/unit-test.yml
  #   with:
  #     python-version: ${{ matrix.python-version }}
  #     os: ${{ matrix.os }}
  #   secrets: inherit
  # macos-unit-test:
  #   if: github.event.pull_request.draft == false
  #   needs: run-slow-ci-label-is-set
  #   strategy:
  #     matrix:
  #       os: [macos-latest]
  #       python-version: ['3.8', '3.9', '3.10', '3.11']
  #     fail-fast: false
  #   uses: ./.github/workflows/unit-test.yml
  #   with:
  #     python-version: ${{ matrix.python-version }}
  #     os: ${{ matrix.os }}
  #   secrets: inherit
  # windows-integration-test:
  #   if: github.event.pull_request.draft == false
  #   needs: run-slow-ci-label-is-set
  #   strategy:
  #     matrix:
  #       os: [windows-latest]
  #       python-version: ['3.8', '3.9', '3.10', '3.11']
  #       test_environment: [default]
  #     fail-fast: false
  #   uses: ./.github/workflows/integration-test-slow.yml
  #   with:
  #     os: ${{ matrix.os }}
  #     python-version: ${{ matrix.python-version }}
  #     test_environment: ${{ matrix.test_environment }}
  #   secrets: inherit
=======
  docstring-check:
    if: github.event.pull_request.draft == false
    needs: run-slow-ci-label-is-set
    runs-on: ubuntu-latest
    steps:
      - uses: actions/checkout@v4.1.1
      - name: Set up Python
        uses: actions/setup-python@v5.0.0
        with:
          python-version: '3.10'
      - name: Install current package as editable
        run: pip install -U darglint
      - name: Check docstrings
        run: bash scripts/docstring.sh
  sqlite-db-migration-testing:
    if: github.event.pull_request.draft == false
    needs: run-slow-ci-label-is-set
    env:
      ZENML_ANALYTICS_OPT_IN: false
      ZENML_DEBUG: true
    runs-on: ubuntu-dind-runners
    steps:
      - uses: actions/checkout@v4.1.1
        with:
          fetch-depth: 0
      - name: Set up Python 3.9
        uses: actions/setup-python@v5.0.0
        with:
          python-version: '3.9'
      - name: Test migrations across versions
        run: bash scripts/test-migrations-mysql.sh sqlite
  small-checks:
    if: github.event.pull_request.draft == false
    needs: run-slow-ci-label-is-set
    runs-on: ubuntu-latest
    steps:
      - uses: actions/checkout@v4.1.1
      - name: Set up Python
        uses: actions/setup-python@v5.0.0
        with:
          python-version: '3.8'
      - name: Install current package as editable
        run: |
          pip install -U pip
          pip install -e .
      - name: Install mlstacks package
        run: pip install mlstacks
      - name: Check for broken dependencies
        run: pip check
      - name: Markdown link check
        uses: gaurav-nelson/github-action-markdown-link-check@1.0.15
        with:
          use-quiet-mode: 'yes'
          use-verbose-mode: 'no'
          folder-path: ./examples, ./docs/book, ./src
          file-path: ./README.md, ./LICENSE, ./RELEASE_NOTES.md, CODE-OF-CONDUCT.md,
            CONTRIBUTING.md, CLA.md, RELEASE_NOTES.md, ROADMAP.md
          config-file: .github/workflows/markdown_check_config.json
        continue-on-error: true
      - name: Security check
        run: |
          pip install bandit
          bash scripts/check-security.sh
      - name: Check for alembic branch divergence
        env:
          ZENML_DEBUG: 0
        run: |
          pip install alembic
          bash scripts/check-alembic-branches.sh
  custom-ubuntu-unit-test:
    if: github.event.pull_request.draft == false
    needs: run-slow-ci-label-is-set
    strategy:
      matrix:
        os: [ubuntu-dind-runners]
        python-version: ['3.8', '3.9', '3.10', '3.11']
      fail-fast: false
    uses: ./.github/workflows/unit-test.yml
    with:
      python-version: ${{ matrix.python-version }}
      os: ${{ matrix.os }}
    secrets: inherit
  windows-unit-test:
    if: github.event.pull_request.draft == false
    needs: run-slow-ci-label-is-set
    strategy:
      matrix:
        os: [windows-latest]
        python-version: ['3.8', '3.9', '3.10', '3.11']
      fail-fast: false
    uses: ./.github/workflows/unit-test.yml
    with:
      python-version: ${{ matrix.python-version }}
      os: ${{ matrix.os }}
    secrets: inherit
  macos-unit-test:
    if: github.event.pull_request.draft == false
    needs: run-slow-ci-label-is-set
    strategy:
      matrix:
        os: [macos-latest]
        python-version: ['3.8', '3.9', '3.10', '3.11']
      fail-fast: false
    uses: ./.github/workflows/unit-test.yml
    with:
      python-version: ${{ matrix.python-version }}
      os: ${{ matrix.os }}
    secrets: inherit
  windows-integration-test:
    if: github.event.pull_request.draft == false
    needs: run-slow-ci-label-is-set
    strategy:
      matrix:
        os: [windows-latest]
        python-version: ['3.8', '3.9', '3.10', '3.11']
        test_environment: [default]
      fail-fast: false
    uses: ./.github/workflows/integration-test-slow.yml
    with:
      os: ${{ matrix.os }}
      python-version: ${{ matrix.python-version }}
      test_environment: ${{ matrix.test_environment }}
    secrets: inherit
>>>>>>> 3932cd01
  macos-integration-test:
    if: github.event.pull_request.draft == false
    needs: run-slow-ci-label-is-set
    strategy:
      matrix:
        os: [macos-latest]
        python-version: ['3.8', '3.9', '3.10', '3.11']
        test_environment: [default]
      fail-fast: false
    uses: ./.github/workflows/integration-test-slow.yml
    with:
      os: ${{ matrix.os }}
      python-version: ${{ matrix.python-version }}
      test_environment: ${{ matrix.test_environment }}
    secrets: inherit
  # custom-ubuntu-integration-test:
  #   if: github.event.pull_request.draft == false
  #   needs: run-slow-ci-label-is-set
  #   strategy:
  #     matrix:
  #       os: [ubuntu-dind-runners]
  #       python-version: ['3.8', '3.9', '3.10', '3.11']
  #       test_environment:
  #         - default
  #         - docker-server-docker-orchestrator-mysql
  #         - docker-server-docker-orchestrator-mariadb
  #       exclude:
  #  # docker is time-consuming to run, so we only run it on 3.8
  #         - test_environment: docker-server-docker-orchestrator-mysql
  #           python-version: '3.9'
  #         - test_environment: docker-server-docker-orchestrator-mysql
  #           python-version: '3.10'
  #         - test_environment: docker-server-docker-orchestrator-mysql
  #           python-version: '3.11'
  #         - test_environment: docker-server-docker-orchestrator-mariadb
  #           python-version: '3.9'
  #         - test_environment: docker-server-docker-orchestrator-mariadb
  #           python-version: '3.10'
  #         - test_environment: docker-server-docker-orchestrator-mariadb
  #           python-version: '3.11'
  #     fail-fast: false
  #   uses: ./.github/workflows/integration-test-slow.yml
  #   with:
  #     os: ${{ matrix.os }}
  #     python-version: ${{ matrix.python-version }}
  #     test_environment: ${{ matrix.test_environment }}
  #   secrets: inherit<|MERGE_RESOLUTION|>--- conflicted
+++ resolved
@@ -37,250 +37,129 @@
         run: |
           echo "Please add the 'run-slow-ci' label to this PR before merging."
           exit 1
-<<<<<<< HEAD
-  # docstring-check:
-  #   if: github.event.pull_request.draft == false
-  #   needs: run-slow-ci-label-is-set
-  #   runs-on: ubuntu-latest
-  #   steps:
-  #     - uses: actions/checkout@v4.1.1
-  #     - name: Set up Python
-  #       uses: actions/setup-python@v5.0.0
-  #       with:
-  #         python-version: '3.10'
-  #     - name: Install current package as editable
-  #       run: pip install -U darglint
-  #     - name: Check docstrings
-  #       run: bash scripts/docstring.sh
-  # sqlite-db-migration-testing:
-  #   if: github.event.pull_request.draft == false
-  #   needs: run-slow-ci-label-is-set
-  #   runs-on: ubuntu-dind-runners
-  #   steps:
-  #     - uses: actions/checkout@v4.1.1
-  #     - name: Set up Python 3.9
-  #       uses: actions/setup-python@v5.0.0
-  #       with:
-  #         python-version: '3.9'
-  #     - name: Test migrations across versions
-  #       run: bash scripts/test-migrations-mysql.sh sqlite
-  # small-checks:
-  #   if: github.event.pull_request.draft == false
-  #   needs: run-slow-ci-label-is-set
-  #   runs-on: ubuntu-latest
-  #   steps:
-  #     - uses: actions/checkout@v4.1.1
-  #     - name: Set up Python
-  #       uses: actions/setup-python@v5.0.0
-  #       with:
-  #         python-version: '3.8'
-  #     - name: Install current package as editable
-  #       run: |
-  #         pip install -U pip
-  #         pip install -e .
-  #     - name: Install mlstacks package
-  #       run: pip install mlstacks
-  #     - name: Check for broken dependencies
-  #       run: pip check
-  #     - name: Markdown link check
-  #       uses: gaurav-nelson/github-action-markdown-link-check@1.0.15
-  #       with:
-  #         use-quiet-mode: 'yes'
-  #         use-verbose-mode: 'no'
-  #         folder-path: ./examples, ./docs/book, ./src
-  #         file-path: ./README.md, ./LICENSE, ./RELEASE_NOTES.md, CODE-OF-CONDUCT.md,
-  #           CONTRIBUTING.md, CLA.md, RELEASE_NOTES.md, ROADMAP.md
-  #         config-file: .github/workflows/markdown_check_config.json
-  #       continue-on-error: true
-  #     - name: Security check
-  #       run: |
-  #         pip install bandit
-  #         bash scripts/check-security.sh
-  #     - name: Check for alembic branch divergence
-  #       env:
-  #         ZENML_DEBUG: 0
-  #       run: |
-  #         pip install alembic
-  #         bash scripts/check-alembic-branches.sh
-  # custom-ubuntu-unit-test:
-  #   if: github.event.pull_request.draft == false
-  #   needs: run-slow-ci-label-is-set
-  #   strategy:
-  #     matrix:
-  #       os: [ubuntu-dind-runners]
-  #       python-version: ['3.8', '3.9', '3.10', '3.11']
-  #     fail-fast: false
-  #   uses: ./.github/workflows/unit-test.yml
-  #   with:
-  #     python-version: ${{ matrix.python-version }}
-  #     os: ${{ matrix.os }}
-  #   secrets: inherit
-  # windows-unit-test:
-  #   if: github.event.pull_request.draft == false
-  #   needs: run-slow-ci-label-is-set
-  #   strategy:
-  #     matrix:
-  #       os: [windows-latest]
-  #       python-version: ['3.8', '3.9', '3.10', '3.11']
-  #     fail-fast: false
-  #   uses: ./.github/workflows/unit-test.yml
-  #   with:
-  #     python-version: ${{ matrix.python-version }}
-  #     os: ${{ matrix.os }}
-  #   secrets: inherit
-  # macos-unit-test:
-  #   if: github.event.pull_request.draft == false
-  #   needs: run-slow-ci-label-is-set
-  #   strategy:
-  #     matrix:
-  #       os: [macos-latest]
-  #       python-version: ['3.8', '3.9', '3.10', '3.11']
-  #     fail-fast: false
-  #   uses: ./.github/workflows/unit-test.yml
-  #   with:
-  #     python-version: ${{ matrix.python-version }}
-  #     os: ${{ matrix.os }}
-  #   secrets: inherit
-  # windows-integration-test:
-  #   if: github.event.pull_request.draft == false
-  #   needs: run-slow-ci-label-is-set
-  #   strategy:
-  #     matrix:
-  #       os: [windows-latest]
-  #       python-version: ['3.8', '3.9', '3.10', '3.11']
-  #       test_environment: [default]
-  #     fail-fast: false
-  #   uses: ./.github/workflows/integration-test-slow.yml
-  #   with:
-  #     os: ${{ matrix.os }}
-  #     python-version: ${{ matrix.python-version }}
-  #     test_environment: ${{ matrix.test_environment }}
-  #   secrets: inherit
-=======
-  docstring-check:
-    if: github.event.pull_request.draft == false
-    needs: run-slow-ci-label-is-set
-    runs-on: ubuntu-latest
-    steps:
-      - uses: actions/checkout@v4.1.1
-      - name: Set up Python
-        uses: actions/setup-python@v5.0.0
-        with:
-          python-version: '3.10'
-      - name: Install current package as editable
-        run: pip install -U darglint
-      - name: Check docstrings
-        run: bash scripts/docstring.sh
-  sqlite-db-migration-testing:
-    if: github.event.pull_request.draft == false
-    needs: run-slow-ci-label-is-set
-    env:
-      ZENML_ANALYTICS_OPT_IN: false
-      ZENML_DEBUG: true
-    runs-on: ubuntu-dind-runners
-    steps:
-      - uses: actions/checkout@v4.1.1
-        with:
-          fetch-depth: 0
-      - name: Set up Python 3.9
-        uses: actions/setup-python@v5.0.0
-        with:
-          python-version: '3.9'
-      - name: Test migrations across versions
-        run: bash scripts/test-migrations-mysql.sh sqlite
-  small-checks:
-    if: github.event.pull_request.draft == false
-    needs: run-slow-ci-label-is-set
-    runs-on: ubuntu-latest
-    steps:
-      - uses: actions/checkout@v4.1.1
-      - name: Set up Python
-        uses: actions/setup-python@v5.0.0
-        with:
-          python-version: '3.8'
-      - name: Install current package as editable
-        run: |
-          pip install -U pip
-          pip install -e .
-      - name: Install mlstacks package
-        run: pip install mlstacks
-      - name: Check for broken dependencies
-        run: pip check
-      - name: Markdown link check
-        uses: gaurav-nelson/github-action-markdown-link-check@1.0.15
-        with:
-          use-quiet-mode: 'yes'
-          use-verbose-mode: 'no'
-          folder-path: ./examples, ./docs/book, ./src
-          file-path: ./README.md, ./LICENSE, ./RELEASE_NOTES.md, CODE-OF-CONDUCT.md,
-            CONTRIBUTING.md, CLA.md, RELEASE_NOTES.md, ROADMAP.md
-          config-file: .github/workflows/markdown_check_config.json
-        continue-on-error: true
-      - name: Security check
-        run: |
-          pip install bandit
-          bash scripts/check-security.sh
-      - name: Check for alembic branch divergence
-        env:
-          ZENML_DEBUG: 0
-        run: |
-          pip install alembic
-          bash scripts/check-alembic-branches.sh
-  custom-ubuntu-unit-test:
-    if: github.event.pull_request.draft == false
-    needs: run-slow-ci-label-is-set
-    strategy:
-      matrix:
-        os: [ubuntu-dind-runners]
-        python-version: ['3.8', '3.9', '3.10', '3.11']
-      fail-fast: false
-    uses: ./.github/workflows/unit-test.yml
-    with:
-      python-version: ${{ matrix.python-version }}
-      os: ${{ matrix.os }}
-    secrets: inherit
-  windows-unit-test:
-    if: github.event.pull_request.draft == false
-    needs: run-slow-ci-label-is-set
-    strategy:
-      matrix:
-        os: [windows-latest]
-        python-version: ['3.8', '3.9', '3.10', '3.11']
-      fail-fast: false
-    uses: ./.github/workflows/unit-test.yml
-    with:
-      python-version: ${{ matrix.python-version }}
-      os: ${{ matrix.os }}
-    secrets: inherit
-  macos-unit-test:
-    if: github.event.pull_request.draft == false
-    needs: run-slow-ci-label-is-set
-    strategy:
-      matrix:
-        os: [macos-latest]
-        python-version: ['3.8', '3.9', '3.10', '3.11']
-      fail-fast: false
-    uses: ./.github/workflows/unit-test.yml
-    with:
-      python-version: ${{ matrix.python-version }}
-      os: ${{ matrix.os }}
-    secrets: inherit
-  windows-integration-test:
-    if: github.event.pull_request.draft == false
-    needs: run-slow-ci-label-is-set
-    strategy:
-      matrix:
-        os: [windows-latest]
-        python-version: ['3.8', '3.9', '3.10', '3.11']
-        test_environment: [default]
-      fail-fast: false
-    uses: ./.github/workflows/integration-test-slow.yml
-    with:
-      os: ${{ matrix.os }}
-      python-version: ${{ matrix.python-version }}
-      test_environment: ${{ matrix.test_environment }}
-    secrets: inherit
->>>>>>> 3932cd01
+#   docstring-check:
+#     if: github.event.pull_request.draft == false
+#     needs: run-slow-ci-label-is-set
+#     runs-on: ubuntu-latest
+#     steps:
+#       - uses: actions/checkout@v4.1.1
+#       - name: Set up Python
+#         uses: actions/setup-python@v5.0.0
+#         with:
+#           python-version: '3.10'
+#       - name: Install current package as editable
+#         run: pip install -U darglint
+#       - name: Check docstrings
+#         run: bash scripts/docstring.sh
+#   sqlite-db-migration-testing:
+#     if: github.event.pull_request.draft == false
+#     needs: run-slow-ci-label-is-set
+#     env:
+#       ZENML_ANALYTICS_OPT_IN: false
+#       ZENML_DEBUG: true
+#     runs-on: ubuntu-dind-runners
+#     steps:
+#       - uses: actions/checkout@v4.1.1
+#         with:
+#           fetch-depth: 0
+#       - name: Set up Python 3.9
+#         uses: actions/setup-python@v5.0.0
+#         with:
+#           python-version: '3.9'
+#       - name: Test migrations across versions
+#         run: bash scripts/test-migrations-mysql.sh sqlite
+#   small-checks:
+#     if: github.event.pull_request.draft == false
+#     needs: run-slow-ci-label-is-set
+#     runs-on: ubuntu-latest
+#     steps:
+#       - uses: actions/checkout@v4.1.1
+#       - name: Set up Python
+#         uses: actions/setup-python@v5.0.0
+#         with:
+#           python-version: '3.8'
+#       - name: Install current package as editable
+#         run: |
+#           pip install -U pip
+#           pip install -e .
+#       - name: Install mlstacks package
+#         run: pip install mlstacks
+#       - name: Check for broken dependencies
+#         run: pip check
+#       - name: Markdown link check
+#         uses: gaurav-nelson/github-action-markdown-link-check@1.0.15
+#         with:
+#           use-quiet-mode: 'yes'
+#           use-verbose-mode: 'no'
+#           folder-path: ./examples, ./docs/book, ./src
+#           file-path: ./README.md, ./LICENSE, ./RELEASE_NOTES.md, CODE-OF-CONDUCT.md,
+#             CONTRIBUTING.md, CLA.md, RELEASE_NOTES.md, ROADMAP.md
+#           config-file: .github/workflows/markdown_check_config.json
+#         continue-on-error: true
+#       - name: Security check
+#         run: |
+#           pip install bandit
+#           bash scripts/check-security.sh
+#       - name: Check for alembic branch divergence
+#         env:
+#           ZENML_DEBUG: 0
+#         run: |
+#           pip install alembic
+#           bash scripts/check-alembic-branches.sh
+#   custom-ubuntu-unit-test:
+#     if: github.event.pull_request.draft == false
+#     needs: run-slow-ci-label-is-set
+#     strategy:
+#       matrix:
+#         os: [ubuntu-dind-runners]
+#         python-version: ['3.8', '3.9', '3.10', '3.11']
+#       fail-fast: false
+#     uses: ./.github/workflows/unit-test.yml
+#     with:
+#       python-version: ${{ matrix.python-version }}
+#       os: ${{ matrix.os }}
+#     secrets: inherit
+#   windows-unit-test:
+#     if: github.event.pull_request.draft == false
+#     needs: run-slow-ci-label-is-set
+#     strategy:
+#       matrix:
+#         os: [windows-latest]
+#         python-version: ['3.8', '3.9', '3.10', '3.11']
+#       fail-fast: false
+#     uses: ./.github/workflows/unit-test.yml
+#     with:
+#       python-version: ${{ matrix.python-version }}
+#       os: ${{ matrix.os }}
+#     secrets: inherit
+#   macos-unit-test:
+#     if: github.event.pull_request.draft == false
+#     needs: run-slow-ci-label-is-set
+#     strategy:
+#       matrix:
+#         os: [macos-latest]
+#         python-version: ['3.8', '3.9', '3.10', '3.11']
+#       fail-fast: false
+#     uses: ./.github/workflows/unit-test.yml
+#     with:
+#       python-version: ${{ matrix.python-version }}
+#       os: ${{ matrix.os }}
+#     secrets: inherit
+#   windows-integration-test:
+#     if: github.event.pull_request.draft == false
+#     needs: run-slow-ci-label-is-set
+#     strategy:
+#       matrix:
+#         os: [windows-latest]
+#         python-version: ['3.8', '3.9', '3.10', '3.11']
+#         test_environment: [default]
+#       fail-fast: false
+#     uses: ./.github/workflows/integration-test-slow.yml
+#     with:
+#       os: ${{ matrix.os }}
+#       python-version: ${{ matrix.python-version }}
+#       test_environment: ${{ matrix.test_environment }}
+#     secrets: inherit
   macos-integration-test:
     if: github.event.pull_request.draft == false
     needs: run-slow-ci-label-is-set
