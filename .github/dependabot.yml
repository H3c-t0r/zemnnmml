--- conflicted
+++ resolved
@@ -1,29 +1,13 @@
 ---
 version: 2
 updates:
-<<<<<<< HEAD
-- package-ecosystem: "github-actions"
-  directory: "/.github"
-  schedule:
-    interval: "weekly"
-    day: "tuesday"
-    time: "07:00"
-    timezone: "Europe/Amsterdam"
-  reviewers:
-  - "strickvl"
-  labels:
-  - "dependencies"
-  - "internal"
-  target-branch: "develop"
-=======
   - package-ecosystem: github-actions
-    directory: /
+    directory: /.github
     schedule:
       interval: weekly
       day: tuesday
-      time: 09:00
+      time: 07:00
       timezone: Europe/Amsterdam
     reviewers: [strickvl]
     labels: [dependencies, internal]
-    target-branch: develop
->>>>>>> 5e47b81f
+    target-branch: develop