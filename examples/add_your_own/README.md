# How to Write an Integration Example

## 🥅 Our Goals for the examples

- First touchpoint for the user with the integration
- Location for copy-pasting integration specific code
- Integration testing
- Place for us to play around during development of additional features

## 📝 Write the Example

![KISS](assets/KISS.png)

Remember to keep it simple. That's what we're going for with these examples.
Avoid unnecessary dependencies, unnecessary configuration parameters and
unnecessary code complexity in general.

### 🖼 This is what a minimal example could look like

This way the example stays as simple as possible, while showing how to create a
custom materializer. We have a minimal object
to materialize, we have a minimal pipeline that shows a step that produces this
object and a step that consumes the
object.

```python
import logging
import os
from typing import Type

from zenml import step, pipeline

from zenml import step, pipeline
from zenml.enums import ArtifactType
<<<<<<< HEAD
from zenml.materializers.base_materializer import BaseMaterializer
=======
>>>>>>> effeaf63
from zenml.io import fileio
from zenml.materializers.base_materializer import BaseMaterializer


class MyObj:
    def __init__(self, name: str):
        self.name = name


class MyMaterializer(BaseMaterializer):
    ASSOCIATED_TYPES = (MyObj,)
    ASSOCIATED_ARTIFACT_TYPE = ArtifactType.DATA

    def load(self, data_type: Type[MyObj]) -> MyObj:
        """Read from artifact store."""
        with fileio.open(os.path.join(self.uri, 'data.txt'), 'r') as f:
            name = f.read()
        return MyObj(name=name)

    def save(self, my_obj: MyObj) -> None:
        """Write to artifact store."""
        with fileio.open(os.path.join(self.uri, 'data.txt'), 'w') as f:
            f.write(my_obj.name)


@step
def my_first_step() -> MyObj:
    """Step that returns an object of type MyObj."""
    return MyObj("my_object")

my_first_step = my_first_step.configure(output_materializers=MyMaterializer)

# (Optional) tell ZenML to use your custom materializer for this step.
# This is usually not needed since ZenML automatically discovers materializers
# and determines which one to use based on the data type of your output
step1.configure(output_materializers=MyMaterializer)


@step
def my_second_step(my_obj: MyObj) -> None:
    """Step that log the input object and returns nothing."""
    logging.info(
        f"The following object was passed to this step: `{my_obj.name}`")


@pipeline
<<<<<<< HEAD
def pipe():
    step2(step1())


if __name__ == "__main__":
    pipe()
=======
def first_pipeline():
    output_1 = my_first_step()
    my_second_step(output_1)

if __name__ == "__main__":
    first_pipeline()
>>>>>>> effeaf63
```

## 📰 Write the Readme

[Here](template_README.md) is a template. Make sure to replace everything in
square brackets. Depending on your specific
example feel free to add or remove sections where appropriate.

## (Optional) Create a requirements.txt

In case your example has Python requirements that are not ZenML integrations you
can also add a `requirements.txt`
file with these packages.

## ⚙️ (Optional) Create setup.sh

The `setup.sh` file is necessary to support the `zenml example run` cli command.
Within the `setup.sh` file you'll need to define what
ZenML integrations need to be installed. Find the
template [here](template_setup.sh). In case your example needs more
user-specific setup, like a tool, specific account or system requirement, you **
should not** create a setup.sh. In this
case the `zenml example run <EXAMPLE NAME>` won't be supported.

### 🧪 Test ZenML Example CLI

Our `example` CLI commands serve as a super quick entrypoint for users. As such
it is important to make sure your new
example can be executed with the following command:

```shell
zenml example pull
zenml example run <EXAMPLE NAME>
```

This will pull examples from the latest release, copy them to your current
working directory and run it using the
[run_example.sh](../run_example.sh).

However, this only works with branches on the main ZenML Github repository. In
order to validate your example, navigate
into the examples folder and run the following command:

```shell
./run_example.sh --executable <NAME_OF_YOUR_EXAMPLE>/run.py
```

## ➕ Add to main README file

In the [main README](../README.md), make sure to add your example to the correct
cluster or create a new cluster with a
description if your integration does not fit the preexisting ones.<|MERGE_RESOLUTION|>--- conflicted
+++ resolved
@@ -32,10 +32,6 @@
 
 from zenml import step, pipeline
 from zenml.enums import ArtifactType
-<<<<<<< HEAD
-from zenml.materializers.base_materializer import BaseMaterializer
-=======
->>>>>>> effeaf63
 from zenml.io import fileio
 from zenml.materializers.base_materializer import BaseMaterializer
 
@@ -82,21 +78,12 @@
 
 
 @pipeline
-<<<<<<< HEAD
-def pipe():
-    step2(step1())
-
-
-if __name__ == "__main__":
-    pipe()
-=======
 def first_pipeline():
     output_1 = my_first_step()
     my_second_step(output_1)
 
 if __name__ == "__main__":
     first_pipeline()
->>>>>>> effeaf63
 ```
 
 ## 📰 Write the Readme
