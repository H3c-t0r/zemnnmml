--- conflicted
+++ resolved
@@ -15,10 +15,6 @@
 import tensorflow as tf
 from zezenml.stepsnml import step
 
-<<<<<<< HEAD
-from zenml import step
-=======
->>>>>>> 17ed9cd1
 from zenml.steps import BaseParameters
 
 
