# 🏋️ Integrating Weights & Biases tracking into your pipeline

[Weights&Biases](https://wandb.ai/site/experiment-tracking) is a popular
tool that tracks and visualizes experiment runs with their many parameters,
metrics and output files.

## 🗺 Overview
This example showcases how easily Weights & Biases (`wandb`) tracking can be integrated into a ZenML pipeline.

We'll be using the [MNIST](http://yann.lecun.com/exdb/mnist/) dataset and
will train a classifier using [Tensorflow (Keras)](https://www.tensorflow.org/).
We will run two experiments with different parameters (epochs and learning rate)
and log these experiments into a wandb backend. 

In the example script, the [Keras WandbCallback](https://docs.wandb.ai/ref/python/integrations/keras/wandbcallback) is
<<<<<<< HEAD
used within the training step to directly hook into the TensorFlow training.
It will log out all relevant parameters, metrics and output files. Additionally,
=======
used within the training step to directly hook into the TensorFlow training and  
it will log out all relevant parameters, metrics and output files. Additionally,
>>>>>>> f6b538d2
we explicitly log the test accuracy within the evaluation step.

Note that despite `wandb `being used in different steps within a pipeline, ZenML handles initializing `wandb` 
and ensures the experiment name is the same as the pipeline name, and the experiment run is the same name 
as the pipeline run name. This establishes a lineage between pipelines in ZenML and experiments in `wandb`.

# 🖥 Run it locally

<<<<<<< HEAD
### 📄 Prerequisites 
=======
### Set up a free Weights & Biases account
To get this example running, you need to set up a Weights & Biases account. You can do this for free [here](https://wandb.ai/login?signup=true).

### Pre-requisites
>>>>>>> f6b538d2
In order to run this example, you need to install and initialize ZenML:

```shell
# install CLI
pip install zenml

# install ZenML integrations
zenml integration install tensorflow wandb -f

# pull example
zenml example pull wandb_tracking
cd zenml_examples/wandb_tracking

# initialize
zenml init
```

<<<<<<< HEAD
### 🔧 Set up Weights&Biases
To get this example running, you need to set up a [Weights & Biases](https://wandb.ai) account. 
You can do this for free [here](https://wandb.ai/login?signup=true).

After signing up, you will be given a username (what Weights & Biases calls an `entity`), and you can go ahead and 
create your first project.

Note, that in case you have a shared Weights & Biases account, the `entity` can also be your organization or 
team's name.
=======
### Create the stack with the wandb experiment tracker component

In order to use an experiment tracking tool like Weights & Biases, you need to create a new `StackCoomponent`,  and 
subsequently a new `Stack` with the type `wandb`. The wandb experiment tracker stack component has the following options:
>>>>>>> f6b538d2

- `api_key`: Non-optional API key token of your wandb account.
- `project_name`: The name of the project where you're sending the new run. If the project is not specified, the run is put in an "Uncategorized" project.
- `entity`: An entity is a username or team name where you're sending runs. This entity must exist before you can send runs there, so make sure to create your account or team in the UI before starting to log runs. If you don't specify an entity, the run will be sent to your default entity, which is usually your username. 

<<<<<<< HEAD
### ⚙️ Set up Environment Variables
There are three environment variables that are required (as of this release) to run this example.
Please note that in the upcoming releases, we will migrate the integration towards a stack component, so 
this usage will be deprecated. 
=======
Note that project_name and entity are optional in the below command:
>>>>>>> f6b538d2

```shell
zenml experiment-tracker register wandb_tracker --type=wandb \
    --api_key=<WANDB_API_KEY> \
    --entity=<WANDB_ENTITY> \
    --project_name=<WANDB_PROJECT_NAME>

zenml stack register wandb_stack \
    -m default \
    -a default \
    -o default \
    -e wandb_tracker
    
# Activate the newly created stack
zenml stack set wandb_stack
```

### ▶ Run the project
Now we're ready. Execute:

```shell
python run.py
```

### 🔮 See results
The results should be available at the URL: https://wandb.ai/{ENTITY_NAME}/{PROJECT_NAME}/runs/

Every step should yield an additional wandb run in the UI. The naming convention of each run is `{pipeline_run_name}_{step_name}` (e.g. `wandb_example_pipeline-25_Apr_22-20_06_33_535737_tf_evaluator`)

Each run in wandb will be tagged with two things: `pipeline_name` and `pipeline_run_name`, which the user can use to group together and filter. 

For example, here are the runs 'raw' and ungrouped:

![Chart Results](assets/wandb_runs_ungrouped.png)

Here is the view where we filter for all runs within just the pipeline we ran:

![Chart Results](assets/wandb_grouped.png)

For each run, you should see the following visualizations:

![Table Results](assets/wandb_table_results.png)

![Chart Results](assets/wandb_charts_results.png)


<<<<<<< HEAD
### 🧽 Clean up
In order to clean up, delete the remaining ZenML references:
=======
### Using `wandb.Settings`
>>>>>>> f6b538d2

ZenML allows you to override the [wandb.Settings](https://github.com/wandb/client/blob/master/wandb/sdk/wandb_settings.py#L353) 
class in the `enable_wandb` decorator to allow for even further control of the wandb integration. One feature that is super useful 
is to enable `magic=True`, like so:

```python
import wandb


@enable_wandb(wandb.Settings(magic=True))
@step
def my_step(
        x_test: np.ndarray,
        y_test: np.ndarray,
        model: tf.keras.Model,
) -> float:
    """Everything in this step is autologged"""
    ...
```

<<<<<<< HEAD
# 📜 Learn more

Our docs regarding the wandb integration can be found [here](TODO: Link to docs).

If you want to learn more about visualizers in general or about how to build your own visualizers in zenml
check out our [docs](TODO: Link to docs)
=======
Doing the above auto-magically logs all the data, metrics, and results within the step, no further action required!

### Clean up
In order to clean up, delete the remaining ZenML references:

```shell
rm -rf zenml_examples
```
>>>>>>> f6b538d2
<|MERGE_RESOLUTION|>--- conflicted
+++ resolved
@@ -13,13 +13,8 @@
 and log these experiments into a wandb backend. 
 
 In the example script, the [Keras WandbCallback](https://docs.wandb.ai/ref/python/integrations/keras/wandbcallback) is
-<<<<<<< HEAD
-used within the training step to directly hook into the TensorFlow training.
+used within the training step to directly hook into the TensorFlow training.  
 It will log out all relevant parameters, metrics and output files. Additionally,
-=======
-used within the training step to directly hook into the TensorFlow training and  
-it will log out all relevant parameters, metrics and output files. Additionally,
->>>>>>> f6b538d2
 we explicitly log the test accuracy within the evaluation step.
 
 Note that despite `wandb `being used in different steps within a pipeline, ZenML handles initializing `wandb` 
@@ -28,14 +23,12 @@
 
 # 🖥 Run it locally
 
-<<<<<<< HEAD
 ### 📄 Prerequisites 
-=======
+
 ### Set up a free Weights & Biases account
 To get this example running, you need to set up a Weights & Biases account. You can do this for free [here](https://wandb.ai/login?signup=true).
 
 ### Pre-requisites
->>>>>>> f6b538d2
 In order to run this example, you need to install and initialize ZenML:
 
 ```shell
@@ -53,35 +46,16 @@
 zenml init
 ```
 
-<<<<<<< HEAD
-### 🔧 Set up Weights&Biases
-To get this example running, you need to set up a [Weights & Biases](https://wandb.ai) account. 
-You can do this for free [here](https://wandb.ai/login?signup=true).
-
-After signing up, you will be given a username (what Weights & Biases calls an `entity`), and you can go ahead and 
-create your first project.
-
-Note, that in case you have a shared Weights & Biases account, the `entity` can also be your organization or 
-team's name.
-=======
-### Create the stack with the wandb experiment tracker component
+### 🥞 Create the stack with the wandb experiment tracker component
 
 In order to use an experiment tracking tool like Weights & Biases, you need to create a new `StackCoomponent`,  and 
 subsequently a new `Stack` with the type `wandb`. The wandb experiment tracker stack component has the following options:
->>>>>>> f6b538d2
 
 - `api_key`: Non-optional API key token of your wandb account.
 - `project_name`: The name of the project where you're sending the new run. If the project is not specified, the run is put in an "Uncategorized" project.
 - `entity`: An entity is a username or team name where you're sending runs. This entity must exist before you can send runs there, so make sure to create your account or team in the UI before starting to log runs. If you don't specify an entity, the run will be sent to your default entity, which is usually your username. 
 
-<<<<<<< HEAD
-### ⚙️ Set up Environment Variables
-There are three environment variables that are required (as of this release) to run this example.
-Please note that in the upcoming releases, we will migrate the integration towards a stack component, so 
-this usage will be deprecated. 
-=======
 Note that project_name and entity are optional in the below command:
->>>>>>> f6b538d2
 
 ```shell
 zenml experiment-tracker register wandb_tracker --type=wandb \
@@ -127,13 +101,7 @@
 
 ![Chart Results](assets/wandb_charts_results.png)
 
-
-<<<<<<< HEAD
-### 🧽 Clean up
-In order to clean up, delete the remaining ZenML references:
-=======
 ### Using `wandb.Settings`
->>>>>>> f6b538d2
 
 ZenML allows you to override the [wandb.Settings](https://github.com/wandb/client/blob/master/wandb/sdk/wandb_settings.py#L353) 
 class in the `enable_wandb` decorator to allow for even further control of the wandb integration. One feature that is super useful 
@@ -154,20 +122,18 @@
     ...
 ```
 
-<<<<<<< HEAD
+Doing the above auto-magically logs all the data, metrics, and results within the step, no further action required!
+
+### 🧽 Clean up
+In order to clean up, delete the remaining ZenML references:
+
+```shell
+rm -rf zenml_examples
+```
+
 # 📜 Learn more
 
 Our docs regarding the wandb integration can be found [here](TODO: Link to docs).
 
 If you want to learn more about visualizers in general or about how to build your own visualizers in zenml
-check out our [docs](TODO: Link to docs)
-=======
-Doing the above auto-magically logs all the data, metrics, and results within the step, no further action required!
-
-### Clean up
-In order to clean up, delete the remaining ZenML references:
-
-```shell
-rm -rf zenml_examples
-```
->>>>>>> f6b538d2
+check out our [docs](TODO: Link to docs)