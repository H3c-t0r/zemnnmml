# 🧮 Train models on remote environments

This example shows how you can use the `StepOperator` class to run your training jobs on remote backends.

The step operator defers the execution of individual steps in a pipeline to specialized runtime environments that are optimized for Machine Learning workloads.

## 🗺 Overview
Here we train a simple sklearn classifier on the MNIST dataset using one of three step operators:

- AWS Sagemaker
- GCP Vertex AI
- Microsoft AzureML

Currently, step operators only work with a local orchestrator but support for cloud orchestrators is on the way soon!

# 🖥 Run it locally
## 👣 Step-by-Step
### 📄 Prerequisites 
In order to run this example, you need to install and initialize ZenML and the necessary integrations:

```shell
# install CLI
pip install zenml

# install ZenML integrations
zenml integration install sklearn

# pull example
zenml example pull step_operator_remote_training
cd zenml_examples/step_operator_remote_training

# initialize
zenml init
```

Each type of step operator has their own pre-requisites. 

Before running this example, you must set up the individual cloud providers in a certain way. The complete guide can be found in the [docs](https://docs.zenml.io/advanced-guide/cloud/step-operators).

Please jump to the section of 
the step operator you would like to run on:

### 🌿 Sagemaker
Sagemaker offers specialized compute instances to run your training jobs and has a beautiful UI to track and manage your models and logs. You can now use ZenML to submit individual steps to be run on compute instances managed by Amazon Sagemaker. 

The stack will consist of:
* The **local metadata store** which will track the configuration of your 
executions.
* The **local orchestrator** which will be executing your pipelines steps.
* An **S3 artifact store** which will be responsible for storing the
artifacts of your pipeline.
* The **Sagemaker step operator** which will be utilized to run the training step on Sagemaker.

To configure resources for the step operators, please follow [this guide](https://docs.zenml.io/advanced-guide/cloud/step-operators) and then proceed with the following steps:

```bash
# install ZenML integrations
zenml integration install aws s3 sagemaker

zenml artifact-store register s3_store \
    --flavor=s3 \
    --path=<S3_BUCKET_PATH>

# create the sagemaker step operator
zenml step-operator register sagemaker \
    --flavor=sagemaker \
    --role=<SAGEMAKER_ROLE> \
    --instance_type=<SAGEMAKER_INSTANCE_TYPE>
    --base_image=<CUSTOM_BASE_IMAGE>
    --bucket_name=<S3_BUCKET_NAME>
    --experiment_name=<SAGEMAKER_EXPERIMENT_NAME>

# register the container registry
zenml container-registry register ecr_registry --flavor=aws --uri=<ACCOUNT_ID>.dkr.ecr.us-east-1.amazonaws.com

# register and activate the sagemaker stack
zenml stack register sagemaker_stack \
    -m default \
    -o default \
    -c ecr_registry \
<<<<<<< HEAD
    -a s3_store \
    -s sagemaker

# activate the stack
zenml stack set sagemaker_stack
=======
    -a s3-store \
    -s sagemaker \
    --set
>>>>>>> f46d5c26
```

### 🪟 Microsoft AzureML

[AzureML](https://azure.microsoft.com/en-us/services/machine-learning/) 
offers specialized compute instances to run your training jobs and 
has a beautiful UI to track and manage your models and logs. You can now use 
ZenML to submit individual steps to be run on compute instances managed by 
AzureML.

The stack will consist of: 

* The **local metadata store** which will track the configuration of your 
executions.
* The **local orchestrator** which will be executing your pipelines steps.
* An **azure artifact store** which will be responsible for storing the
artifacts of your pipeline.
* The **azureml step operator** which will be utilized to run the training step on Azure.

To configure resources for the step operators, please follow [this guide](https://docs.zenml.io/advanced-guide/cloud/step-operators) and then proceed with the following steps:

```bash
# install ZenML integrations
zenml integration install azure azureml

zenml artifact-store register azure_store \
    --flavor=azure \
    --path=<AZURE_BLOB_CONTAINER_PATH>

zenml step-operator register azureml \
    --flavor=azureml \
    --subscription_id=<AZURE_SUBSCRIPTION_ID> \
    --resource_group=<AZURE_RESOURCE_GROUP> \
    --workspace_name=<AZURE_WORKSPACE_NAME> \
    --compute_target_name=<AZURE_COMPUTE_TARGET_NAME> \
    --environment_name=<AZURE_ENVIRONMENT_NAME> 

zenml stack register azureml_stack \
    -m default \
    -o default \
    -a azure_store \
    -s azureml \
    --set
```

### 📐 GCP Vertex AI

[Vertex AI](https://cloud.google.com/vertex-ai) offers specialized compute to run 
[custom training jobs](https://cloud.google.com/vertex-ai/docs/training/custom-training) 
and has a beautiful UI to track and manage your models and logs. You can now use ZenML to submit an individual step to 
run on a managed training job managed on Vertex AI. 

The stack will consist of:
* The **local metadata store** which will track the configuration of your 
executions.
* The **local orchestrator** which will be executing your pipelines steps.
* A **GCP Bucket artifact store** which will be responsible for storing the
artifacts of your pipeline.
* The **Vertex AI step operator** which will be utilized to run the training step 
on GCP.

To configure resources for the step operators, please follow [this guide](https://docs.zenml.io/advanced-guide/cloud/step-operators) and then proceed with the following steps:

```bash
# install ZenML integrations
zenml integration install gcp vertex

zenml artifact-store register gcp_store \
    --flavor=gcp \
    --path=<GCP_BUCKET_PATH>

# create the vertex step operator
zenml step-operator register vertex \
    --flavor=vertex \
    --project=<PROJECT_NAME> \
    --region=<REGION> \
    --machine_type=<MACHINE_TYPE> \
    --base_image=<CUSTOM_BASE_IMAGE>

# register the container registry
zenml container-registry register gcr_registry --flavor=gcp --uri=gcr.io/<PROJECT-ID>

# register and activate the vertex ai stack
zenml stack register vertex_training_stack \
    -m default \
    -o default \
    -c gcr_registry \
<<<<<<< HEAD
    -a gcp_store \
    -s vertex

# activate the stack
zenml stack set vertex_training_stack
=======
    -a gcs-store \
    -s vertex \
    --set
>>>>>>> f46d5c26
```

### ▶️ Run the Code
Now we're ready. Execute:

```shell
python run.py
```

### 🧽 Clean up
In order to clean up, delete the remaining ZenML references.

```shell
rm -rf zenml_examples
```

# 📜 Learn more

Our docs regarding the step operator integrations can be found [here](https://docs.zenml.io/advanced-guide/cloud/step-operators).

If you want to learn more about step operators in general or about how to build your own step operator in zenml
check out our [docs](https://docs.zenml.io/extending-zenml/step-operator)<|MERGE_RESOLUTION|>--- conflicted
+++ resolved
@@ -78,17 +78,9 @@
     -m default \
     -o default \
     -c ecr_registry \
-<<<<<<< HEAD
     -a s3_store \
-    -s sagemaker
-
-# activate the stack
-zenml stack set sagemaker_stack
-=======
-    -a s3-store \
     -s sagemaker \
     --set
->>>>>>> f46d5c26
 ```
 
 ### 🪟 Microsoft AzureML
@@ -176,17 +168,9 @@
     -m default \
     -o default \
     -c gcr_registry \
-<<<<<<< HEAD
     -a gcp_store \
-    -s vertex
-
-# activate the stack
-zenml stack set vertex_training_stack
-=======
-    -a gcs-store \
     -s vertex \
     --set
->>>>>>> f46d5c26
 ```
 
 ### ▶️ Run the Code
