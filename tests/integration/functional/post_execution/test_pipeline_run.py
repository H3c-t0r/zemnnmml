--- conflicted
+++ resolved
@@ -13,13 +13,10 @@
 #  permissions and limitations under the License.
 """Integration tests for pipeline run post-execution functionality."""
 
-<<<<<<< HEAD
 from tests.integration.functional.zen_stores.utils import (
-=======
 import pytest
 
 from tests.integration.functional.conftest import (
->>>>>>> d5ae542e
     constant_int_output_test_step,
     int_plus_one_test_step,
 )
