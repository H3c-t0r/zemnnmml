#  Copyright (c) ZenML GmbH 2022. All Rights Reserved.
#
#  Licensed under the Apache License, Version 2.0 (the "License");
#  you may not use this file except in compliance with the License.
#  You may obtain a copy of the License at:
#
#       https://www.apache.org/licenses/LICENSE-2.0
#
#  Unless required by applicable law or agreed to in writing, software
#  distributed under the License is distributed on an "AS IS" BASIS,
#  WITHOUT WARRANTIES OR CONDITIONS OF ANY KIND, either express
#  or implied. See the License for the specific language governing
#  permissions and limitations under the License.
import os
import time
import uuid
from contextlib import ExitStack as does_not_raise
from datetime import datetime
from typing import Dict, List, Optional, Tuple
from uuid import UUID, uuid4

import pytest
from pydantic import SecretStr

from tests.integration.functional.utils import sample_name, tags_killer
from tests.integration.functional.zen_stores.utils import (
    CodeRepositoryContext,
    ComponentContext,
    CrudTestConfig,
    LoginContext,
    ModelVersionContext,
    PipelineRunContext,
<<<<<<< HEAD
=======
    RoleContext,
    SecretContext,
    ServiceAccountContext,
>>>>>>> e17f4d3a
    ServiceConnectorContext,
    ServiceConnectorTypeContext,
    StackContext,
    UserContext,
    list_of_entities,
)
from tests.unit.pipelines.test_build_utils import (
    StubLocalRepositoryContext,
)
from zenml.client import Client
<<<<<<< HEAD
from zenml.constants import RUNNING_MODEL_VERSION
from zenml.enums import ModelStages, StackComponentType, StoreType
=======
from zenml.constants import ACTIVATE, DEACTIVATE, RUNNING_MODEL_VERSION, USERS
from zenml.enums import (
    ColorVariants,
    ModelStages,
    SecretScope,
    StackComponentType,
    StoreType,
    TaggableResourceTypes,
)
>>>>>>> e17f4d3a
from zenml.exceptions import (
    AuthorizationException,
    DoesNotExistException,
    EntityExistsError,
    IllegalOperationError,
    StackExistsError,
)
from zenml.logging.step_logging import prepare_logs_uri
from zenml.models import (
    APIKeyFilter,
    APIKeyRequest,
    APIKeyRotateRequest,
    APIKeyUpdate,
    ArtifactFilter,
    ArtifactResponse,
    ComponentFilter,
    ComponentUpdate,
    ModelVersionArtifactFilterModel,
    ModelVersionArtifactRequestModel,
    ModelVersionFilterModel,
    ModelVersionPipelineRunFilterModel,
    ModelVersionPipelineRunRequestModel,
    ModelVersionRequestModel,
    ModelVersionUpdateModel,
<<<<<<< HEAD
    PipelineRunFilterModel,
    PipelineRunResponseModel,
    ServiceConnectorFilterModel,
    ServiceConnectorUpdateModel,
    StackFilterModel,
    StackRequestModel,
    StackUpdateModel,
    StepRunFilterModel,
    UserUpdateModel,
    WorkspaceFilterModel,
    WorkspaceUpdateModel,
)
from zenml.models.base_models import (
    WorkspaceScopedRequestModel,
=======
    PipelineRunFilter,
    PipelineRunResponse,
    RoleFilter,
    RoleRequest,
    RoleUpdate,
    ServiceAccountFilter,
    ServiceAccountRequest,
    ServiceAccountUpdate,
    ServiceConnectorFilter,
    ServiceConnectorUpdate,
    StackFilter,
    StackRequest,
    StackUpdate,
    StepRunFilter,
    TeamRoleAssignmentRequest,
    TeamUpdate,
    UserRequest,
    UserResponse,
    UserRoleAssignmentRequest,
    UserUpdate,
    WorkspaceFilter,
    WorkspaceUpdate,
>>>>>>> e17f4d3a
)
from zenml.models.model_models import ModelFilterModel
from zenml.models.tag_models import (
    TagFilterModel,
    TagRequestModel,
    TagResourceRequestModel,
    TagUpdateModel,
)
from zenml.utils import code_repository_utils, source_utils
from zenml.utils.artifact_utils import (
    _load_artifact_store,
    _load_file_from_artifact_store,
)
from zenml.utils.enum_utils import StrEnum
from zenml.utils.tag_utils import _get_tag_resource_id
from zenml.zen_stores.base_zen_store import (
    DEFAULT_USERNAME,
    DEFAULT_WORKSPACE_NAME,
)
from zenml.zen_stores.sql_zen_store import SqlZenStore

DEFAULT_NAME = "default"


@pytest.fixture
def client() -> Client:
    return Client()


# .--------------.
# | GENERIC CRUD |
# '--------------'


@pytest.mark.parametrize(
    "crud_test_config",
    list_of_entities,
    ids=[e.entity_name for e in list_of_entities],
)
def test_basic_crud_for_entity(crud_test_config: CrudTestConfig):
    """Tests the basic crud operations for a given entity."""
    client = Client()

    # Create the entity
    create_model = crud_test_config.create_model
    if hasattr(create_model, "user"):
        create_model.user = client.active_user.id
    if hasattr(create_model, "workspace"):
        create_model.workspace = client.active_workspace.id
    if hasattr(create_model, "stack"):
        create_model.stack = client.active_stack_model.id

    # Test the creation
    created_entity = crud_test_config.create_method(create_model)

    # Test that the create method returns a hydrated model, if applicable
    if hasattr(created_entity, "metadata"):
        assert created_entity.metadata is not None

    # Filter by id to verify the entity was actually created
    entities_list = crud_test_config.list_method(
        crud_test_config.filter_model(id=created_entity.id)
    )
    assert entities_list.total == 1

    entity = entities_list.items[0]

    # Test that the list method returns a non-hydrated model, if applicable
    if hasattr(entity, "metadata"):
        assert entity.metadata is None

        # Try to hydrate the entity
        entity.get_metadata()

        assert entity.metadata is not None

        # Test that the list method has a `hydrate` argument
        entities_list = crud_test_config.list_method(
            crud_test_config.filter_model(id=created_entity.id),
            hydrate=True,
        )
        assert entities_list.total == 1

        entity = entities_list.items[0]

        assert entity.metadata is not None

    if hasattr(created_entity, "name"):
        # Filter by name to verify the entity was actually created
        entities_list = crud_test_config.list_method(
            crud_test_config.filter_model(name=create_model.name)
        )
        assert entities_list.total == 1

        entity = entities_list.items[0]

        # Test that the list method returns a non-hydrated model, if applicable
        if hasattr(entity, "metadata"):
            assert entity.metadata is None

            # Try to hydrate the entity
            entity.get_metadata()

            assert entity.metadata is not None

    # Test the get method
    with does_not_raise():
        returned_entity_by_id = crud_test_config.get_method(created_entity.id)
    assert returned_entity_by_id == created_entity

    # Test that the get method returns a hydrated model, if applicable
    if hasattr(returned_entity_by_id, "metadata"):
        assert returned_entity_by_id.metadata is not None

        # Test that the get method has a `hydrate` argument
        returned_entity_by_id = crud_test_config.get_method(
            created_entity.id, hydrate=False
        )

        assert returned_entity_by_id.metadata is None

        # Try to hydrate the entity
        returned_entity_by_id.get_metadata()

        assert returned_entity_by_id.metadata is not None

    if crud_test_config.update_model:
        # Update the created entity
        update_model = crud_test_config.update_model
        with does_not_raise():
            updated_entity = crud_test_config.update_method(
                created_entity.id, update_model
            )
        # Ids should remain the same
        assert updated_entity.id == created_entity.id
        # Something in the Model should have changed
        assert updated_entity.json() != created_entity.json()

        # Test that the update method returns a hydrated model, if applicable
        if hasattr(updated_entity, "metadata"):
            assert updated_entity.metadata is not None

    # Cleanup
    with does_not_raise():
        crud_test_config.delete_method(created_entity.id)
    # Filter by id to verify the entity was actually deleted
    with pytest.raises(KeyError):
        crud_test_config.get_method(created_entity.id)
    # Filter by id to verify the entity was actually deleted
    entities_list = crud_test_config.list_method(
        crud_test_config.filter_model(id=created_entity.id)
    )
    assert entities_list.total == 0


@pytest.mark.parametrize(
    "crud_test_config",
    list_of_entities,
    ids=[e.entity_name for e in list_of_entities],
)
def test_create_entity_twice_fails(crud_test_config: CrudTestConfig):
    """Tests getting a non-existent entity by id."""
    if crud_test_config.entity_name in {"artifact", "build", "deployment"}:
        pytest.skip(
            f"Duplicates of {crud_test_config.entity_name} are allowed."
        )

    client = Client()
    # Create the entity
    create_model = crud_test_config.create_model
    if hasattr(create_model, "user"):
        create_model.user = client.active_user.id
    if hasattr(create_model, "workspace"):
        create_model.workspace = client.active_workspace.id
    # First creation is successful
    created_entity = crud_test_config.create_method(
        crud_test_config.create_model
    )
    # Second one fails
    with pytest.raises(EntityExistsError):
        crud_test_config.create_method(crud_test_config.create_model)
    # Cleanup
    with does_not_raise():
        crud_test_config.delete_method(created_entity.id)
    # Filter by id to verify the entity was actually deleted
    with pytest.raises(KeyError):
        crud_test_config.get_method(created_entity.id)


@pytest.mark.parametrize(
    "crud_test_config",
    list_of_entities,
    ids=[e.entity_name for e in list_of_entities],
)
def test_get_nonexistent_entity_fails(crud_test_config: CrudTestConfig):
    """Tests getting a non-existent entity by id."""
    with pytest.raises(KeyError):
        crud_test_config.get_method(uuid.uuid4())


@pytest.mark.parametrize(
    "crud_test_config",
    list_of_entities,
    ids=[e.entity_name for e in list_of_entities],
)
def test_updating_nonexisting_entity_raises_error(
    crud_test_config: CrudTestConfig,
):
    """Tests updating a nonexistent entity raises an error."""
    if crud_test_config.update_model:
        # Update the created entity
        update_model = crud_test_config.update_model
        with pytest.raises(KeyError):
            crud_test_config.update_method(uuid.uuid4(), update_model)
    else:
        pytest.skip(
            "For entities that do not support updates, this test is not run."
        )


@pytest.mark.parametrize(
    "crud_test_config",
    list_of_entities,
    ids=[e.entity_name for e in list_of_entities],
)
def test_deleting_nonexistent_entity_raises_error(
    crud_test_config: CrudTestConfig,
):
    """Tests deleting a nonexistent workspace raises an error."""
    with pytest.raises(KeyError):
        crud_test_config.delete_method(uuid.uuid4())


# .----------.
# | WORKSPACES |
# '----------'


def test_only_one_default_workspace_present():
    """Tests that one and only one default workspace is present."""
    client = Client()
    assert (
        len(client.zen_store.list_workspaces(WorkspaceFilter(name="default")))
        == 1
    )


def test_updating_default_workspace_fails():
    """Tests updating the default workspace."""
    client = Client()

    default_workspace = client.zen_store.get_workspace(DEFAULT_WORKSPACE_NAME)
    assert default_workspace.name == DEFAULT_WORKSPACE_NAME
    workspace_update = WorkspaceUpdate(
        name="aria_workspace",
        description="Aria has taken possession of this workspace.",
    )
    with pytest.raises(IllegalOperationError):
        client.zen_store.update_workspace(
            workspace_id=default_workspace.id,
            workspace_update=workspace_update,
        )


def test_deleting_default_workspace_fails():
    """Tests deleting the default workspace."""
    client = Client()
    with pytest.raises(IllegalOperationError):
        client.zen_store.delete_workspace(DEFAULT_NAME)


# .-------.
# | TEAMS |
# '-------'


def test_adding_user_to_team():
    """Tests adding a user to a team."""
    zen_store = Client().zen_store
    with UserContext() as created_user:
        with TeamContext() as created_team:
            team_update = TeamUpdate(users=[created_user.id])
            team_update = zen_store.update_team(
                team_id=created_team.id, team_update=team_update
            )

            assert created_user.id in team_update.user_ids
            assert len(team_update.users) == 1

            # Make sure the team name has not been inadvertently changed
            assert (
                zen_store.get_team(created_team.id).name == created_team.name
            )


def test_adding_nonexistent_user_to_real_team_raises_error():
    """Tests adding a nonexistent user to a team raises an error."""
    zen_store = Client().zen_store
    with TeamContext() as created_team:
        nonexistent_id = uuid.uuid4()

        team_update = TeamUpdate(users=[nonexistent_id])
        with pytest.raises(KeyError):
            zen_store.update_team(
                team_id=created_team.id, team_update=team_update
            )


def test_removing_user_from_team_succeeds():
    """Tests removing a user from a team."""

    zen_store = Client().zen_store
    sample_name("arias_team")

    with UserContext() as created_user:
        with TeamContext() as created_team:
            team_update = TeamUpdate(users=[created_user.id])
            team_update = zen_store.update_team(
                team_id=created_team.id, team_update=team_update
            )

            assert created_user.id in team_update.user_ids

            team_update = TeamUpdate(users=[])
            team_update = zen_store.update_team(
                team_id=created_team.id, team_update=team_update
            )

            assert created_user.id not in team_update.user_ids


def test_access_user_in_team_succeeds():
    """Tests accessing a users in a team."""

    zen_store = Client().zen_store
    sample_name("arias_team")

    with UserContext() as created_user:
        with TeamContext() as created_team:
            team_update = TeamUpdate(users=[created_user.id])
            team_update = zen_store.update_team(
                team_id=created_team.id, team_update=team_update
            )
            assert created_user in team_update.users


#  .------.
# | USERS |
# '-------'


def test_active_user():
    """Tests the active user can be queried with .get_user()."""
    zen_store = Client().zen_store
    active_user = zen_store.get_user()
    assert active_user is not None
    # The SQL zen_store only supports the default user as active user
    if zen_store.type == StoreType.SQL:
        assert active_user.name == DEFAULT_USERNAME
    else:
        # TODO: Implement this
        assert True


def test_creating_user_with_existing_name_fails():
    """Tests creating a user with an existing username fails."""
    zen_store = Client().zen_store

    with UserContext() as existing_user:
        with pytest.raises(EntityExistsError):
            zen_store.create_user(
                UserRequest(name=existing_user.name, password="password")
            )

    with ServiceAccountContext() as existing_service_account:
        with does_not_raise():
            user = zen_store.create_user(
                UserRequest(
                    name=existing_service_account.name, password="password"
                )
            )
            # clean up
            zen_store.delete_user(user.id)


def test_get_user():
    """Tests getting a user account."""
    zen_store = Client().zen_store
    with UserContext() as user_account:
        user = zen_store.get_user(user_account.name)
        assert user.id == user_account.id
        assert user.name == user_account.name
        assert user.active is True
        assert user.email == user_account.email
        assert user.is_service_account is False
        assert user.full_name == user_account.full_name
        assert user.email_opted_in == user_account.email_opted_in

        # Get a user account as a service account by ID is not possible
        with pytest.raises(KeyError):
            zen_store.get_service_account(user_account.id)

        # Get a user account as a service account by name is not possible
        with pytest.raises(KeyError):
            zen_store.get_service_account(user_account.name)

        with ServiceAccountContext(name=user_account.name) as service_account:
            # Get the service account as a user account by ID is allowed
            # for backwards compatibility
            user = zen_store.get_user(service_account.id)
            assert user.id == service_account.id
            assert user.name == service_account.name
            assert user.is_service_account is True

            # Getting the user by name returns the user, not the service account
            user = zen_store.get_user(user_account.name)
            assert user.id == user_account.id
            assert user.name == user_account.name
            assert user.is_service_account is False


def test_delete_user_with_resources_fails():
    """Tests deleting a user with resources fails."""
    zen_store = Client().zen_store

    if zen_store.type != StoreType.SQL:
        pytest.skip(
            "Only SQL Zen Stores allow creating resources for other accounts."
        )

    with UserContext(delete=False) as user:
        with ComponentContext(
            c_type=StackComponentType.ORCHESTRATOR,
            flavor="local",
            config={},
            user_id=user.id,
        ) as orchestrator:
            with ComponentContext(
                c_type=StackComponentType.ARTIFACT_STORE,
                flavor="local",
                config={},
                user_id=user.id,
            ) as artifact_store:
                components = {
                    StackComponentType.ORCHESTRATOR: [orchestrator.id],
                    StackComponentType.ARTIFACT_STORE: [artifact_store.id],
                }
                with StackContext(components=components, user_id=user.id):
                    with pytest.raises(IllegalOperationError):
                        zen_store.delete_user(user.id)

                with pytest.raises(IllegalOperationError):
                    zen_store.delete_user(user.id)

            with pytest.raises(IllegalOperationError):
                zen_store.delete_user(user.id)

        with SecretContext(user_id=user.id, delete=False):
            # Secrets are deleted when the user is deleted
            pass

        with CodeRepositoryContext(user_id=user.id):
            with pytest.raises(IllegalOperationError):
                zen_store.delete_user(user.id)

        with ServiceConnectorContext(
            connector_type="cat'o'matic",
            auth_method="paw-print",
            resource_types=["cat"],
            resource_id="aria",
            configuration={
                "language": "meow",
                "foods": "tuna",
            },
            user_id=user.id,
        ):
            with pytest.raises(IllegalOperationError):
                zen_store.delete_user(user.id)

        with ModelVersionContext(create_version=True, user_id=user.id):
            with pytest.raises(IllegalOperationError):
                zen_store.delete_user(user.id)

    with does_not_raise():
        zen_store.delete_user(user.id)


def test_updating_user_with_existing_name_fails():
    """Tests updating a user with an existing account name fails."""
    zen_store = Client().zen_store

    with UserContext() as user:
        with UserContext() as existing_user:
            with pytest.raises(EntityExistsError):
                zen_store.update_user(
                    user_id=user.id,
                    user_update=UserUpdate(name=existing_user.name),
                )

        with ServiceAccountContext() as existing_service_account:
            with does_not_raise():
                zen_store.update_user(
                    user_id=user.id,
                    user_update=UserUpdate(name=existing_service_account.name),
                )


def test_updating_default_user_fails():
    """Tests that updating the default user is prohibited."""
    client = Client()
    default_user = client.zen_store.get_user(DEFAULT_USERNAME)
    assert default_user
    user_update = UserUpdate(name="axl")
    with pytest.raises(IllegalOperationError):
        client.zen_store.update_user(
            user_id=default_user.id, user_update=user_update
        )


def test_deleting_default_user_fails():
    """Tests that deleting the default user is prohibited."""
    zen_store = Client().zen_store
    with pytest.raises(IllegalOperationError):
        zen_store.delete_user("default")


def test_create_user_no_password():
    """Tests that creating a user without a password needs to be activated."""
    client = Client()
    store = client.zen_store

    if store.type == StoreType.SQL:
        pytest.skip("SQL Zen Stores do not support user activation")

    with UserContext(inactive=True) as user:
        assert not user.active
        assert user.activation_token is not None

        with pytest.raises(AuthorizationException):
            with LoginContext(user_name=user.name, password=""):
                pass

        with pytest.raises(AuthorizationException):
            with LoginContext(user_name=user.name, password="password"):
                pass

        with pytest.raises(AuthorizationException):
            response_body = store.put(
                f"{USERS}/{str(user.id)}{ACTIVATE}",
                body=UserUpdate(password="password"),
            )

        with pytest.raises(AuthorizationException):
            with LoginContext(user_name=user.name, password="password"):
                pass

        response_body = store.put(
            f"{USERS}/{str(user.id)}{ACTIVATE}",
            body=UserUpdate(
                password="password", activation_token=user.activation_token
            ),
        )
        activated_user = UserResponse.parse_obj(response_body)
        assert activated_user.active
        assert activated_user.name == user.name
        assert activated_user.id == user.id

        with LoginContext(user_name=user.name, password="password"):
            new_store = Client().zen_store
            assert new_store.get_user().id == user.id


def test_reactivate_user():
    """Tests that reactivating a user with a new password works."""
    client = Client()
    store = client.zen_store

    if store.type == StoreType.SQL:
        pytest.skip("SQL Zen Stores do not support user activation")

    with UserContext(password="password") as user:
        assert user.active
        assert user.activation_token is None

        with LoginContext(user_name=user.name, password="password"):
            new_store = Client().zen_store
            assert new_store.get_user().id == user.id

        response_body = store.put(
            f"{USERS}/{str(user.id)}{DEACTIVATE}",
        )
        deactivated_user = UserResponse.parse_obj(response_body)
        assert not deactivated_user.active
        assert deactivated_user.activation_token is not None

        with pytest.raises(AuthorizationException):
            with LoginContext(user_name=user.name, password="password"):
                pass

        with pytest.raises(AuthorizationException):
            response_body = store.put(
                f"{USERS}/{str(user.id)}{ACTIVATE}",
                body=UserUpdate(password="newpassword"),
            )

        with pytest.raises(AuthorizationException):
            with LoginContext(user_name=user.name, password="password"):
                pass

        with pytest.raises(AuthorizationException):
            with LoginContext(user_name=user.name, password="newpassword"):
                pass

        response_body = store.put(
            f"{USERS}/{str(user.id)}{ACTIVATE}",
            body=UserUpdate(
                password="newpassword",
                activation_token=deactivated_user.activation_token,
            ),
        )
        activated_user = UserResponse.parse_obj(response_body)
        assert activated_user.active
        assert activated_user.name == user.name
        assert activated_user.id == user.id

        with pytest.raises(AuthorizationException):
            with LoginContext(user_name=user.name, password="password"):
                pass

        with LoginContext(user_name=user.name, password="newpassword"):
            new_store = Client().zen_store
            assert new_store.get_user().id == user.id


#  .-----------------.
# | SERVICE ACCOUNTS |
# '------------------'


def test_create_service_account():
    """Tests creating a service account."""
    zen_store = Client().zen_store
    with ServiceAccountContext() as service_account:
        account = zen_store.get_service_account(service_account.name)
        assert account.id == service_account.id
        assert account.name == service_account.name
        assert account.active is True

        account = zen_store.get_service_account(service_account.id)
        assert account.id == service_account.id
        assert account.name == service_account.name
        assert account.active is True


def test_delete_service_account():
    """Tests deleting a service account."""
    zen_store = Client().zen_store
    with ServiceAccountContext() as service_account:
        # delete by name
        zen_store.delete_service_account(service_account.name)

        with pytest.raises(KeyError):
            zen_store.get_service_account(service_account.name)

        with pytest.raises(KeyError):
            zen_store.get_service_account(service_account.id)

    with ServiceAccountContext() as service_account:
        # delete by ID
        zen_store.delete_service_account(service_account.id)

        with pytest.raises(KeyError):
            zen_store.get_service_account(service_account.name)

        with pytest.raises(KeyError):
            zen_store.get_service_account(service_account.id)


def test_delete_service_account_with_resources_fails():
    """Tests deleting a service account with resources fails."""
    zen_store = Client().zen_store

    if zen_store.type != StoreType.SQL:
        pytest.skip(
            "Only SQL Zen Stores allow creating resources for other accounts."
        )

    with ServiceAccountContext(delete=False) as service_account:
        with ComponentContext(
            c_type=StackComponentType.ORCHESTRATOR,
            flavor="local",
            config={},
            user_id=service_account.id,
        ) as orchestrator:
            with ComponentContext(
                c_type=StackComponentType.ARTIFACT_STORE,
                flavor="local",
                config={},
                user_id=service_account.id,
            ) as artifact_store:
                components = {
                    StackComponentType.ORCHESTRATOR: [orchestrator.id],
                    StackComponentType.ARTIFACT_STORE: [artifact_store.id],
                }
                with StackContext(
                    components=components, user_id=service_account.id
                ):
                    with pytest.raises(IllegalOperationError):
                        zen_store.delete_service_account(service_account.id)

                with pytest.raises(IllegalOperationError):
                    zen_store.delete_service_account(service_account.id)

            with pytest.raises(IllegalOperationError):
                zen_store.delete_service_account(service_account.id)

        with SecretContext(user_id=service_account.id, delete=False):
            # Secrets are deleted when the user is deleted
            pass

        with CodeRepositoryContext(user_id=service_account.id):
            with pytest.raises(IllegalOperationError):
                zen_store.delete_service_account(service_account.id)

        with ServiceConnectorContext(
            connector_type="cat'o'matic",
            auth_method="paw-print",
            resource_types=["cat"],
            resource_id="aria",
            configuration={
                "language": "meow",
                "foods": "tuna",
            },
            user_id=service_account.id,
        ):
            with pytest.raises(IllegalOperationError):
                zen_store.delete_service_account(service_account.id)

        with ModelVersionContext(
            create_version=True, user_id=service_account.id
        ):
            with pytest.raises(IllegalOperationError):
                zen_store.delete_service_account(service_account.id)

    with does_not_raise():
        zen_store.delete_service_account(service_account.id)


def test_create_service_account_used_name_fails():
    """Tests creating a service account name with a name that is already used."""
    zen_store = Client().zen_store

    with ServiceAccountContext() as existing_service_account:
        with pytest.raises(EntityExistsError):
            zen_store.create_service_account(
                ServiceAccountRequest(
                    name=existing_service_account.name,
                    active=True,
                )
            )

    with UserContext() as existing_user:
        # Can create a service account with the same name as a user account
        with does_not_raise():
            account = zen_store.create_service_account(
                ServiceAccountRequest(
                    name=existing_user.name,
                    active=True,
                )
            )
            # clean up
            zen_store.delete_service_account(account.id)


def test_get_service_account():
    """Tests getting a service account."""
    zen_store = Client().zen_store
    with ServiceAccountContext() as service_account:
        account = zen_store.get_service_account(service_account.name)
        assert account.id == service_account.id
        assert account.name == service_account.name
        assert account.active is True
        assert account.description == service_account.description

        # Get a service account as a user account by ID is allowed
        # for backwards compatibility
        user = zen_store.get_user(service_account.id)
        assert user.id == service_account.id
        assert user.name == service_account.name
        assert user.active is True
        assert user.activation_token is None
        assert user.email is None
        assert user.is_service_account is True
        assert user.full_name == ""
        assert user.email_opted_in is False
        assert user.hub_token is None

        # Get a service account as a user account by name
        with pytest.raises(KeyError):
            user = zen_store.get_user(service_account.name)

        with UserContext(user_name=service_account.name) as existing_user:
            # Get the service account as a user account by ID is allowed
            # for backwards compatibility
            user = zen_store.get_user(service_account.id)
            assert user.id == service_account.id
            assert user.name == service_account.name
            assert user.is_service_account is True

            # Getting the user by name returns the user, not the service account
            user = zen_store.get_user(service_account.name)
            assert user.id == existing_user.id
            assert user.name == service_account.name
            assert user.is_service_account is False


def test_list_service_accounts():
    """Tests listing service accounts."""
    zen_store = Client().zen_store

    with ServiceAccountContext() as service_account_one:
        accounts = zen_store.list_service_accounts(
            ServiceAccountFilter()
        ).items
        assert service_account_one.id in [account.id for account in accounts]

        accounts = zen_store.list_service_accounts(
            ServiceAccountFilter(
                name=service_account_one.name,
            )
        ).items
        assert service_account_one.id in [account.id for account in accounts]

        accounts = zen_store.list_service_accounts(
            ServiceAccountFilter(
                id=service_account_one.id,
            )
        ).items
        assert service_account_one.id in [account.id for account in accounts]

        with ServiceAccountContext() as service_account_two:
            accounts = zen_store.list_service_accounts(
                ServiceAccountFilter()
            ).items
            assert service_account_one.id in [
                account.id for account in accounts
            ]
            assert service_account_two.id in [
                account.id for account in accounts
            ]

            accounts = zen_store.list_service_accounts(
                ServiceAccountFilter(
                    name=service_account_one.name,
                )
            ).items
            assert len(accounts) == 1
            assert service_account_one.id in [
                account.id for account in accounts
            ]

            accounts = zen_store.list_service_accounts(
                ServiceAccountFilter(
                    name=service_account_two.name,
                )
            ).items
            assert len(accounts) == 1
            assert service_account_two.id in [
                account.id for account in accounts
            ]

            accounts = zen_store.list_service_accounts(
                ServiceAccountFilter(
                    active=True,
                )
            ).items
            assert service_account_one.id in [
                account.id for account in accounts
            ]
            assert service_account_two.id in [
                account.id for account in accounts
            ]

            with UserContext() as user:
                accounts = zen_store.list_service_accounts(
                    ServiceAccountFilter()
                ).items
                assert user.id not in [account.id for account in accounts]


def test_update_service_account_name():
    """Tests updating a service account name."""
    zen_store = Client().zen_store

    with ServiceAccountContext() as service_account:
        account_name = service_account.name
        new_account_name = sample_name("aria")

        # Update by name
        updated_account = zen_store.update_service_account(
            service_account_name_or_id=account_name,
            service_account_update=ServiceAccountUpdate(
                name=new_account_name,
            ),
        )
        assert updated_account.id == service_account.id
        assert updated_account.name == new_account_name
        assert updated_account.active is True
        assert updated_account.description == service_account.description

        account = zen_store.get_service_account(service_account.id)
        assert account.id == service_account.id
        assert account.name == new_account_name
        assert account.active is True
        assert updated_account.description == service_account.description

        account = zen_store.get_service_account(new_account_name)
        assert account.id == service_account.id
        assert account.name == new_account_name
        assert account.active is True
        assert updated_account.description == service_account.description

        with pytest.raises(KeyError):
            zen_store.get_service_account(account_name)

        account_name = new_account_name
        new_account_name = sample_name("aria")

        # Update by ID
        updated_account = zen_store.update_service_account(
            service_account_name_or_id=service_account.id,
            service_account_update=ServiceAccountUpdate(
                name=new_account_name,
            ),
        )
        assert updated_account.id == service_account.id
        assert updated_account.name == new_account_name
        assert updated_account.active is True
        assert updated_account.description == service_account.description

        account = zen_store.get_service_account(service_account.id)
        assert account.id == service_account.id
        assert account.name == new_account_name
        assert account.active is True
        assert updated_account.description == service_account.description

        account = zen_store.get_service_account(new_account_name)
        assert account.id == service_account.id

        with pytest.raises(KeyError):
            zen_store.get_service_account(account_name)


def test_update_service_account_used_name_fails():
    """Tests updating a service account name to a name that is already used."""
    zen_store = Client().zen_store

    with ServiceAccountContext() as service_account:
        with ServiceAccountContext() as existing_service_account:
            # Update by name
            with pytest.raises(EntityExistsError):
                zen_store.update_service_account(
                    service_account_name_or_id=service_account.name,
                    service_account_update=ServiceAccountUpdate(
                        name=existing_service_account.name,
                    ),
                )

            account = zen_store.get_service_account(service_account.id)
            assert account.name == service_account.name

            # Update by ID
            with pytest.raises(EntityExistsError):
                zen_store.update_service_account(
                    service_account_name_or_id=service_account.id,
                    service_account_update=ServiceAccountUpdate(
                        name=existing_service_account.name,
                    ),
                )

            account = zen_store.get_service_account(service_account.id)
            assert account.name == service_account.name

        with UserContext() as existing_user:
            # Update works if the name is the same as a user account
            with does_not_raise():
                zen_store.update_service_account(
                    service_account_name_or_id=service_account.id,
                    service_account_update=ServiceAccountUpdate(
                        name=existing_user.name,
                    ),
                )


def test_deactivate_service_account():
    """Tests deactivating a service account."""
    zen_store = Client().zen_store

    with ServiceAccountContext() as service_account:
        account_name = service_account.name

        account = zen_store.get_service_account(service_account.id)
        assert account.active is True

        # Update by name
        updated_account = zen_store.update_service_account(
            service_account_name_or_id=account_name,
            service_account_update=ServiceAccountUpdate(
                active=False,
            ),
        )
        assert updated_account.id == service_account.id
        assert updated_account.active is False

        account = zen_store.get_service_account(service_account.id)
        assert account.id == service_account.id
        assert account.active is False

        # Update by ID
        updated_account = zen_store.update_service_account(
            service_account_name_or_id=service_account.id,
            service_account_update=ServiceAccountUpdate(
                active=True,
            ),
        )
        assert updated_account.id == service_account.id
        assert updated_account.active is True

        account = zen_store.get_service_account(service_account.id)
        assert account.id == service_account.id
        assert account.active is True


def test_update_service_account_description():
    """Tests updating a service account description."""
    zen_store = Client().zen_store

    with ServiceAccountContext() as service_account:
        new_description = "Axl has taken possession of this account."

        updated_account = zen_store.update_service_account(
            service_account_name_or_id=service_account.id,
            service_account_update=ServiceAccountUpdate(
                description=new_description,
            ),
        )
        assert updated_account.id == service_account.id
        assert updated_account.name == service_account.name
        assert updated_account.active is True
        assert updated_account.description == new_description

        account = zen_store.get_service_account(service_account.id)
        assert account.id == service_account.id
        assert account.name == service_account.name
        assert account.active is True
        assert updated_account.description == new_description


# .----------.
# | API KEYS |
# '----------'


def test_create_api_key():
    """Tests creating a service account."""
    zen_store = Client().zen_store
    with ServiceAccountContext() as service_account:
        api_key_request = APIKeyRequest(
            name="axl",
            description="Axl's API key",
        )
        new_api_key = zen_store.create_api_key(
            service_account_id=service_account.id,
            api_key=api_key_request,
        )

        assert new_api_key.name == api_key_request.name
        assert new_api_key.description == api_key_request.description
        assert new_api_key.service_account.id == service_account.id
        assert new_api_key.key is not None
        assert new_api_key.active is True
        assert new_api_key.last_login is None
        assert new_api_key.last_rotated is None

        api_key = zen_store.get_api_key(
            service_account_id=service_account.id,
            api_key_name_or_id=new_api_key.id,
        )
        assert api_key.id == new_api_key.id
        assert api_key.name == api_key_request.name
        assert api_key.description == api_key_request.description
        assert api_key.service_account.id == service_account.id
        assert api_key.key is None

        api_key = zen_store.get_api_key(
            service_account_id=service_account.id,
            api_key_name_or_id=new_api_key.name,
        )
        assert api_key.id == new_api_key.id
        assert api_key.name == api_key_request.name


def test_delete_api_key():
    """Tests deleting an API key."""
    zen_store = Client().zen_store
    with ServiceAccountContext() as service_account:
        api_key_request = APIKeyRequest(
            name="axl",
            description="Axl's API key",
        )
        new_api_key = zen_store.create_api_key(
            service_account_id=service_account.id,
            api_key=api_key_request,
        )

        api_key = zen_store.get_api_key(
            service_account_id=service_account.id,
            api_key_name_or_id=new_api_key.id,
        )
        assert api_key.id == new_api_key.id
        assert api_key.name == api_key_request.name

        api_key = zen_store.get_api_key(
            service_account_id=service_account.id,
            api_key_name_or_id=new_api_key.name,
        )
        assert api_key.id == new_api_key.id
        assert api_key.name == api_key_request.name

        # delete by name
        zen_store.delete_api_key(
            service_account_id=service_account.id,
            api_key_name_or_id=new_api_key.name,
        )

        with pytest.raises(KeyError):
            zen_store.get_api_key(
                service_account_id=service_account.id,
                api_key_name_or_id=new_api_key.id,
            )

        with pytest.raises(KeyError):
            zen_store.get_api_key(
                service_account_id=service_account.id,
                api_key_name_or_id=api_key_request.name,
            )

        with pytest.raises(KeyError):
            zen_store.delete_api_key(
                service_account_id=service_account.id,
                api_key_name_or_id=new_api_key.name,
            )

        api_key_request = APIKeyRequest(
            name="aria",
            description="Aria's API key",
        )
        new_api_key = zen_store.create_api_key(
            service_account_id=service_account.id,
            api_key=api_key_request,
        )

        api_key = zen_store.get_api_key(
            service_account_id=service_account.id,
            api_key_name_or_id=new_api_key.id,
        )
        assert api_key.id == new_api_key.id
        assert api_key.name == api_key_request.name

        api_key = zen_store.get_api_key(
            service_account_id=service_account.id,
            api_key_name_or_id=new_api_key.name,
        )
        assert api_key.id == new_api_key.id
        assert api_key.name == api_key_request.name

        # delete by ID
        zen_store.delete_api_key(
            service_account_id=service_account.id,
            api_key_name_or_id=new_api_key.id,
        )

        with pytest.raises(KeyError):
            zen_store.get_api_key(
                service_account_id=service_account.id,
                api_key_name_or_id=new_api_key.id,
            )

        with pytest.raises(KeyError):
            zen_store.get_api_key(
                service_account_id=service_account.id,
                api_key_name_or_id=api_key_request.name,
            )

        with pytest.raises(KeyError):
            zen_store.delete_api_key(
                service_account_id=service_account.id,
                api_key_name_or_id=new_api_key.id,
            )


def test_create_api_key_used_name_fails():
    """Tests creating an API key with a name that is already used."""
    zen_store = Client().zen_store

    with ServiceAccountContext() as service_account:
        api_key_request = APIKeyRequest(
            name="axl",
            description="Axl's API key",
        )
        zen_store.create_api_key(
            service_account_id=service_account.id,
            api_key=api_key_request,
        )

        with pytest.raises(EntityExistsError):
            zen_store.create_api_key(
                service_account_id=service_account.id,
                api_key=api_key_request,
            )


def test_list_api_keys():
    """Tests listing API keys."""
    zen_store = Client().zen_store

    with ServiceAccountContext() as service_account:
        api_key_request = APIKeyRequest(
            name="axl",
            description="Axl's API key",
        )
        api_key_one = zen_store.create_api_key(
            service_account_id=service_account.id,
            api_key=api_key_request,
        )

        keys = zen_store.list_api_keys(
            service_account_id=service_account.id,
            filter_model=APIKeyFilter(),
        ).items
        assert len(keys) == 1
        assert api_key_one.id in [key.id for key in keys]

        keys = zen_store.list_api_keys(
            service_account_id=service_account.id,
            filter_model=APIKeyFilter(
                name=api_key_one.name,
            ),
        ).items
        assert len(keys) == 1
        assert api_key_one.id in [key.id for key in keys]

        keys = zen_store.list_api_keys(
            service_account_id=service_account.id,
            filter_model=APIKeyFilter(
                id=api_key_one.id,
            ),
        ).items
        assert len(keys) == 1
        assert api_key_one.id in [key.id for key in keys]

        api_key_request = APIKeyRequest(
            name="aria",
            description="Aria's API key",
        )
        api_key_two = zen_store.create_api_key(
            service_account_id=service_account.id,
            api_key=api_key_request,
        )

        keys = zen_store.list_api_keys(
            service_account_id=service_account.id,
            filter_model=APIKeyFilter(),
        ).items
        assert len(keys) == 2
        assert api_key_one.id in [key.id for key in keys]
        assert api_key_two.id in [key.id for key in keys]

        keys = zen_store.list_api_keys(
            service_account_id=service_account.id,
            filter_model=APIKeyFilter(
                name=api_key_one.name,
            ),
        ).items
        assert len(keys) == 1
        assert api_key_one.id in [key.id for key in keys]

        keys = zen_store.list_api_keys(
            service_account_id=service_account.id,
            filter_model=APIKeyFilter(
                name=api_key_two.name,
            ),
        ).items
        assert len(keys) == 1
        assert api_key_two.id in [key.id for key in keys]

        keys = zen_store.list_api_keys(
            service_account_id=service_account.id,
            filter_model=APIKeyFilter(
                id=api_key_one.id,
            ),
        ).items
        assert len(keys) == 1
        assert api_key_one.id in [key.id for key in keys]

        keys = zen_store.list_api_keys(
            service_account_id=service_account.id,
            filter_model=APIKeyFilter(
                id=api_key_two.id,
            ),
        ).items
        assert len(keys) == 1
        assert api_key_two.id in [key.id for key in keys]


def test_update_key_name():
    """Tests updating an API key name."""
    zen_store = Client().zen_store

    with ServiceAccountContext() as service_account:
        api_key_request = APIKeyRequest(
            name="axl",
            description="Axl's API key",
        )
        api_key = zen_store.create_api_key(
            service_account_id=service_account.id,
            api_key=api_key_request,
        )

        # Update by name
        new_key_name = "aria"
        updated_key = zen_store.update_api_key(
            service_account_id=service_account.id,
            api_key_name_or_id=api_key_request.name,
            api_key_update=APIKeyUpdate(
                name=new_key_name,
            ),
        )
        assert updated_key.id == api_key.id
        assert updated_key.name == new_key_name
        assert updated_key.active is True
        assert updated_key.description == api_key.description

        key = zen_store.get_api_key(
            service_account_id=service_account.id,
            api_key_name_or_id=new_key_name,
        )
        assert key.id == api_key.id
        assert key.name == new_key_name

        with pytest.raises(KeyError):
            zen_store.get_api_key(
                service_account_id=service_account.id,
                api_key_name_or_id=api_key.name,
            )

        # Update by ID
        new_new_key_name = "blupus"
        updated_key = zen_store.update_api_key(
            service_account_id=service_account.id,
            api_key_name_or_id=api_key.id,
            api_key_update=APIKeyUpdate(
                name=new_new_key_name,
            ),
        )
        assert updated_key.id == api_key.id
        assert updated_key.name == new_new_key_name
        assert updated_key.active is True
        assert updated_key.description == api_key.description

        key = zen_store.get_api_key(
            service_account_id=service_account.id,
            api_key_name_or_id=new_new_key_name,
        )
        assert key.id == api_key.id
        assert key.name == new_new_key_name

        with pytest.raises(KeyError):
            zen_store.get_api_key(
                service_account_id=service_account.id,
                api_key_name_or_id=api_key.name,
            )

        with pytest.raises(KeyError):
            zen_store.get_api_key(
                service_account_id=service_account.id,
                api_key_name_or_id=new_key_name,
            )


def test_update_api_key_used_name_fails():
    """Tests updating an API key name to a name that is already used."""
    zen_store = Client().zen_store

    with ServiceAccountContext() as service_account:
        other_api_key_request = APIKeyRequest(
            name="axl",
            description="Axl's API key",
        )
        zen_store.create_api_key(
            service_account_id=service_account.id,
            api_key=other_api_key_request,
        )

        api_key_request = APIKeyRequest(
            name="aria",
            description="Aria's API key",
        )
        api_key = zen_store.create_api_key(
            service_account_id=service_account.id,
            api_key=api_key_request,
        )

        # Update by name
        with pytest.raises(EntityExistsError):
            zen_store.update_api_key(
                service_account_id=service_account.id,
                api_key_name_or_id=api_key_request.name,
                api_key_update=APIKeyUpdate(
                    name=other_api_key_request.name,
                ),
            )

        # Update by ID
        with pytest.raises(EntityExistsError):
            zen_store.update_api_key(
                service_account_id=service_account.id,
                api_key_name_or_id=api_key.id,
                api_key_update=APIKeyUpdate(
                    name=other_api_key_request.name,
                ),
            )


def test_deactivate_api_key():
    """Tests deactivating an API key."""
    zen_store = Client().zen_store

    with ServiceAccountContext() as service_account:
        api_key_request = APIKeyRequest(
            name="aria",
            description="Aria's API key",
        )
        api_key = zen_store.create_api_key(
            service_account_id=service_account.id,
            api_key=api_key_request,
        )

        key = zen_store.get_api_key(
            service_account_id=service_account.id,
            api_key_name_or_id=api_key.id,
        )
        assert key.id == api_key.id
        assert key.name == api_key_request.name
        assert key.active is True

        # Update by name
        updated_key = zen_store.update_api_key(
            service_account_id=service_account.id,
            api_key_name_or_id=api_key_request.name,
            api_key_update=APIKeyUpdate(
                active=False,
            ),
        )
        assert updated_key.id == api_key.id
        assert updated_key.name == api_key.name
        assert updated_key.active is False
        assert updated_key.description == api_key.description

        # Update by ID
        updated_key = zen_store.update_api_key(
            service_account_id=service_account.id,
            api_key_name_or_id=api_key.id,
            api_key_update=APIKeyUpdate(
                active=True,
            ),
        )
        assert updated_key.id == api_key.id
        assert updated_key.name == api_key.name
        assert updated_key.active is True
        assert updated_key.description == api_key.description


def test_update_api_key_description():
    """Tests updating an API key description."""
    zen_store = Client().zen_store

    with ServiceAccountContext() as service_account:
        api_key_request = APIKeyRequest(
            name="aria",
            description="Aria's API key",
        )
        api_key = zen_store.create_api_key(
            service_account_id=service_account.id,
            api_key=api_key_request,
        )

        new_description = "Axl has taken possession of this API key."

        updated_key = zen_store.update_api_key(
            service_account_id=service_account.id,
            api_key_name_or_id=api_key.id,
            api_key_update=APIKeyUpdate(
                description=new_description,
            ),
        )
        assert updated_key.id == api_key.id
        assert updated_key.name == api_key.name
        assert updated_key.active is True
        assert updated_key.description == new_description

        key = zen_store.get_api_key(
            service_account_id=service_account.id,
            api_key_name_or_id=api_key.id,
        )
        assert key.id == api_key.id
        assert key.name == api_key.name
        assert key.active is True
        assert key.description == new_description


def test_rotate_api_key():
    """Tests rotating a service account."""
    zen_store = Client().zen_store
    with ServiceAccountContext() as service_account:
        api_key_request = APIKeyRequest(
            name="axl",
            description="Axl's API key",
        )
        api_key = zen_store.create_api_key(
            service_account_id=service_account.id,
            api_key=api_key_request,
        )

        assert api_key.name == api_key_request.name
        assert api_key.key is not None
        assert api_key.active is True
        assert api_key.last_login is None
        assert api_key.last_rotated is None

        rotated_api_key = zen_store.rotate_api_key(
            service_account_id=service_account.id,
            api_key_name_or_id=api_key.id,
            rotate_request=APIKeyRotateRequest(),
        )

        assert rotated_api_key.name == api_key_request.name
        assert rotated_api_key.key is not None
        assert rotated_api_key.key != api_key.key
        assert rotated_api_key.active is True
        assert rotated_api_key.last_login is None
        assert rotated_api_key.last_rotated is not None


def test_login_api_key():
    """Tests logging in with an API key."""
    zen_store = Client().zen_store
    if zen_store.type == StoreType.SQL:
        pytest.skip("SQL Zen Stores do not support API keys login")

    with ServiceAccountContext() as service_account:
        api_key_request = APIKeyRequest(
            name="aria",
            description="Aria's API key",
        )
        api_key = zen_store.create_api_key(
            service_account_id=service_account.id,
            api_key=api_key_request,
        )

        with LoginContext(api_key=api_key.key):
            new_zen_store = Client().zen_store
            active_user = new_zen_store.get_user()
            assert active_user.id == service_account.id

        api_key = zen_store.get_api_key(
            service_account_id=service_account.id,
            api_key_name_or_id=api_key.id,
        )
        assert api_key.last_login is not None
        assert api_key.last_rotated is None


def test_login_inactive_api_key():
    """Tests logging in with an inactive API key."""
    zen_store = Client().zen_store
    if zen_store.type == StoreType.SQL:
        pytest.skip("SQL Zen Stores do not support API keys login")

    with ServiceAccountContext() as service_account:
        api_key_request = APIKeyRequest(
            name="aria",
            description="Aria's API key",
        )
        api_key = zen_store.create_api_key(
            service_account_id=service_account.id,
            api_key=api_key_request,
        )

        zen_store.update_api_key(
            service_account_id=service_account.id,
            api_key_name_or_id=api_key.id,
            api_key_update=APIKeyUpdate(
                active=False,
            ),
        )

        with pytest.raises(AuthorizationException):
            with LoginContext(api_key=api_key.key):
                pass

        zen_store.update_api_key(
            service_account_id=service_account.id,
            api_key_name_or_id=api_key.id,
            api_key_update=APIKeyUpdate(
                active=True,
            ),
        )

<<<<<<< HEAD
#  .------.
# | USERS |
# '-------'
=======
        with LoginContext(api_key=api_key.key):
            new_zen_store = Client().zen_store
            active_user = new_zen_store.get_user()
            assert active_user.id == service_account.id

        # Test deactivation while logged in
        with LoginContext(api_key=api_key.key):
            new_zen_store = Client().zen_store

            active_user = new_zen_store.get_user()
            assert active_user.id == service_account.id

            new_zen_store.update_api_key(
                service_account_id=service_account.id,
                api_key_name_or_id=api_key.id,
                api_key_update=APIKeyUpdate(
                    active=False,
                ),
            )

            with pytest.raises(AuthorizationException):
                new_zen_store.get_user()

            # NOTE: use the old store to update the key, since the new store
            # is no longer authorized
            zen_store.update_api_key(
                service_account_id=service_account.id,
                api_key_name_or_id=api_key.id,
                api_key_update=APIKeyUpdate(
                    active=True,
                ),
            )

            active_user = new_zen_store.get_user()
            assert active_user.id == service_account.id


def test_login_inactive_service_account():
    """Tests logging in with an inactive service account."""
    zen_store = Client().zen_store
    if zen_store.type == StoreType.SQL:
        pytest.skip("SQL Zen Stores do not support API keys login")

    with ServiceAccountContext() as service_account:
        api_key_request = APIKeyRequest(
            name="aria",
            description="Aria's API key",
        )
        api_key = zen_store.create_api_key(
            service_account_id=service_account.id,
            api_key=api_key_request,
        )

        zen_store.update_service_account(
            service_account_name_or_id=service_account.id,
            service_account_update=ServiceAccountUpdate(
                active=False,
            ),
        )

        with pytest.raises(AuthorizationException):
            with LoginContext(api_key=api_key.key):
                pass

        zen_store.update_service_account(
            service_account_name_or_id=service_account.id,
            service_account_update=ServiceAccountUpdate(
                active=True,
            ),
        )

        with LoginContext(api_key=api_key.key):
            new_zen_store = Client().zen_store
            active_user = new_zen_store.get_user()
            assert active_user.id == service_account.id

        # Test deactivation while logged in
        with LoginContext(api_key=api_key.key):
            new_zen_store = Client().zen_store

            active_user = new_zen_store.get_user()
            assert active_user.id == service_account.id

            new_zen_store.update_service_account(
                service_account_name_or_id=service_account.id,
                service_account_update=ServiceAccountUpdate(
                    active=False,
                ),
            )

            with pytest.raises(AuthorizationException):
                new_zen_store.get_user()

            # NOTE: use the old store to update the key, since the new store
            # is no longer authorized
            zen_store.update_service_account(
                service_account_name_or_id=service_account.id,
                service_account_update=ServiceAccountUpdate(
                    active=True,
                ),
            )

            active_user = new_zen_store.get_user()
            assert active_user.id == service_account.id


def test_login_deleted_api_key():
    """Tests logging in with a deleted key."""
    zen_store = Client().zen_store
    if zen_store.type == StoreType.SQL:
        pytest.skip("SQL Zen Stores do not support API keys login")

    with ServiceAccountContext() as service_account:
        api_key_request = APIKeyRequest(
            name="aria",
            description="Aria's API key",
        )
        api_key = zen_store.create_api_key(
            service_account_id=service_account.id,
            api_key=api_key_request,
        )

        zen_store.delete_api_key(
            service_account_id=service_account.id,
            api_key_name_or_id=api_key.id,
        )

        with pytest.raises(AuthorizationException):
            with LoginContext(api_key=api_key.key):
                pass

        api_key = zen_store.create_api_key(
            service_account_id=service_account.id,
            api_key=api_key_request,
        )

        # Test deletion while logged in
        with LoginContext(api_key=api_key.key):
            new_zen_store = Client().zen_store

            active_user = new_zen_store.get_user()
            assert active_user.id == service_account.id

            new_zen_store.delete_api_key(
                service_account_id=service_account.id,
                api_key_name_or_id=api_key.id,
            )

            with pytest.raises(AuthorizationException):
                new_zen_store.get_user()

            # NOTE: use the old store to re-add the key, since the new store
            # is no longer authorized
            zen_store.create_api_key(
                service_account_id=service_account.id,
                api_key=api_key_request,
            )
>>>>>>> e17f4d3a

            with pytest.raises(AuthorizationException):
                new_zen_store.get_user()


def test_login_rotate_api_key():
    """Tests logging in with a rotated API key."""
    zen_store = Client().zen_store
    if zen_store.type == StoreType.SQL:
        pytest.skip("SQL Zen Stores do not support API keys login")

    with ServiceAccountContext() as service_account:
        api_key_request = APIKeyRequest(
            name="aria",
            description="Aria's API key",
        )
        api_key = zen_store.create_api_key(
            service_account_id=service_account.id,
            api_key=api_key_request,
        )

        with LoginContext(api_key=api_key.key):
            new_zen_store = Client().zen_store
            active_user = new_zen_store.get_user()
            assert active_user.id == service_account.id

        rotated_api_key = zen_store.rotate_api_key(
            service_account_id=service_account.id,
            api_key_name_or_id=api_key.id,
            rotate_request=APIKeyRotateRequest(),
        )

        with pytest.raises(AuthorizationException):
            with LoginContext(api_key=api_key.key):
                pass

        with LoginContext(api_key=rotated_api_key.key):
            new_zen_store = Client().zen_store
            active_user = new_zen_store.get_user()
            assert active_user.id == service_account.id

        # Test rotation while logged in
        with LoginContext(api_key=rotated_api_key.key):
            new_zen_store = Client().zen_store

<<<<<<< HEAD
=======
            new_zen_store.rotate_api_key(
                service_account_id=service_account.id,
                api_key_name_or_id=api_key.id,
                rotate_request=APIKeyRotateRequest(),
            )

            active_user = new_zen_store.get_user()
            assert active_user.id == service_account.id


def test_login_rotate_api_key_retain_period():
    """Tests logging in with a rotated API key with a retain period."""
    zen_store = Client().zen_store
    if zen_store.type == StoreType.SQL:
        pytest.skip("SQL Zen Stores do not support API keys login")

    with ServiceAccountContext() as service_account:
        api_key_request = APIKeyRequest(
            name="aria",
            description="Aria's API key",
        )
        api_key = zen_store.create_api_key(
            service_account_id=service_account.id,
            api_key=api_key_request,
        )

        with LoginContext(api_key=api_key.key):
            new_zen_store = Client().zen_store
            active_user = new_zen_store.get_user()
            assert active_user.id == service_account.id

        rotated_api_key = zen_store.rotate_api_key(
            service_account_id=service_account.id,
            api_key_name_or_id=api_key.id,
            rotate_request=APIKeyRotateRequest(retain_period_minutes=1),
        )

        with LoginContext(api_key=api_key.key):
            new_zen_store = Client().zen_store
            active_user = new_zen_store.get_user()
            assert active_user.id == service_account.id

        with LoginContext(api_key=rotated_api_key.key):
            new_zen_store = Client().zen_store
            active_user = new_zen_store.get_user()
            assert active_user.id == service_account.id

        re_rotated_api_key = zen_store.rotate_api_key(
            service_account_id=service_account.id,
            api_key_name_or_id=api_key.id,
            rotate_request=APIKeyRotateRequest(retain_period_minutes=1),
        )

        with LoginContext(api_key=re_rotated_api_key.key):
            new_zen_store = Client().zen_store
            active_user = new_zen_store.get_user()
            assert active_user.id == service_account.id

        with LoginContext(api_key=rotated_api_key.key):
            new_zen_store = Client().zen_store
            active_user = new_zen_store.get_user()
            assert active_user.id == service_account.id

        with pytest.raises(AuthorizationException):
            with LoginContext(api_key=api_key.key):
                pass


# .-------.
# | ROLES |
# '-------'


def test_creating_role_with_empty_permissions_succeeds():
    """Tests creating a role."""
    zen_store = Client().zen_store

    with RoleContext() as created_role:
        new_role = RoleRequest(name=sample_name("cat"), permissions=set())
        created_role = zen_store.create_role(new_role)
        with does_not_raise():
            zen_store.get_role(role_name_or_id=created_role.name)
        list_of_roles = zen_store.list_roles(
            RoleFilter(name=created_role.name)
        )
        assert list_of_roles.total > 0


def test_deleting_builtin_role_fails():
    """Tests deleting a built-in role fails."""
    zen_store = Client().zen_store

    with pytest.raises(IllegalOperationError):
        zen_store.delete_role(DEFAULT_ADMIN_ROLE)

    with pytest.raises(IllegalOperationError):
        zen_store.delete_role(DEFAULT_GUEST_ROLE)


def test_updating_builtin_role_fails():
    """Tests updating a built-in role fails."""
    zen_store = Client().zen_store

    role = zen_store.get_role(DEFAULT_ADMIN_ROLE)
    role_update = RoleUpdate(name="cat_feeder")

    with pytest.raises(IllegalOperationError):
        zen_store.update_role(role_id=role.id, role_update=role_update)

    role = zen_store.get_role(DEFAULT_GUEST_ROLE)
    with pytest.raises(IllegalOperationError):
        zen_store.update_role(role_id=role.id, role_update=role_update)


def test_deleting_assigned_role_fails():
    """Tests assigning a role to a user."""
    zen_store = Client().zen_store
    with RoleContext() as created_role:
        with UserContext() as created_user:
            role_assignment = UserRoleAssignmentRequest(
                role=created_role.id,
                user=created_user.id,
                workspace=None,
            )
            with does_not_raise():
                (zen_store.create_user_role_assignment(role_assignment))
            with pytest.raises(IllegalOperationError):
                zen_store.delete_role(created_role.id)


# .------------------.
# | ROLE ASSIGNMENTS |
# '------------------'


def test_assigning_role_to_user_succeeds():
    """Tests assigning a role to a user."""
    zen_store = Client().zen_store

    with RoleContext() as created_role:
        with UserContext() as created_user:
            role_assignment = UserRoleAssignmentRequest(
                role=created_role.id,
                user=created_user.id,
                workspace=None,
            )
            with does_not_raise():
                assignment = zen_store.create_user_role_assignment(
                    role_assignment
                )

    # With user and role deleted the assignment should be deleted as well
    with pytest.raises(KeyError):
        zen_store.delete_user_role_assignment(assignment.id)


def test_assigning_role_to_team_succeeds():
    """Tests assigning a role to a user."""
    zen_store = Client().zen_store

    with RoleContext() as created_role:
        with TeamContext() as created_team:
            role_assignment = TeamRoleAssignmentRequest(
                role=created_role.id,
                team=created_team.id,
                workspace=None,
            )
            with does_not_raise():
                assignment = zen_store.create_team_role_assignment(
                    role_assignment
                )
    # With user and role deleted the assignment should be deleted as well
    with pytest.raises(KeyError):
        zen_store.get_team_role_assignment(assignment.id)


def test_assigning_role_if_assignment_already_exists_fails():
    """Tests assigning a role to a user if the assignment already exists."""
    zen_store = Client().zen_store

    with RoleContext() as created_role:
        with UserContext() as created_user:
            role_assignment = UserRoleAssignmentRequest(
                role=created_role.id,
                user=created_user.id,
                workspace=None,
            )
            with does_not_raise():
                (zen_store.create_user_role_assignment(role_assignment))
            with pytest.raises(EntityExistsError):
                (zen_store.create_user_role_assignment(role_assignment))


def test_revoking_role_for_user_succeeds():
    """Tests revoking a role for a user."""
    zen_store = Client().zen_store

    with RoleContext() as created_role:
        with UserContext() as created_user:
            role_assignment = UserRoleAssignmentRequest(
                role=created_role.id,
                user=created_user.id,
                workspace=None,
            )
            with does_not_raise():
                role_assignment = zen_store.create_user_role_assignment(
                    role_assignment
                )
                zen_store.delete_user_role_assignment(
                    user_role_assignment_id=role_assignment.id
                )
            with pytest.raises(KeyError):
                zen_store.get_user_role_assignment(
                    user_role_assignment_id=role_assignment.id
                )


def test_revoking_role_for_team_succeeds():
    """Tests revoking a role for a team."""
    zen_store = Client().zen_store

    with RoleContext() as created_role:
        with TeamContext() as created_team:
            role_assignment = TeamRoleAssignmentRequest(
                role=created_role.id,
                team=created_team.id,
                workspace=None,
            )
            with does_not_raise():
                role_assignment = zen_store.create_team_role_assignment(
                    role_assignment
                )
                zen_store.delete_team_role_assignment(
                    team_role_assignment_id=role_assignment.id
                )
            with pytest.raises(KeyError):
                zen_store.get_team_role_assignment(
                    team_role_assignment_id=role_assignment.id
                )


def test_revoking_nonexistent_role_fails():
    """Tests revoking a nonexistent role fails."""
    zen_store = Client().zen_store
    with pytest.raises(KeyError):
        zen_store.delete_team_role_assignment(
            team_role_assignment_id=uuid.uuid4()
        )
    with pytest.raises(KeyError):
        zen_store.delete_user_role_assignment(
            user_role_assignment_id=uuid.uuid4()
        )


>>>>>>> e17f4d3a
# .------------------.
# | Stack components |
# '------------------'


def test_update_default_stack_component_fails():
    """Tests that updating default stack components fails."""
    client = Client()
    store = client.zen_store
    default_component_name = store._get_default_stack_and_component_name(
        client.active_user.id
    )
    default_artifact_store = store.list_stack_components(
        ComponentFilter(
            workspace_id=client.active_workspace.id,
            type=StackComponentType.ARTIFACT_STORE,
            name=default_component_name,
        )
    )[0]

    default_orchestrator = store.list_stack_components(
        ComponentFilter(
            workspace_id=client.active_workspace.id,
            type=StackComponentType.ORCHESTRATOR,
            name=default_component_name,
        )
    )[0]

    component_update = ComponentUpdate(name="aria")
    with pytest.raises(IllegalOperationError):
        store.update_stack_component(
            component_id=default_orchestrator.id,
            component_update=component_update,
        )

    default_orchestrator.name = "axl"
    with pytest.raises(IllegalOperationError):
        store.update_stack_component(
            component_id=default_artifact_store.id,
            component_update=component_update,
        )


def test_delete_default_stack_component_fails():
    """Tests that deleting default stack components is prohibited."""
    client = Client()
    store = client.zen_store
    default_component_name = store._get_default_stack_and_component_name(
        client.active_user.id
    )

    default_artifact_store = store.list_stack_components(
        ComponentFilter(
            workspace_id=client.active_workspace.id,
            type=StackComponentType.ARTIFACT_STORE,
            name=default_component_name,
        )
    )[0]

    default_orchestrator = store.list_stack_components(
        ComponentFilter(
            workspace_id=client.active_workspace.id,
            type=StackComponentType.ORCHESTRATOR,
            name=default_component_name,
        )
    )[0]

    with pytest.raises(IllegalOperationError):
        store.delete_stack_component(default_artifact_store.id)

    with pytest.raises(IllegalOperationError):
        store.delete_stack_component(default_orchestrator.id)


def test_count_stack_components():
    """Tests that the count stack_component command returns the correct amount."""
    client = Client()
    store = client.zen_store
    if not isinstance(store, SqlZenStore):
        pytest.skip("Test only applies to SQL store")
    active_workspace = client.active_workspace

    count_before = store.list_stack_components(
        ComponentFilter(scope_workspace=active_workspace.id)
    ).total

    assert (
        store.count_stack_components(workspace_id=active_workspace.id)
        == count_before
    )

    with ComponentContext(
        StackComponentType.ARTIFACT_STORE, config={}, flavor="s3"
    ):
        assert (
            store.count_stack_components(workspace_id=active_workspace.id)
            == count_before + 1
        )


# .-------------------------.
# | Stack component flavors |
# '-------------------------'

# .--------.
# | STACKS |
# '--------'


def test_updating_default_stack_fails():
    """Tests that updating the default stack is prohibited."""
    client = Client()

<<<<<<< HEAD
    default_stack = client.get_stack("default")
    stack_update = StackUpdateModel(name="axls_stack")
=======
    default_stack = client.get_stack(DEFAULT_STACK_NAME)
    assert default_stack.name == DEFAULT_WORKSPACE_NAME
    stack_update = StackUpdate(name="axls_stack")
>>>>>>> e17f4d3a
    with pytest.raises(IllegalOperationError):
        client.zen_store.update_stack(
            stack_id=default_stack.id, stack_update=stack_update
        )


def test_deleting_default_stack_fails():
    """Tests that deleting the default stack is prohibited."""
    client = Client()

    default_stack = client.get_stack("default")
    with pytest.raises(IllegalOperationError):
        client.zen_store.delete_stack(default_stack.id)


def test_get_stack_fails_with_nonexistent_stack_id():
    """Tests getting stack fails with nonexistent stack id."""
    client = Client()
    store = client.zen_store

    with pytest.raises(KeyError):
        store.get_stack(uuid.uuid4())


def test_filter_stack_succeeds():
    """Tests getting stack."""
    client = Client()
    store = client.zen_store

    with ComponentContext(
        c_type=StackComponentType.ORCHESTRATOR, flavor="local", config={}
    ) as orchestrator:
        with ComponentContext(
            c_type=StackComponentType.ARTIFACT_STORE, flavor="local", config={}
        ) as artifact_store:
            components = {
                StackComponentType.ORCHESTRATOR: [orchestrator.id],
                StackComponentType.ARTIFACT_STORE: [artifact_store.id],
            }
            with StackContext(components=components) as stack:
                returned_stacks = store.list_stacks(
                    StackFilter(name=stack.name)
                )
                assert returned_stacks


def test_crud_on_stack_succeeds():
    """Tests getting stack."""
    client = Client()
    store = client.zen_store

    with ComponentContext(
        c_type=StackComponentType.ORCHESTRATOR, flavor="local", config={}
    ) as orchestrator:
        with ComponentContext(
            c_type=StackComponentType.ARTIFACT_STORE, flavor="local", config={}
        ) as artifact_store:
            components = {
                StackComponentType.ORCHESTRATOR: [orchestrator.id],
                StackComponentType.ARTIFACT_STORE: [artifact_store.id],
            }
            stack_name = sample_name("arias_stack")
            new_stack = StackRequest(
                name=stack_name,
                components=components,
                workspace=client.active_workspace.id,
                user=client.active_user.id,
            )
            created_stack = store.create_stack(stack=new_stack)

            stacks = store.list_stacks(StackFilter(name=stack_name))
            assert len(stacks) == 1

            with does_not_raise():
                stack = store.get_stack(created_stack.id)
                assert stack is not None

            # Update
            stack_update = StackUpdate(name="axls_stack")
            store.update_stack(stack_id=stack.id, stack_update=stack_update)

            stacks = store.list_stacks(StackFilter(name="axls_stack"))
            assert len(stacks) == 1
            stacks = store.list_stacks(StackFilter(name=stack_name))
            assert len(stacks) == 0

            # Cleanup
            store.delete_stack(created_stack.id)
            with pytest.raises(KeyError):
                store.get_stack(created_stack.id)


def test_register_stack_fails_when_stack_exists():
    """Tests registering stack fails when stack exists."""
    client = Client()
    store = client.zen_store

    with ComponentContext(
        c_type=StackComponentType.ORCHESTRATOR, flavor="local", config={}
    ) as orchestrator:
        with ComponentContext(
            c_type=StackComponentType.ARTIFACT_STORE, flavor="local", config={}
        ) as artifact_store:
            components = {
                StackComponentType.ORCHESTRATOR: [orchestrator.id],
                StackComponentType.ARTIFACT_STORE: [artifact_store.id],
            }
            with StackContext(components=components) as stack:
                new_stack = StackRequest(
                    name=stack.name,
                    components=components,
                    workspace=client.active_workspace.id,
                    user=client.active_user.id,
                )
                with pytest.raises(StackExistsError):
                    # TODO: [server] inject user and workspace into stack as well
                    store.create_stack(
                        stack=new_stack,
                    )


def test_updating_nonexistent_stack_fails():
    """Tests updating nonexistent stack fails."""
    client = Client()
    store = client.zen_store

    stack_update = StackUpdate(name="axls_stack")
    nonexistent_id = uuid.uuid4()
    with pytest.raises(KeyError):
        store.update_stack(stack_id=nonexistent_id, stack_update=stack_update)
    with pytest.raises(KeyError):
        store.get_stack(nonexistent_id)


def test_deleting_nonexistent_stack_fails():
    """Tests deleting nonexistent stack fails."""
    client = Client()
    store = client.zen_store
    non_existent_stack_id = uuid.uuid4()
    with pytest.raises(KeyError):
        store.delete_stack(non_existent_stack_id)


def test_deleting_a_stack_succeeds():
    """Tests deleting stack."""
    client = Client()
    store = client.zen_store

    with ComponentContext(
        c_type=StackComponentType.ORCHESTRATOR, flavor="local", config={}
    ) as orchestrator:
        with ComponentContext(
            c_type=StackComponentType.ARTIFACT_STORE, flavor="local", config={}
        ) as artifact_store:
            components = {
                StackComponentType.ORCHESTRATOR: [orchestrator.id],
                StackComponentType.ARTIFACT_STORE: [artifact_store.id],
            }
            with StackContext(components=components) as stack:
                store.delete_stack(stack.id)
                with pytest.raises(KeyError):
                    store.get_stack(stack.id)


def test_deleting_a_stack_recursively_succeeds():
    """Tests deleting stack recursively."""
    client = Client()
    store = client.zen_store

    with ComponentContext(
        c_type=StackComponentType.ORCHESTRATOR, flavor="local", config={}
    ) as orchestrator:
        with ComponentContext(
            c_type=StackComponentType.ARTIFACT_STORE, flavor="local", config={}
        ) as artifact_store:
            components = {
                StackComponentType.ORCHESTRATOR: [orchestrator.id],
                StackComponentType.ARTIFACT_STORE: [artifact_store.id],
            }
            with StackContext(components=components) as stack:
                client.delete_stack(stack.id, recursive=True)
                with pytest.raises(KeyError):
                    store.get_stack(stack.id)
                with pytest.raises(KeyError):
                    store.get_stack_component(orchestrator.id)
                with pytest.raises(KeyError):
                    store.get_stack_component(artifact_store.id)


def test_deleting_a_stack_recursively_with_some_stack_components_present_in_another_stack_succeeds():
    """Tests deleting stack recursively."""
    client = Client()
    store = client.zen_store

    with ComponentContext(
        c_type=StackComponentType.ORCHESTRATOR, flavor="local", config={}
    ) as orchestrator:
        with ComponentContext(
            c_type=StackComponentType.ARTIFACT_STORE, flavor="local", config={}
        ) as artifact_store:
            components = {
                StackComponentType.ORCHESTRATOR: [orchestrator.id],
                StackComponentType.ARTIFACT_STORE: [artifact_store.id],
            }
            with StackContext(components=components) as stack:
                with ComponentContext(
                    c_type=StackComponentType.SECRETS_MANAGER,
                    flavor="local",
                    config={},
                ) as secret:
                    components = {
                        StackComponentType.ORCHESTRATOR: [orchestrator.id],
                        StackComponentType.ARTIFACT_STORE: [artifact_store.id],
                        StackComponentType.SECRETS_MANAGER: [secret.id],
                    }
                    with StackContext(components=components) as stack:
                        client.delete_stack(stack.id, recursive=True)
                        with pytest.raises(KeyError):
                            store.get_stack(stack.id)
                        with pytest.raises(KeyError):
                            store.get_stack_component(secret.id)


<<<<<<< HEAD
def test_stacks_are_accessible_by_other_users():
    """Tests accessing stack on rest zen stores."""
=======
def test_private_stacks_are_inaccessible():
    """Tests stack scoping via sharing on rest zen stores."""
    if Client().zen_store.type == StoreType.SQL:
        pytest.skip("SQL Zen Stores do not support stack scoping")

    default_user_id = Client().active_user.id
    with ComponentContext(
        c_type=StackComponentType.ORCHESTRATOR,
        flavor="local",
        config={},
        user_id=default_user_id,
    ) as orchestrator:
        with ComponentContext(
            c_type=StackComponentType.ARTIFACT_STORE,
            flavor="local",
            config={},
            user_id=default_user_id,
        ) as artifact_store:
            components = {
                StackComponentType.ORCHESTRATOR: [orchestrator.id],
                StackComponentType.ARTIFACT_STORE: [artifact_store.id],
            }
            with StackContext(
                components=components, user_id=default_user_id
            ) as stack:
                with UserContext(login=True):
                    # Unshared stack should be invisible to the current user
                    #  Client() needs to be instantiated here with the new
                    #  logged-in user
                    filtered_stacks = Client().zen_store.list_stacks(
                        StackFilter(name=stack.name)
                    )
                    assert len(filtered_stacks) == 0


def test_public_stacks_are_accessible():
    """Tests stack scoping via sharing on rest zen stores."""
>>>>>>> e17f4d3a
    client = Client()
    store = client.zen_store
    if store.type == StoreType.SQL:
        pytest.skip("SQL Zen Stores do not support stack scoping")

    default_user_id = client.active_user.id
    with ComponentContext(
        c_type=StackComponentType.ORCHESTRATOR,
        flavor="local",
        config={},
        user_id=default_user_id,
    ) as orchestrator:
        with ComponentContext(
            c_type=StackComponentType.ARTIFACT_STORE,
            flavor="local",
            config={},
            user_id=default_user_id,
        ) as artifact_store:
            components = {
                StackComponentType.ORCHESTRATOR: [orchestrator.id],
                StackComponentType.ARTIFACT_STORE: [artifact_store.id],
            }
            with StackContext(
                components=components, user_id=default_user_id
            ) as stack:
<<<<<<< HEAD
=======
                # Update
                stack_update = StackUpdate(is_shared=True)
                store.update_stack(
                    stack_id=stack.id, stack_update=stack_update
                )

>>>>>>> e17f4d3a
                with UserContext(login=True):
                    #  Client() needs to be instantiated here with the new
                    #  logged-in user
                    filtered_stacks = Client().zen_store.list_stacks(
                        StackFilter(name=stack.name)
                    )
                    assert len(filtered_stacks) == 1


# .-----------.
# | Pipelines |
# '-----------'

# .----------------.
# | Pipeline runs  |
# '----------------'


def test_list_runs_is_ordered():
    """Tests listing runs returns ordered runs."""
    client = Client()
    store = client.zen_store

    num_pipelines_before = store.list_runs(PipelineRunFilter()).total

    num_runs = 5
    with PipelineRunContext(num_runs):
        pipelines = store.list_runs(PipelineRunFilter()).items
        assert (
            store.list_runs(PipelineRunFilter()).total
            == num_pipelines_before + num_runs
        )
        assert all(
            pipelines[i].created <= pipelines[i + 1].created
            for i in range(len(pipelines) - 1)
        )


def test_count_runs():
    """Tests that the count runs command returns the correct amount."""
    client = Client()
    store = client.zen_store
    if not isinstance(store, SqlZenStore):
        pytest.skip("Test only applies to SQL store")
    active_workspace = client.active_workspace

    num_runs = store.list_runs(
        PipelineRunFilter(scope_workspace=active_workspace.id)
    ).total

    # At baseline this should be the same
    assert store.count_runs(workspace_id=active_workspace.id) == num_runs

    with PipelineRunContext(5):
        assert (
            store.count_runs(workspace_id=active_workspace.id)
            == store.list_runs(
                PipelineRunFilter(scope_workspace=active_workspace.id)
            ).total
        )
        assert (
            store.count_runs(workspace_id=active_workspace.id) == num_runs + 5
        )


def test_filter_runs_by_code_repo(mocker):
    """Tests filtering runs by code repository id."""
    mocker.patch.object(
        source_utils, "get_source_root", return_value=os.getcwd()
    )
    store = Client().zen_store

    with CodeRepositoryContext() as repo:
        clean_local_context = StubLocalRepositoryContext(
            code_repository_id=repo.id, root=os.getcwd(), commit="commit"
        )
        mocker.patch.object(
            code_repository_utils,
            "find_active_code_repository",
            return_value=clean_local_context,
        )

        with PipelineRunContext(1):
            filter_model = PipelineRunFilter(code_repository_id=uuid.uuid4())
            assert store.list_runs(filter_model).total == 0

            filter_model = PipelineRunFilter(code_repository_id=repo.id)
            assert store.list_runs(filter_model).total == 1


def test_deleting_run_deletes_steps():
    """Tests deleting run deletes its steps."""
    client = Client()
    store = client.zen_store
    with PipelineRunContext(num_runs=1) as runs:
        run_id = runs[0].id
        filter_model = StepRunFilter(pipeline_run_id=run_id)
        assert store.list_run_steps(filter_model).total == 2
        store.delete_run(run_id)
        assert store.list_run_steps(filter_model).total == 0


# .--------------------.
# | Pipeline run steps |
# '--------------------'


def test_get_run_step_outputs_succeeds():
    """Tests getting run step outputs."""
    client = Client()
    store = client.zen_store

    with PipelineRunContext(1):
        steps = store.list_run_steps(StepRunFilter(name="step_2"))

        for step in steps.items:
            run_step_outputs = store.get_run_step(step.id).outputs
            assert len(run_step_outputs) == 1


def test_get_run_step_inputs_succeeds():
    """Tests getting run step inputs."""
    client = Client()
    store = client.zen_store

    with PipelineRunContext(1):
        steps = store.list_run_steps(StepRunFilter(name="step_2"))
        for step in steps.items:
            run_step_inputs = store.get_run_step(step.id).inputs
            assert len(run_step_inputs) == 1


# .-----------.
# | Artifacts |
# '-----------'


def test_list_unused_artifacts():
    """Tests listing with `unused=True` only returns unused artifacts."""
    client = Client()
    store = client.zen_store

    num_artifacts_before = store.list_artifacts(ArtifactFilter()).total
    num_unused_artifacts_before = store.list_artifacts(
        ArtifactFilter(only_unused=True)
    ).total
    num_runs = 1
    with PipelineRunContext(num_runs):
        artifacts = store.list_artifacts(ArtifactFilter())
        assert artifacts.total == num_artifacts_before + num_runs * 2

        artifacts = store.list_artifacts(ArtifactFilter(only_unused=True))
        assert artifacts.total == num_unused_artifacts_before


def test_artifacts_are_not_deleted_with_run(clean_workspace):
    """Tests listing with `unused=True` only returns unused artifacts."""
    store = clean_workspace.zen_store

    num_artifacts_before = store.list_artifacts(ArtifactFilter()).total
    num_runs = 1
    with PipelineRunContext(num_runs):
        artifacts = store.list_artifacts(ArtifactFilter())
        assert artifacts.total == num_artifacts_before + num_runs * 2

        # Cleanup
        pipelines = store.list_runs(PipelineRunFilter()).items
        for p in pipelines:
            store.delete_run(p.id)

        artifacts = store.list_artifacts(ArtifactFilter())
        assert artifacts.total == num_artifacts_before + num_runs * 2


# .---------.
# | Logs    |
# '---------'


def test_logs_are_recorded_properly(clean_client):
    """Tests if logs are stored in the artifact store."""
    client = Client()
    store = client.zen_store

    with PipelineRunContext(2):
        steps = store.list_run_steps(StepRunFilter())
        step1_logs = steps[0].logs
        step2_logs = steps[1].logs
        artifact_store = _load_artifact_store(
            step1_logs.artifact_store_id, store
        )
        step1_logs_content = _load_file_from_artifact_store(
            step1_logs.uri, artifact_store=artifact_store, mode="r"
        )
        step2_logs_content = _load_file_from_artifact_store(
            step2_logs.uri, artifact_store=artifact_store, mode="r"
        )

        # Step 1 has the word log! Defined in PipelineRunContext
        assert "log" in step1_logs_content

        # Step 2 does not have logs!
        assert "Step step_2 has started." in step2_logs_content


def test_logs_are_recorded_properly_when_disabled(clean_client):
    """Tests no logs are stored in the artifact store when disabled"""
    client = Client()
    store = client.zen_store

    with PipelineRunContext(2, enable_step_logs=False):
        steps = store.list_run_steps(StepRunFilter())
        step1_logs = steps[0].logs
        step2_logs = steps[1].logs
        assert not step1_logs
        assert not step2_logs

        artifact_store_id = steps[0].output.artifact_store_id
        assert artifact_store_id

        artifact_store = _load_artifact_store(artifact_store_id, store)

        logs_uri_1 = prepare_logs_uri(
            artifact_store=artifact_store,
            step_name=steps[0].name,
        )

        logs_uri_2 = prepare_logs_uri(
            artifact_store=artifact_store,
            step_name=steps[1].name,
        )

        prepare_logs_uri(
            artifact_store=artifact_store,
            step_name=steps[1].name,
        )

        with pytest.raises(DoesNotExistException):
            _load_file_from_artifact_store(
                logs_uri_1, artifact_store=artifact_store, mode="r"
            )

        with pytest.raises(DoesNotExistException):
            _load_file_from_artifact_store(
                logs_uri_2, artifact_store=artifact_store, mode="r"
            )


# .--------------------.
# | Service Connectors |
# '--------------------'


def test_connector_with_no_secrets():
    """Tests that a connector with no secrets has no attached secret."""
    client = Client()
    store = client.zen_store

    config = {
        "language": "meow",
        "foods": "tuna",
    }
    with ServiceConnectorContext(
        connector_type="cat'o'matic",
        auth_method="paw-print",
        resource_types=["cat"],
        resource_id="aria",
        configuration=config,
    ) as connector:
        assert connector.id is not None
        assert connector.type == "cat'o'matic"
        assert connector.auth_method == "paw-print"
        assert connector.resource_types == ["cat"]
        assert connector.resource_id == "aria"
        assert connector.configuration == config
        assert len(connector.secrets) == 0
        assert connector.secret_id is None

        registered_connector = store.get_service_connector(connector.id)

        assert registered_connector.id == connector.id
        assert registered_connector.name == connector.name
        assert registered_connector.type == connector.type
        assert registered_connector.auth_method == connector.auth_method
        assert registered_connector.resource_types == connector.resource_types
        assert registered_connector.configuration == config
        assert len(registered_connector.secrets) == 0
        assert registered_connector.secret_id is None


def test_connector_with_secrets():
    """Tests that a connector with secrets has an attached secret."""
    client = Client()
    store = client.zen_store

    config = {
        "language": "meow",
        "foods": "tuna",
    }
    secrets = {
        "hiding-place": SecretStr("thatsformetoknowandyouneverfindout"),
        "dreams": SecretStr("notyourbusiness"),
    }
    with ServiceConnectorContext(
        connector_type="cat'o'matic",
        auth_method="paw-print",
        resource_types=["cat"],
        resource_id="blupus",
        configuration=config,
        secrets=secrets,
    ) as connector:
        assert connector.id is not None
        assert connector.type == "cat'o'matic"
        assert connector.auth_method == "paw-print"
        assert connector.resource_types == ["cat"]
        assert connector.resource_id == "blupus"
        assert connector.configuration == config
        assert len(connector.secrets) == 0
        assert connector.secret_id is not None

        secret = store.get_secret(connector.secret_id)
        assert secret.id == connector.secret_id
        assert secret.name.startswith(f"connector-{connector.name}")
        assert secret.values == secrets

        registered_connector = store.get_service_connector(connector.id)

        assert registered_connector.id == connector.id
        assert registered_connector.name == connector.name
        assert registered_connector.type == connector.type
        assert registered_connector.auth_method == connector.auth_method
        assert registered_connector.resource_types == connector.resource_types
        assert registered_connector.configuration == config
        assert len(registered_connector.secrets) == 0
        assert registered_connector.secret_id == connector.secret_id


def test_connector_with_no_config_no_secrets():
    """Tests that a connector with no config and no secrets is possible."""
    client = Client()
    store = client.zen_store

    with ServiceConnectorContext(
        connector_type="cat'o'matic",
        auth_method="whiskers",
        resource_types=["spacecat"],
        resource_id="axl",
    ) as connector:
        assert connector.id is not None
        assert connector.type == "cat'o'matic"
        assert connector.auth_method == "whiskers"
        assert connector.resource_types == ["spacecat"]
        assert connector.resource_id == "axl"
        assert len(connector.configuration) == 0
        assert len(connector.secrets) == 0
        assert connector.secret_id is None

        registered_connector = store.get_service_connector(connector.id)

        assert registered_connector.id == connector.id
        assert registered_connector.name == connector.name
        assert registered_connector.type == connector.type
        assert registered_connector.auth_method == connector.auth_method
        assert registered_connector.resource_types == connector.resource_types
        assert len(connector.configuration) == 0
        assert len(registered_connector.secrets) == 0
        assert registered_connector.secret_id is None


def test_connector_with_labels():
    """Tests that a connector with labels is possible."""
    client = Client()
    store = client.zen_store

    config = {
        "language": "meow",
        "foods": "tuna",
    }
    secrets = {
        "hiding-place": SecretStr("thatsformetoknowandyouneverfindout"),
        "dreams": SecretStr("notyourbusiness"),
    }
    labels = {
        "whereabouts": "unknown",
        "age": "eternal",
    }
    with ServiceConnectorContext(
        connector_type="cat'o'matic",
        auth_method="tail-print",
        resource_types=["cat"],
        resource_id="aria",
        configuration=config,
        secrets=secrets,
        labels=labels,
    ) as connector:
        assert connector.id is not None
        assert connector.type == "cat'o'matic"
        assert connector.auth_method == "tail-print"
        assert connector.resource_types == ["cat"]
        assert connector.resource_id == "aria"
        assert connector.configuration == config
        assert len(connector.secrets) == 0
        assert connector.secret_id is not None
        assert connector.labels == labels

        secret = store.get_secret(connector.secret_id)
        assert secret.id == connector.secret_id
        assert secret.name.startswith(f"connector-{connector.name}")
        assert secret.values == secrets

        registered_connector = store.get_service_connector(connector.id)

        assert registered_connector.id == connector.id
        assert registered_connector.name == connector.name
        assert registered_connector.type == connector.type
        assert registered_connector.auth_method == connector.auth_method
        assert registered_connector.resource_types == connector.resource_types
        assert registered_connector.configuration == config
        assert len(registered_connector.secrets) == 0
        assert registered_connector.secret_id == connector.secret_id
        assert registered_connector.labels == labels


def test_connector_secret_share_lifespan():
    """Tests that a connector's secret shares its lifespan."""
    client = Client()
    store = client.zen_store

    config = {
        "language": "meow",
        "foods": "tuna",
    }
    secrets = {
        "hiding-place": SecretStr("thatsformetoknowandyouneverfindout"),
        "dreams": SecretStr("notyourbusiness"),
    }
    with ServiceConnectorContext(
        connector_type="cat'o'matic",
        auth_method="paw-print",
        resource_types=["cat"],
        resource_id="blupus",
        configuration=config,
        secrets=secrets,
    ) as connector:
        assert connector.id is not None
        assert connector.type == "cat'o'matic"
        assert connector.auth_method == "paw-print"
        assert connector.resource_types == ["cat"]
        assert connector.resource_id == "blupus"
        assert connector.configuration == config
        assert len(connector.secrets) == 0
        assert connector.secret_id is not None

        secret = store.get_secret(connector.secret_id)
        assert secret.id == connector.secret_id
        assert secret.name.startswith(f"connector-{connector.name}")
        assert secret.values == secrets

        store.delete_service_connector(connector.id)

        with pytest.raises(KeyError):
            store.get_service_connector(connector.id)

        with pytest.raises(KeyError):
            store.get_secret(connector.secret_id)


def test_connector_name_reuse_for_same_user_fails():
    """Tests that a connector's name cannot be re-used for the same user."""

    with ServiceConnectorContext(
        connector_type="cat'o'matic",
        auth_method="paw-print",
        resource_types=["cat"],
    ) as connector_one:
        with pytest.raises(EntityExistsError):
            with ServiceConnectorContext(
                name=connector_one.name,
                connector_type="cat'o'matic",
                auth_method="paw-print",
                resource_types=["cat"],
            ):
                pass


def test_connector_name_reuse_for_different_user_fails():
    """Tests that a connector's name cannot be re-used by another user."""

    with ServiceConnectorContext(
        connector_type="cat'o'matic",
        auth_method="paw-print",
        resource_types=["cat"],
    ) as connector_one:
        with UserContext(login=True):
            #  Client() needs to be instantiated here with the new
            #  logged-in user
            other_client = Client()

            with pytest.raises(EntityExistsError):
                with ServiceConnectorContext(
                    name=connector_one.name,
                    connector_type="cat'o'matic",
                    auth_method="paw-print",
                    resource_types=["cat"],
                    client=other_client,
                ):
                    pass


def test_connector_list():
    """Tests connector listing and filtering."""
    client = Client()
    store = client.zen_store

    config1 = {
        "language": "meow",
        "foods": "tuna",
    }
    secrets1 = {
        "hiding-place": SecretStr("thatsformetoknowandyouneverfindout"),
        "dreams": SecretStr("notyourbusiness"),
    }
    labels1 = {
        "whereabouts": "unknown",
        "age": "eternal",
    }
    config2 = {
        "language": "beast",
        "foods": "everything",
    }
    secrets2 = {
        "hiding-place": SecretStr("someplaceyouwillneverfindme"),
        "dreams": SecretStr("milkandmiceandeverythingnice"),
    }
    labels2 = {
        "whereabouts": "everywhere",
        "weight": "ethereal",
    }
    config3 = {
        "language": "mousespeech",
        "foods": "cheese",
    }
    secrets3 = {
        "hiding-place": SecretStr("underthebed"),
        "dreams": SecretStr("cheesecheesecheese"),
    }
    labels3 = {
        "whereabouts": "unknown",
        "nick": "rodent",
    }

    with ServiceConnectorContext(
        connector_type="cat'o'matic",
        auth_method="paw-print",
        resource_types=["cat"],
        resource_id="aria",
        configuration=config1,
        secrets=secrets1,
        labels=labels1,
    ) as aria_connector:
        with ServiceConnectorContext(
            connector_type="tail'o'matic",
            auth_method="tail-print",
            resource_types=["cat", "mouse"],
            configuration=config2,
            secrets=secrets2,
            labels=labels2,
        ) as multi_connector:
            with ServiceConnectorContext(
                connector_type="tail'o'matic",
                auth_method="tail-print",
                resource_types=["mouse"],
                resource_id="bartholomew",
                configuration=config3,
                secrets=secrets3,
                labels=labels3,
            ) as rodent_connector:
                # List all connectors
                connectors = store.list_service_connectors(
                    ServiceConnectorFilter()
                ).items
                assert len(connectors) >= 3
                assert aria_connector in connectors
                assert multi_connector in connectors
                assert rodent_connector in connectors

                # Filter by name
                connectors = store.list_service_connectors(
                    ServiceConnectorFilter(name=aria_connector.name)
                ).items
                assert len(connectors) == 1
                assert aria_connector.id == connectors[0].id

                connectors = store.list_service_connectors(
                    ServiceConnectorFilter(name=multi_connector.name)
                ).items
                assert len(connectors) == 1
                assert multi_connector.id == connectors[0].id

                # Filter by connector type
                connectors = store.list_service_connectors(
                    ServiceConnectorFilter(connector_type="cat'o'matic")
                ).items
                assert len(connectors) >= 1
                assert aria_connector.id in [c.id for c in connectors]
                assert multi_connector.id not in [c.id for c in connectors]
                assert rodent_connector.id not in [c.id for c in connectors]

                connectors = store.list_service_connectors(
                    ServiceConnectorFilter(connector_type="tail'o'matic")
                ).items
                assert len(connectors) >= 2
                assert aria_connector.id not in [c.id for c in connectors]
                assert multi_connector.id in [c.id for c in connectors]
                assert rodent_connector.id in [c.id for c in connectors]

                # Filter by auth method
                connectors = store.list_service_connectors(
                    ServiceConnectorFilter(auth_method="paw-print")
                ).items
                assert len(connectors) >= 1
                assert aria_connector.id in [c.id for c in connectors]
                assert multi_connector.id not in [c.id for c in connectors]
                assert rodent_connector.id not in [c.id for c in connectors]

                connectors = store.list_service_connectors(
                    ServiceConnectorFilter(auth_method="tail-print")
                ).items
                assert len(connectors) >= 1
                assert aria_connector.id not in [c.id for c in connectors]
                assert multi_connector.id in [c.id for c in connectors]
                assert rodent_connector.id in [c.id for c in connectors]

                # Filter by resource type
                connectors = store.list_service_connectors(
                    ServiceConnectorFilter(resource_type="cat")
                ).items
                assert len(connectors) >= 2
                assert aria_connector.id in [c.id for c in connectors]
                assert multi_connector.id in [c.id for c in connectors]
                assert rodent_connector.id not in [c.id for c in connectors]

                connectors = store.list_service_connectors(
                    ServiceConnectorFilter(resource_type="mouse")
                ).items
                assert len(connectors) >= 2
                assert aria_connector.id not in [c.id for c in connectors]
                assert multi_connector.id in [c.id for c in connectors]
                assert rodent_connector.id in [c.id for c in connectors]

                # Filter by resource id
                connectors = store.list_service_connectors(
                    ServiceConnectorFilter(
                        resource_type="cat",
                        resource_id="aria",
                    )
                ).items
                assert len(connectors) >= 1
                assert aria_connector.id in [c.id for c in connectors]
                assert multi_connector.id not in [c.id for c in connectors]
                assert rodent_connector.id not in [c.id for c in connectors]

                connectors = store.list_service_connectors(
                    ServiceConnectorFilter(
                        resource_type="mouse",
                        resource_id="bartholomew",
                    )
                ).items
                assert len(connectors) >= 1
                assert aria_connector.id not in [c.id for c in connectors]
                assert multi_connector.id not in [c.id for c in connectors]
                assert rodent_connector.id in [c.id for c in connectors]

                # Filter by labels
                connectors = store.list_service_connectors(
                    ServiceConnectorFilter(labels={"whereabouts": "unknown"})
                ).items
                assert len(connectors) >= 2
                assert aria_connector.id in [c.id for c in connectors]
                assert multi_connector.id not in [c.id for c in connectors]
                assert rodent_connector.id in [c.id for c in connectors]

                connectors = store.list_service_connectors(
                    ServiceConnectorFilter(labels={"whereabouts": None})
                ).items
                assert len(connectors) >= 3
                assert aria_connector.id in [c.id for c in connectors]
                assert multi_connector.id in [c.id for c in connectors]
                assert rodent_connector.id in [c.id for c in connectors]

                connectors = store.list_service_connectors(
                    ServiceConnectorFilter(
                        labels={"nick": "rodent", "whereabouts": "unknown"}
                    )
                ).items
                assert len(connectors) >= 1
                assert aria_connector.id not in [c.id for c in connectors]
                assert multi_connector.id not in [c.id for c in connectors]
                assert rodent_connector.id in [c.id for c in connectors]

                connectors = store.list_service_connectors(
                    ServiceConnectorFilter(
                        labels={"weight": None, "whereabouts": None}
                    )
                ).items
                assert len(connectors) >= 1
                assert aria_connector.id not in [c.id for c in connectors]
                assert multi_connector.id in [c.id for c in connectors]
                assert rodent_connector.id not in [c.id for c in connectors]


<<<<<<< HEAD
=======
def test_private_connector_not_visible_to_other_user():
    """Tests that a private connector is not visible to another user."""

    if Client().zen_store.type == StoreType.SQL:
        pytest.skip("SQL Zen Stores do not support user switching.")

    with ServiceConnectorContext(
        connector_type="cat'o'matic",
        auth_method="paw-print",
        resource_types=["cat"],
        is_shared=False,
    ) as connector:
        with UserContext(login=True):
            #  Client() needs to be instantiated here with the new
            #  logged-in user
            other_client = Client()
            other_store = other_client.zen_store

            with pytest.raises(KeyError):
                other_store.get_service_connector(connector.id)

            connectors = other_store.list_service_connectors(
                ServiceConnectorFilter()
            ).items

            assert connector.id not in [c.id for c in connectors]


def test_shared_connector_is_visible_to_other_user():
    """Tests that a shared connector is visible to another user."""

    if Client().zen_store.type == StoreType.SQL:
        pytest.skip("SQL Zen Stores do not support user switching.")

    with ServiceConnectorContext(
        connector_type="cat'o'matic",
        auth_method="paw-print",
        resource_types=["cat"],
        is_shared=True,
    ) as connector:
        with UserContext(login=True):
            #  Client() needs to be instantiated here with the new
            #  logged-in user
            other_client = Client()
            other_store = other_client.zen_store

            other_store.get_service_connector(connector.id)

            connectors = other_store.list_service_connectors(
                ServiceConnectorFilter()
            ).items

            assert connector.id in [c.id for c in connectors]


>>>>>>> e17f4d3a
def _update_connector_and_test(
    new_name: Optional[str] = None,
    new_connector_type: Optional[str] = None,
    new_auth_method: Optional[str] = None,
    new_resource_types: Optional[List[str]] = None,
    new_resource_id_or_not: Optional[Tuple[Optional[str]]] = None,
    new_config: Optional[Dict[str, str]] = None,
    new_secrets: Optional[Dict[str, Optional[SecretStr]]] = None,
    new_expires_at: Optional[datetime] = None,
    new_expiration_seconds_or_not: Optional[Tuple[Optional[int]]] = None,
    new_labels: Optional[Dict[str, str]] = None,
):
    """Helper function to update a connector and test that the update was successful."""
    client = Client()
    store = client.zen_store

    config = {
        "language": "meow",
        "foods": "tuna",
    }
    secrets = {
        "hiding-place": SecretStr("thatsformetoknowandyouneverfindout"),
        "dreams": SecretStr("notyourbusiness"),
    }
    labels = {
        "whereabouts": "unknown",
        "age": "eternal",
    }
    now = datetime.utcnow()
    with ServiceConnectorContext(
        connector_type="cat'o'matic",
        auth_method="paw-print",
        resource_types=["cat"],
        resource_id="blupus",
        configuration=config,
        secrets=secrets,
        expires_at=now,
        expiration_seconds=60,
        labels=labels,
    ) as connector:
        assert connector.id is not None
        assert connector.type == "cat'o'matic"
        assert connector.auth_method == "paw-print"
        assert connector.resource_types == ["cat"]
        assert connector.resource_id == "blupus"
        assert connector.configuration == config
        assert len(connector.secrets) == 0
        assert connector.secret_id is not None
        assert connector.labels == labels

        secret = store.get_secret(connector.secret_id)
        assert secret.id == connector.secret_id
        assert secret.name.startswith(f"connector-{connector.name}")
        assert secret.values == secrets

        # Update the connector
        # NOTE: we need to pass the `resource_id` and `expiration_seconds`
        # fields in the update model, otherwise the update will remove them
        # from the connector.
        new_resource_id = (
            new_resource_id_or_not[0]
            if new_resource_id_or_not
            else connector.resource_id
        )
        new_expiration_seconds = (
            new_expiration_seconds_or_not[0]
            if new_expiration_seconds_or_not
            else connector.expiration_seconds
        )
        store.update_service_connector(
            connector.id,
            update=ServiceConnectorUpdate(
                name=new_name,
                connector_type=new_connector_type,
                auth_method=new_auth_method,
                resource_types=new_resource_types,
                resource_id=new_resource_id,
                configuration=new_config,
                secrets=new_secrets,
                expires_at=new_expires_at,
                expiration_seconds=new_expiration_seconds,
                labels=new_labels,
            ),
        )

        # Check that the connector has been updated
        registered_connector = store.get_service_connector(connector.id)

        assert registered_connector.id == connector.id
        assert registered_connector.name == new_name or connector.name
        assert (
            registered_connector.type == new_connector_type or connector.type
        )
        assert (
            registered_connector.auth_method == new_auth_method
            or connector.auth_method
        )
        assert (
            registered_connector.resource_types == new_resource_types
            or connector.resource_types
        )
        assert registered_connector.resource_id == new_resource_id
        assert len(registered_connector.secrets) == 0

        # the `configuration` and `secrets` fields represent a full
        # valid configuration update, not just a partial update. If either is
        # set (i.e. not None) in the update, their values
        # will replace the existing configuration and secrets values.

        if new_config is not None:
            assert registered_connector.configuration == new_config or {}
        else:
            assert (
                registered_connector.configuration == connector.configuration
            )

        if new_secrets is not None:
            if not new_secrets:
                # Existing secret is deleted if no new secrets are provided
                assert registered_connector.secret_id is None
            else:
                # New secret is created if secrets are updated
                assert registered_connector.secret_id != connector.secret_id
        else:
            assert registered_connector.secret_id == connector.secret_id

        assert registered_connector.labels == new_labels or connector.labels

        if new_secrets is not None:
            if not new_secrets:
                # Existing secret is deleted if secrets are removed
                with pytest.raises(KeyError):
                    store.get_secret(connector.secret_id)
            else:
                # Previous secret is deleted if secrets are updated
                with pytest.raises(KeyError):
                    store.get_secret(connector.secret_id)

                # Check that a new secret has been created
                new_secret = store.get_secret(registered_connector.secret_id)
                assert new_secret.id == registered_connector.secret_id
                # Secret name should have changed
                assert new_secret.name.startswith(
                    f"connector-{new_name or connector.name}"
                )
                assert new_secret.values == new_secrets
        else:
            new_secret = store.get_secret(connector.secret_id)
            assert new_secret.id == connector.secret_id
            # Secret name should not have changed
            assert new_secret.name == secret.name
            assert new_secret.values == secrets


def test_connector_update_name():
    """Tests that a connector's name can be updated."""
    _update_connector_and_test(
        new_name="axl-incognito",
    )


def test_connector_update_type():
    """Tests that a connector's type can be updated."""
    _update_connector_and_test(
        new_connector_type="dog'o'matic",
    )


def test_connector_update_resource_types():
    """Tests that a connector's resource types can be updated."""
    _update_connector_and_test(new_resource_types=["cat", "dog"])


def test_connector_update_resource_id():
    """Tests that a connector's resource ID can be updated or removed."""
    _update_connector_and_test(new_resource_id_or_not=("axl",))
    _update_connector_and_test(new_resource_id_or_not=(None,))


def test_connector_update_auth_method():
    """Tests that a connector's auth method can be updated."""
    _update_connector_and_test(
        new_auth_method="collar",
    )


def test_connector_update_config():
    """Tests that a connector's configuration and secrets can be updated."""

    new_config = {
        "language": "purr",
        "chase": "own-tail",
    }
    new_secrets = {
        "hiding-place": SecretStr("anotherplaceyouwillneverfindme"),
        "food": SecretStr("firebreathingdragon"),
    }

    _update_connector_and_test(
        new_config=new_config,
    )
    _update_connector_and_test(
        new_secrets=new_secrets,
    )
    _update_connector_and_test(
        new_config=new_config,
        new_secrets=new_secrets,
    )
    _update_connector_and_test(
        new_config={},
    )
    _update_connector_and_test(
        new_secrets={},
    )


def test_connector_update_expiration():
    """Tests that a connector's expiration period can be updated or removed."""
    _update_connector_and_test(new_expiration_seconds_or_not=(90,))
    _update_connector_and_test(new_expiration_seconds_or_not=(None,))


def test_connector_update_expires_at():
    """Tests that a connector's expiration date can be updated."""
    _update_connector_and_test(new_expires_at=datetime.now())


def test_connector_update_labels():
    """Tests that a connector's labels can be updated."""
    labels = {
        "whereabouts": "everywhere",
        "form": "fluid",
    }
    _update_connector_and_test(new_labels=labels)
    _update_connector_and_test(new_labels={})


def test_connector_name_update_fails_if_exists():
    """Tests that a connector's name cannot be updated to an existing name."""

    client = Client()
    store = client.zen_store

    with ServiceConnectorContext(
        connector_type="cat'o'matic",
        auth_method="paw-print",
        resource_types=["cat"],
    ) as connector_one:
        with ServiceConnectorContext(
            connector_type="cat'o'matic",
            auth_method="paw-print",
            resource_types=["cat"],
        ) as connector_two:
            with pytest.raises(EntityExistsError):
                store.update_service_connector(
                    connector_one.id,
                    update=ServiceConnectorUpdate(name=connector_two.name),
                )


<<<<<<< HEAD
=======
def test_connector_sharing():
    """Tests that a connector can be shared."""

    client = Client()
    store = client.zen_store

    if client.zen_store.type == StoreType.SQL:
        pytest.skip("SQL Zen Stores do not support user switching.")

    config = {
        "language": "meow",
        "foods": "tuna",
    }
    secrets = {
        "hiding-place": SecretStr("thatsformetoknowandyouneverfindout"),
        "dreams": SecretStr("notyourbusiness"),
    }

    with ServiceConnectorContext(
        connector_type="cat'o'matic",
        auth_method="paw-print",
        resource_types=["cat"],
        configuration=config,
        secrets=secrets,
        is_shared=False,
    ) as connector:
        assert connector.secret_id is not None
        secret = store.get_secret(connector.secret_id)
        assert secret.scope == SecretScope.USER

        with UserContext(login=True):
            #  Client() needs to be instantiated here with the new
            #  logged-in user
            other_client = Client()
            other_store = other_client.zen_store

            with pytest.raises(KeyError):
                other_store.get_service_connector(connector.id)

            connectors = other_store.list_service_connectors(
                ServiceConnectorFilter()
            ).items

            assert connector.id not in [c.id for c in connectors]

        updated_connector = store.update_service_connector(
            connector.id,
            update=ServiceConnectorUpdate(is_shared=True),
        )

        assert updated_connector.secret_id is not None
        assert updated_connector.secret_id == connector.secret_id
        secret = store.get_secret(updated_connector.secret_id)
        assert secret.scope == SecretScope.WORKSPACE

        with UserContext(login=True):
            #  Client() needs to be instantiated here with the new
            #  logged-in user
            other_client = Client()
            other_store = other_client.zen_store

            other_store.get_service_connector(connector.id)

            connectors = other_store.list_service_connectors(
                ServiceConnectorFilter()
            ).items

            assert connector.id in [c.id for c in connectors]


def test_connector_sharing_fails_if_name_shared():
    """Tests that a connector cannot be shared if the name is already shared."""

    client = Client()

    if client.zen_store.type == StoreType.SQL:
        pytest.skip("SQL Zen Stores do not support user switching.")

    with ServiceConnectorContext(
        connector_type="cat'o'matic",
        auth_method="paw-print",
        resource_types=["cat"],
        is_shared=True,
    ) as connector:
        with UserContext(login=True):
            #  Client() needs to be instantiated here with the new
            #  logged-in user
            other_client = Client()
            other_store = other_client.zen_store

            other_store.get_service_connector(connector.id)

            connectors = other_store.list_service_connectors(
                ServiceConnectorFilter()
            ).items

            assert connector.id in [c.id for c in connectors]

            with ServiceConnectorContext(
                name=connector.name,
                connector_type="cat'o'matic",
                auth_method="paw-print",
                resource_types=["cat"],
                is_shared=False,
            ) as other_connector:
                with pytest.raises(EntityExistsError):
                    other_store.update_service_connector(
                        other_connector.id,
                        update=ServiceConnectorUpdate(is_shared=True),
                    )


>>>>>>> e17f4d3a
# .-------------------------.
# | Service Connector Types |
# '-------------------------'


def test_connector_type_register():
    """Tests that a connector type can be registered locally."""

    client = Client()
    store = client.zen_store

    connector_type = sample_name("cat'o'matic")
    resource_type_one = sample_name("scratch")
    resource_type_two = sample_name("purr")

    with pytest.raises(KeyError):
        store.get_service_connector_type(connector_type)
    assert (
        store.list_service_connector_types(connector_type=connector_type) == []
    )
    assert (
        store.list_service_connector_types(resource_type=resource_type_one)
        == []
    )
    assert (
        store.list_service_connector_types(resource_type=resource_type_two)
        == []
    )

    with ServiceConnectorTypeContext(
        connector_type=connector_type,
        resource_type_one=resource_type_one,
        resource_type_two=resource_type_two,
    ) as connector_type_spec:
        assert (
            store.get_service_connector_type(connector_type)
            == connector_type_spec
        )
        assert store.list_service_connector_types(
            resource_type=resource_type_one
        ) == [connector_type_spec]
        assert store.list_service_connector_types(
            resource_type=resource_type_two
        ) == [connector_type_spec]


def test_connector_validation():
    """Tests that a connector type is used to validate a connector."""

    client = Client()
    store = client.zen_store

    if store.type != StoreType.SQL:
        pytest.skip("Only applicable to SQL store")

    connector_type = sample_name("cat'o'matic")
    resource_type_one = sample_name("scratch")
    resource_type_two = sample_name("purr")

    with ServiceConnectorTypeContext(
        connector_type=connector_type,
        resource_type_one=resource_type_one,
        resource_type_two=resource_type_two,
    ):
        # All attributes
        config = {
            "color": "pink",
            "name": "aria",
        }
        secrets = {
            "hiding_spot": SecretStr("thatsformetoknowandyouneverfindout"),
            "secret_word": SecretStr("meowmeowmeow"),
        }
        with ServiceConnectorContext(
            connector_type=connector_type,
            auth_method="voice-print",
            resource_types=[resource_type_one, resource_type_two],
            configuration=config,
            secrets=secrets,
        ) as connector:
            assert connector.configuration == config
            assert connector.secrets == {}
            assert connector.secret_id is not None
            secret = store.get_secret(connector.secret_id)
            assert secret.values == secrets

        # Only required attributes
        config = {
            "name": "aria",
        }
        secrets = {
            "secret_word": SecretStr("meowmeowmeow"),
        }
        with ServiceConnectorContext(
            connector_type=connector_type,
            auth_method="voice-print",
            resource_types=[resource_type_one, resource_type_two],
            configuration=config,
            secrets=secrets,
        ) as connector:
            assert connector.configuration == config
            assert connector.secrets == {}
            assert connector.secret_id is not None
            secret = store.get_secret(connector.secret_id)
            assert secret.values == secrets

        # Missing required configuration attribute
        config = {}
        secrets = {
            "secret_word": SecretStr("meowmeowmeow"),
        }
        with pytest.raises(ValueError):
            with ServiceConnectorContext(
                connector_type=connector_type,
                auth_method="voice-print",
                resource_types=[resource_type_one, resource_type_two],
                configuration=config,
                secrets=secrets,
            ):
                pass

        # Missing required secret attribute
        config = {
            "name": "aria",
        }
        secrets = {}
        with pytest.raises(ValueError):
            with ServiceConnectorContext(
                connector_type=connector_type,
                auth_method="voice-print",
                resource_types=[resource_type_one, resource_type_two],
                configuration=config,
                secrets=secrets,
            ):
                pass

        # All attributes mashed together
        config = {
            "color": "pink",
            "name": "aria",
        }
        secrets = {
            "hiding_spot": SecretStr("thatsformetoknowandyouneverfindout"),
            "secret_word": SecretStr("meowmeowmeow"),
        }
        full_config = config.copy()
        full_config.update(
            {k: v.get_secret_value() for k, v in secrets.items()}
        )
        with ServiceConnectorContext(
            connector_type=connector_type,
            auth_method="voice-print",
            resource_types=[resource_type_one, resource_type_two],
            configuration=full_config,
        ) as connector:
            assert connector.configuration == config
            assert connector.secrets == {}
            assert connector.secret_id is not None
            secret = store.get_secret(connector.secret_id)
            assert secret.values == secrets

        # Different auth method
        with pytest.raises(ValueError):
            with ServiceConnectorContext(
                connector_type=connector_type,
                auth_method="claw-marks",
                resource_types=[resource_type_one, resource_type_two],
                configuration=config,
                secrets=secrets,
            ):
                pass

        # Wrong auth method
        with pytest.raises(ValueError):
            with ServiceConnectorContext(
                connector_type=connector_type,
                auth_method="paw-print",
                resource_types=[resource_type_one, resource_type_two],
                configuration=config,
                secrets=secrets,
            ):
                pass

        # Single type
        with ServiceConnectorContext(
            connector_type=connector_type,
            auth_method="voice-print",
            resource_types=[resource_type_one],
            configuration=config,
            secrets=secrets,
        ):
            pass

        # Wrong resource type
        with pytest.raises(ValueError):
            with ServiceConnectorContext(
                connector_type=connector_type,
                auth_method="voice-print",
                resource_types=["purr"],
                configuration=config,
                secrets=secrets,
            ):
                pass

        # Single instance
        with ServiceConnectorContext(
            connector_type=connector_type,
            auth_method="voice-print",
            resource_types=[resource_type_one],
            resource_id="aria",
            configuration=config,
            secrets=secrets,
        ):
            pass


#################
# Models
#################


class TestModel:
    def test_latest_version_properly_fetched(self):
        """Test that latest version can be properly fetched."""
        with ModelVersionContext() as model:
            zs = Client().zen_store
            models = zs.list_models(ModelFilterModel())
            assert models[0].latest_version is None
            for name in ["great one", "yet another one"]:
                mv = zs.create_model_version(
                    ModelVersionRequestModel(
                        user=model.user.id,
                        workspace=model.workspace.id,
                        model=model.id,
                        name=name,
                    )
                )
                models = zs.list_models(ModelFilterModel())
                assert models[0].latest_version == mv.name
                time.sleep(1)  # thanks to MySQL again!


class TestModelVersion:
    def test_create_pass(self):
        """Test that vanilla creation pass."""
        with ModelVersionContext() as model:
            zs = Client().zen_store
            zs.create_model_version(
                ModelVersionRequestModel(
                    user=model.user.id,
                    workspace=model.workspace.id,
                    model=model.id,
                    name="great one",
                )
            )

    def test_create_duplicated(self):
        """Test that duplicated creation fails."""
        with ModelVersionContext() as model:
            zs = Client().zen_store
            zs.create_model_version(
                ModelVersionRequestModel(
                    user=model.user.id,
                    workspace=model.workspace.id,
                    model=model.id,
                    name="great one",
                )
            )
            with pytest.raises(EntityExistsError):
                zs.create_model_version(
                    ModelVersionRequestModel(
                        user=model.user.id,
                        workspace=model.workspace.id,
                        model=model.id,
                        name="great one",
                    )
                )

    def test_create_no_model(self):
        """Test that model relation in DB works."""
        with ModelVersionContext() as model:
            zs = Client().zen_store
            with pytest.raises(KeyError):
                zs.create_model_version(
                    ModelVersionRequestModel(
                        user=model.user.id,
                        workspace=model.workspace.id,
                        model=uuid4(),
                        name="great one",
                    )
                )

    def test_get_not_found(self):
        """Test that get fails if not found."""
        with ModelVersionContext() as model:
            zs = Client().zen_store
            with pytest.raises(KeyError):
                zs.get_model_version(
                    model_name_or_id=model.id,
                    model_version_name_or_number_or_id="1.0.0",
                )

    def test_get_found(self):
        """Test that get works, if model version exists."""
        with ModelVersionContext() as model:
            zs = Client().zen_store
            mv1 = zs.create_model_version(
                ModelVersionRequestModel(
                    user=model.user.id,
                    workspace=model.workspace.id,
                    model=model.id,
                    name="great one",
                )
            )
            mv2 = zs.get_model_version(
                model_name_or_id=model.id,
                model_version_name_or_number_or_id="great one",
            )
            assert mv1.id == mv2.id

    def test_list_empty(self):
        """Test list without any versions."""
        with ModelVersionContext() as model:
            zs = Client().zen_store
            mvs = zs.list_model_versions(
                model_name_or_id=model.id,
                model_version_filter_model=ModelVersionFilterModel(),
            )
            assert len(mvs) == 0

    def test_list_not_empty(self):
        """Test list with some versions."""
        with ModelVersionContext() as model:
            zs = Client().zen_store
            mv1 = zs.create_model_version(
                ModelVersionRequestModel(
                    user=model.user.id,
                    workspace=model.workspace.id,
                    model=model.id,
                    name="great one",
                )
            )
            mv2 = zs.create_model_version(
                ModelVersionRequestModel(
                    user=model.user.id,
                    workspace=model.workspace.id,
                    model=model.id,
                    name="and yet another one",
                )
            )
            mvs = zs.list_model_versions(
                model_name_or_id=model.id,
                model_version_filter_model=ModelVersionFilterModel(),
            )
            assert len(mvs) == 2
            assert mv1 in mvs
            assert mv2 in mvs

    def test_delete_not_found(self):
        """Test that delete fails if not found."""
        with ModelVersionContext() as model:
            zs = Client().zen_store
            with pytest.raises(KeyError):
                zs.delete_model_version(
                    model_name_or_id=model.id,
                    model_version_name_or_id="1.0.0",
                )

    def test_delete_found(self):
        """Test that delete works, if model version exists."""
        with ModelVersionContext() as model:
            zs = Client().zen_store
            zs.create_model_version(
                ModelVersionRequestModel(
                    user=model.user.id,
                    workspace=model.workspace.id,
                    model=model.id,
                    name="great one",
                )
            )
            zs.delete_model_version(
                model_name_or_id=model.id,
                model_version_name_or_id="great one",
            )
            with pytest.raises(KeyError):
                zs.get_model_version(
                    model_name_or_id=model.id,
                    model_version_name_or_number_or_id="great one",
                )

    def test_update_not_found(self):
        """Test that update fails if not found."""
        with ModelVersionContext() as model:
            zs = Client().zen_store
            with pytest.raises(KeyError):
                zs.update_model_version(
                    model_version_id=uuid4(),
                    model_version_update_model=ModelVersionUpdateModel(
                        model=model.id,
                        stage="staging",
                        force=False,
                    ),
                )

    def test_update_not_forced(self):
        """Test that update fails if not forced on existing stage version."""
        with ModelVersionContext() as model:
            zs = Client().zen_store
            mv1 = zs.create_model_version(
                ModelVersionRequestModel(
                    user=model.user.id,
                    workspace=model.workspace.id,
                    model=model.id,
                    name="great one",
                )
            )
            mv2 = zs.create_model_version(
                ModelVersionRequestModel(
                    user=model.user.id,
                    workspace=model.workspace.id,
                    model=model.id,
                    name="yet another one",
                )
            )
            zs.update_model_version(
                model_version_id=mv1.id,
                model_version_update_model=ModelVersionUpdateModel(
                    model=model.id,
                    stage="staging",
                    force=False,
                ),
            )
            mv2 = zs.get_model_version(
                model_name_or_id=model.id,
                model_version_name_or_number_or_id="staging",
            )
            assert mv1.id == mv2.id
            mv3 = zs.get_model_version(
                model_name_or_id=model.id,
                model_version_name_or_number_or_id=ModelStages.STAGING,
            )
            assert mv1.id == mv3.id

    def test_in_stage_not_found(self):
        """Test that get in stage fails if not found."""
        with ModelVersionContext() as model:
            zs = Client().zen_store
            zs.create_model_version(
                ModelVersionRequestModel(
                    user=model.user.id,
                    workspace=model.workspace.id,
                    model=model.id,
                    name="great one",
                )
            )

            with pytest.raises(KeyError):
                zs.get_model_version(
                    model_name_or_id=model.id,
                    model_version_name_or_number_or_id=ModelStages.STAGING,
                )

    def test_latest_not_found(self):
        """Test that get latest fails if not found."""
        with ModelVersionContext() as model:
            zs = Client().zen_store
            with pytest.raises(KeyError):
                zs.get_model_version(
                    model_name_or_id=model.id,
                    model_version_name_or_number_or_id=ModelStages.LATEST,
                )

    def test_latest_found(self):
        """Test that get latest works, if model version exists."""
        with ModelVersionContext() as model:
            zs = Client().zen_store
            zs.create_model_version(
                ModelVersionRequestModel(
                    user=model.user.id,
                    workspace=model.workspace.id,
                    model=model.id,
                    name="great one",
                )
            )
            time.sleep(1)  # thanks to MySQL way of storing datetimes
            latest = zs.create_model_version(
                ModelVersionRequestModel(
                    user=model.user.id,
                    workspace=model.workspace.id,
                    model=model.id,
                    name="yet another one",
                )
            )
            found_latest = zs.get_model_version(
                model_name_or_id=model.id,
            )
            assert latest.id == found_latest.id

    def test_update_forced(self):
        """Test that update works, if model version in stage exists and force=True."""
        with ModelVersionContext() as model:
            zs = Client().zen_store
            mv1 = zs.create_model_version(
                ModelVersionRequestModel(
                    user=model.user.id,
                    workspace=model.workspace.id,
                    model=model.id,
                    name="great one",
                )
            )
            mv2 = zs.create_model_version(
                ModelVersionRequestModel(
                    user=model.user.id,
                    workspace=model.workspace.id,
                    model=model.id,
                    name="yet another one",
                )
            )
            zs.update_model_version(
                model_version_id=mv1.id,
                model_version_update_model=ModelVersionUpdateModel(
                    model=model.id,
                    stage="staging",
                    force=False,
                ),
            )
            assert (
                zs.get_model_version(
                    model_name_or_id=model.id,
                    model_version_name_or_number_or_id=mv1.name,
                ).stage
                == "staging"
            )
            zs.update_model_version(
                model_version_id=mv2.id,
                model_version_update_model=ModelVersionUpdateModel(
                    model=model.id,
                    stage="staging",
                    force=True,
                    name="I changed that...",
                ),
            )

            assert (
                zs.get_model_version(
                    model_name_or_id=model.id,
                    model_version_name_or_number_or_id=mv1.name,
                ).stage
                == "archived"
            )
            assert (
                zs.get_model_version(
                    model_name_or_id=model.id,
                    model_version_name_or_number_or_id=mv2.id,
                ).stage
                == "staging"
            )
            assert (
                zs.get_model_version(
                    model_name_or_id=model.id,
                    model_version_name_or_number_or_id=mv2.id,
                ).name
                == "I changed that..."
            )

    def test_update_public_interface(self):
        """Test that update works via public interface."""
        with ModelVersionContext() as model:
            zs = Client().zen_store
            mv1 = zs.create_model_version(
                ModelVersionRequestModel(
                    user=model.user.id,
                    workspace=model.workspace.id,
                    model=model.id,
                    name=RUNNING_MODEL_VERSION,
                )
            )
            assert (
                zs.get_model_version(
                    model_name_or_id=model.id,
                    model_version_name_or_number_or_id=mv1.name,
                ).stage
                is None
            )
            mv1.set_stage("staging")
            assert (
                zs.get_model_version(
                    model_name_or_id=model.id,
                    model_version_name_or_number_or_id=mv1.name,
                ).stage
                == "staging"
            )

            mv1._update_default_running_version_name()
            assert (
                zs.get_model_version(
                    model_name_or_id=model.id,
                    model_version_name_or_number_or_id=mv1.id,
                ).name
                == "1"
            )

    def test_update_public_interface_bad_stage(self):
        """Test that update fails via public interface on bad stage value."""
        with ModelVersionContext() as model:
            zs = Client().zen_store
            mv1 = zs.create_model_version(
                ModelVersionRequestModel(
                    user=model.user.id,
                    workspace=model.workspace.id,
                    model=model.id,
                    name="great one",
                )
            )

            with pytest.raises(ValueError):
                mv1.set_stage("my_super_stage")

    def test_model_bad_stage(self):
        """Test that update fails on bad stage value."""
        with pytest.raises(ValueError):
            ModelVersionUpdateModel(model=uuid4(), stage="my_super_stage")

    def test_model_ok_stage(self):
        """Test that update works on valid stage value."""
        mvum = ModelVersionUpdateModel(model=uuid4(), stage="staging")
        assert mvum.stage == "staging"

    def test_increments_version_number(self):
        """Test that increment version number works on sequential insertions."""
        with ModelVersionContext() as model:
            zs = Client().zen_store
            zs.create_model_version(
                ModelVersionRequestModel(
                    user=model.user.id,
                    workspace=model.workspace.id,
                    model=model.id,
                    name="great one",
                )
            )
            time.sleep(1)  # thanks MySQL again!
            zs.create_model_version(
                ModelVersionRequestModel(
                    user=model.user.id,
                    workspace=model.workspace.id,
                    model=model.id,
                    name="great second",
                )
            )

            model_versions = zs.list_model_versions(
                model_name_or_id=model.id,
                model_version_filter_model=ModelVersionFilterModel(),
            )
            assert len(model_versions) == 2
            assert model_versions[0].name == "great one"
            assert model_versions[1].name == "great second"
            assert model_versions[0].number == 1
            assert model_versions[1].number == 2

    def test_get_found_by_number(self):
        """Test that get works by integer version number."""
        with ModelVersionContext(create_version=True) as model_version:
            zs = Client().zen_store
            found = zs.get_model_version(
                model_name_or_id=model_version.model.id,
                model_version_name_or_number_or_id=1,
            )
            assert found.id == model_version.id
            assert found.number == 1
            assert found.name == model_version.name

    def test_get_not_found_by_number(self):
        """Test that get fails by integer version number, if not found and by string version number, cause treated as name."""
        with ModelVersionContext(create_version=True) as model_version:
            zs = Client().zen_store
            # no version numbered as 2
            with pytest.raises(KeyError):
                zs.get_model_version(
                    model_name_or_id=model_version.model.id,
                    model_version_name_or_number_or_id=2,
                )
            # cannot fetch by string number - treated as name
            with pytest.raises(KeyError):
                zs.get_model_version(
                    model_name_or_id=model_version.model.id,
                    model_version_name_or_number_or_id="1",
                )


class TestModelVersionArtifactLinks:
    def test_link_create_pass(self):
        with ModelVersionContext(True, create_artifacts=1) as (
            model_version,
            artifacts,
        ):
            zs = Client().zen_store
            zs.create_model_version_artifact_link(
                ModelVersionArtifactRequestModel(
                    user=model_version.user.id,
                    workspace=model_version.workspace.id,
                    model=model_version.model.id,
                    model_version=model_version.id,
                    name="link",
                    artifact=artifacts[0].id,
                    pipeline_name="pipeline",
                    step_name="step",
                )
            )

    def test_link_create_versioned(self):
        with ModelVersionContext(True, create_artifacts=2) as (
            model_version,
            artifacts,
        ):
            zs = Client().zen_store
            al1 = zs.create_model_version_artifact_link(
                ModelVersionArtifactRequestModel(
                    user=model_version.user.id,
                    workspace=model_version.workspace.id,
                    model=model_version.model.id,
                    model_version=model_version.id,
                    name="link",
                    artifact=artifacts[0].id,
                    pipeline_name="pipeline",
                    step_name="step",
                )
            )
            assert al1.link_version == 1
            assert al1.artifact == artifacts[0].id
            al2 = zs.create_model_version_artifact_link(
                ModelVersionArtifactRequestModel(
                    user=model_version.user.id,
                    workspace=model_version.workspace.id,
                    model=model_version.model.id,
                    model_version=model_version.id,
                    name="link",
                    artifact=artifacts[1].id,
                    pipeline_name="pipeline",
                    step_name="step",
                )
            )
            assert al2.link_version == 2
            assert al2.artifact == artifacts[1].id

            assert al1.name == al2.name

    def test_link_create_overwrite_not_deleted(self):
        with ModelVersionContext(True, create_artifacts=2) as (
            model_version,
            artifacts,
        ):
            zs = Client().zen_store
            al1 = zs.create_model_version_artifact_link(
                ModelVersionArtifactRequestModel(
                    user=model_version.user.id,
                    workspace=model_version.workspace.id,
                    model=model_version.model.id,
                    model_version=model_version.id,
                    name="link",
                    artifact=artifacts[0].id,
                    overwrite=True,
                    pipeline_name="pipeline",
                    step_name="step",
                )
            )
            assert al1.link_version == 1
            assert al1.artifact == artifacts[0].id
            with pytest.raises(EntityExistsError):
                zs.create_model_version_artifact_link(
                    ModelVersionArtifactRequestModel(
                        user=model_version.user.id,
                        workspace=model_version.workspace.id,
                        model=model_version.model.id,
                        model_version=model_version.id,
                        name="link",
                        artifact=artifacts[1].id,
                        overwrite=True,
                        pipeline_name="pipeline",
                        step_name="step",
                    )
                )

    def test_link_create_overwrite_deleted(self):
        with ModelVersionContext(True, create_artifacts=2) as (
            model_version,
            artifacts,
        ):
            zs = Client().zen_store
            al1 = zs.create_model_version_artifact_link(
                ModelVersionArtifactRequestModel(
                    user=model_version.user.id,
                    workspace=model_version.workspace.id,
                    model=model_version.model.id,
                    model_version=model_version.id,
                    name="link",
                    artifact=artifacts[0].id,
                    overwrite=True,
                    pipeline_name="pipeline",
                    step_name="step",
                )
            )
            assert al1.link_version == 1
            assert al1.artifact == artifacts[0].id
            zs.delete_model_version_artifact_link(
                model_name_or_id=model_version.model.id,
                model_version_name_or_id=model_version.id,
                model_version_artifact_link_name_or_id=al1.id,
            )
            al2 = zs.create_model_version_artifact_link(
                ModelVersionArtifactRequestModel(
                    user=model_version.user.id,
                    workspace=model_version.workspace.id,
                    model=model_version.model.id,
                    model_version=model_version.id,
                    name="link",
                    artifact=artifacts[1].id,
                    overwrite=True,
                    pipeline_name="pipeline",
                    step_name="step",
                )
            )
            assert al2.link_version == 1
            assert al2.artifact == artifacts[1].id
            assert al1.id != al2.id

    def test_link_create_duplicated_by_id(self):
        with ModelVersionContext(True, create_artifacts=1) as (
            model_version,
            artifacts,
        ):
            zs = Client().zen_store
            zs.create_model_version_artifact_link(
                ModelVersionArtifactRequestModel(
                    user=model_version.user.id,
                    workspace=model_version.workspace.id,
                    model=model_version.model.id,
                    model_version=model_version.id,
                    name="link",
                    artifact=artifacts[0].id,
                    pipeline_name="pipeline",
                    step_name="step",
                )
            )
            # id collision
            with pytest.raises(EntityExistsError):
                zs.create_model_version_artifact_link(
                    ModelVersionArtifactRequestModel(
                        user=model_version.user.id,
                        workspace=model_version.workspace.id,
                        model=model_version.model.id,
                        model_version=model_version.id,
                        name="link2",
                        artifact=artifacts[0].id,
                        pipeline_name="pipeline",
                        step_name="step",
                    )
                )

    def test_link_create_single_version_of_same_output_name_from_different_steps(
        self,
    ):
        with ModelVersionContext(True, create_artifacts=2) as (
            model_version,
            artifacts,
        ):
            zs = Client().zen_store
            zs.create_model_version_artifact_link(
                ModelVersionArtifactRequestModel(
                    user=model_version.user.id,
                    workspace=model_version.workspace.id,
                    model=model_version.model.id,
                    model_version=model_version.id,
                    name="output",
                    artifact=artifacts[0].id,
                    pipeline_name="pipeline",
                    step_name="step1",
                    overwrite=False,
                )
            )
            zs.create_model_version_artifact_link(
                ModelVersionArtifactRequestModel(
                    user=model_version.user.id,
                    workspace=model_version.workspace.id,
                    model=model_version.model.id,
                    model_version=model_version.id,
                    name="output",
                    artifact=artifacts[1].id,
                    pipeline_name="pipeline",
                    step_name="step2",
                    overwrite=False,
                )
            )

            links = zs.list_model_version_artifact_links(
                model_name_or_id=model_version.model.id,
                model_version_name_or_id=model_version.id,
                model_version_artifact_link_filter_model=ModelVersionArtifactFilterModel(
                    pipeline_name="pipeline",
                    name="output",
                ),
            )
            assert links[0].link_version == links[1].link_version == 1
            assert len(links) == 2

    def test_link_delete_found(self):
        with ModelVersionContext(True, create_artifacts=1) as (
            model_version,
            artifacts,
        ):
            zs = Client().zen_store
            zs.create_model_version_artifact_link(
                ModelVersionArtifactRequestModel(
                    user=model_version.user.id,
                    workspace=model_version.workspace.id,
                    model=model_version.model.id,
                    model_version=model_version.id,
                    name="link",
                    artifact=artifacts[0].id,
                    pipeline_name="pipeline",
                    step_name="step",
                )
            )
            zs.delete_model_version_artifact_link(
                model_name_or_id=model_version.model.id,
                model_version_name_or_id=model_version.id,
                model_version_artifact_link_name_or_id="link",
            )
            mvls = zs.list_model_version_artifact_links(
                model_name_or_id=model_version.model.id,
                model_version_name_or_id=model_version.id,
                model_version_artifact_link_filter_model=ModelVersionArtifactFilterModel(),
            )
            assert len(mvls) == 0

    def test_link_delete_not_found(self):
        with ModelVersionContext(True) as model_version:
            zs = Client().zen_store
            with pytest.raises(KeyError):
                zs.delete_model_version_artifact_link(
                    model_name_or_id=model_version.model.id,
                    model_version_name_or_id=model_version.id,
                    model_version_artifact_link_name_or_id="link",
                )

    def test_link_list_empty(self):
        with ModelVersionContext(True) as model_version:
            zs = Client().zen_store
            mvls = zs.list_model_version_artifact_links(
                model_name_or_id=model_version.model.id,
                model_version_name_or_id=model_version.id,
                model_version_artifact_link_filter_model=ModelVersionArtifactFilterModel(),
            )
            assert len(mvls) == 0

    def test_link_list_populated(self):
        with ModelVersionContext(True, create_artifacts=4) as (
            model_version,
            artifacts,
        ):
            zs = Client().zen_store
            mvls = zs.list_model_version_artifact_links(
                model_name_or_id=model_version.model.id,
                model_version_name_or_id=model_version.id,
                model_version_artifact_link_filter_model=ModelVersionArtifactFilterModel(),
            )
            assert len(mvls) == 0
            for n, mo, dep, artifact in [
                ("link1", False, False, artifacts[0]),
                ("link2", True, False, artifacts[1]),
                ("link3", False, True, artifacts[2]),
                ("link1", False, False, artifacts[3]),
            ]:
                zs.create_model_version_artifact_link(
                    ModelVersionArtifactRequestModel(
                        user=model_version.user.id,
                        workspace=model_version.workspace.id,
                        model=model_version.model.id,
                        model_version=model_version.id,
                        name=n,
                        artifact=artifact.id,
                        is_model_object=mo,
                        is_deployment=dep,
                        pipeline_name="pipeline",
                        step_name="step",
                    )
                )
            mvls = zs.list_model_version_artifact_links(
                model_name_or_id=model_version.model.id,
                model_version_name_or_id=model_version.id,
                model_version_artifact_link_filter_model=ModelVersionArtifactFilterModel(),
            )
            assert len(mvls) == len(artifacts)

            mvls = zs.list_model_version_artifact_links(
                model_name_or_id=model_version.model.id,
                model_version_name_or_id=model_version.id,
                model_version_artifact_link_filter_model=ModelVersionArtifactFilterModel(
                    only_artifacts=True
                ),
            )
            assert (
                len(mvls) == 2
                and mvls[0].name == "link1"
                and mvls[1].name == "link1"
            )

            mvls = zs.list_model_version_artifact_links(
                model_name_or_id=model_version.model.id,
                model_version_name_or_id=model_version.id,
                model_version_artifact_link_filter_model=ModelVersionArtifactFilterModel(
                    only_model_objects=True
                ),
            )
            assert len(mvls) == 1 and mvls[0].name == "link2"

            mvls = zs.list_model_version_artifact_links(
                model_name_or_id=model_version.model.id,
                model_version_name_or_id=model_version.id,
                model_version_artifact_link_filter_model=ModelVersionArtifactFilterModel(
                    only_deployments=True
                ),
            )
            assert len(mvls) == 1 and mvls[0].name == "link3"

            mv = zs.get_model_version(
                model_name_or_id=model_version.model.id,
                model_version_name_or_number_or_id=model_version.id,
            )

            assert len(mv.model_object_ids) == 1
            assert len(mv.artifact_object_ids) == 1
            assert len(mv.deployment_ids) == 1

            assert isinstance(
                mv.get_model_object("link2", "1"),
                ArtifactResponse,
            )
            assert isinstance(
                mv.get_artifact_object("link1", "1"),
                ArtifactResponse,
            )
            assert isinstance(
                mv.get_deployment("link3", "1"),
                ArtifactResponse,
            )

            assert (
                mv.model_objects["pipeline::step::link2"]["1"].id
                == artifacts[1].id
            )

            assert (
                mv.get_model_object("link2", "1")
                == mv.model_objects["pipeline::step::link2"]["1"]
            )
            assert (
                mv.get_deployment("link3", "1")
                == mv.deployments["pipeline::step::link3"]["1"]
            )

            # check how versioned artifacts retrieved
            assert (
                mv.get_artifact_object("link1", "1")
                == mv.artifacts["pipeline::step::link1"]["1"]
            )
            assert (
                mv.get_artifact_object("link1", "2")
                == mv.artifacts["pipeline::step::link1"]["2"]
            )
            assert (
                mv.get_artifact_object("link1")
                == mv.artifacts["pipeline::step::link1"]["2"]
            )


class TestModelVersionPipelineRunLinks:
    def test_link_create_pass(self):
        with ModelVersionContext(True, create_prs=1) as (
            model_version,
            prs,
        ):
            zs = Client().zen_store
            zs.create_model_version_pipeline_run_link(
                ModelVersionPipelineRunRequestModel(
                    user=model_version.user.id,
                    workspace=model_version.workspace.id,
                    model=model_version.model.id,
                    model_version=model_version.id,
                    name="link",
                    pipeline_run=prs[0].id,
                )
            )

    def test_link_create_duplicated(self):
        """Test that model version pipeline run links are not duplicated with collisions."""
        with ModelVersionContext(True, create_prs=1) as (
            model_version,
            prs,
        ):
            zs = Client().zen_store
            link_1 = zs.create_model_version_pipeline_run_link(
                ModelVersionPipelineRunRequestModel(
                    user=model_version.user.id,
                    workspace=model_version.workspace.id,
                    model=model_version.model.id,
                    model_version=model_version.id,
                    name="link",
                    pipeline_run=prs[0].id,
                )
            )
            # name collision
            link_2 = zs.create_model_version_pipeline_run_link(
                ModelVersionPipelineRunRequestModel(
                    user=model_version.user.id,
                    workspace=model_version.workspace.id,
                    model=model_version.model.id,
                    model_version=model_version.id,
                    name="link",
                    pipeline_run=uuid4(),
                )
            )
            assert link_1.id == link_2.id
            # id collision
            link_3 = zs.create_model_version_pipeline_run_link(
                ModelVersionPipelineRunRequestModel(
                    user=model_version.user.id,
                    workspace=model_version.workspace.id,
                    model=model_version.model.id,
                    model_version=model_version.id,
                    name="link",
                    pipeline_run=prs[0].id,
                )
            )
            assert link_1.id == link_3.id

    def test_link_delete_found(self):
        with ModelVersionContext(True, create_prs=1) as (
            model_version,
            prs,
        ):
            zs = Client().zen_store
            zs.create_model_version_pipeline_run_link(
                ModelVersionPipelineRunRequestModel(
                    user=model_version.user.id,
                    workspace=model_version.workspace.id,
                    model=model_version.model.id,
                    model_version=model_version.id,
                    name="link",
                    pipeline_run=prs[0].id,
                )
            )
            zs.delete_model_version_pipeline_run_link(
                model_version.model.id, model_version.id, "link"
            )
            mvls = zs.list_model_version_pipeline_run_links(
                model_name_or_id=model_version.model.id,
                model_version_name_or_id=model_version.id,
                model_version_pipeline_run_link_filter_model=ModelVersionPipelineRunFilterModel(),
            )
            assert len(mvls) == 0

    def test_link_delete_not_found(self):
        with ModelVersionContext(True) as model_version:
            zs = Client().zen_store
            with pytest.raises(KeyError):
                zs.delete_model_version_pipeline_run_link(
                    model_version.model.id, model_version.id, "link"
                )

    def test_link_list_empty(self):
        with ModelVersionContext(True) as model_version:
            zs = Client().zen_store
            mvls = zs.list_model_version_pipeline_run_links(
                model_name_or_id=model_version.model.id,
                model_version_name_or_id=model_version.id,
                model_version_pipeline_run_link_filter_model=ModelVersionPipelineRunFilterModel(),
            )
            assert len(mvls) == 0

    def test_link_list_populated(self):
        with ModelVersionContext(True, create_prs=2) as (
            model_version,
            prs,
        ):
            zs = Client().zen_store
            mvls = zs.list_model_version_pipeline_run_links(
                model_name_or_id=model_version.model.id,
                model_version_name_or_id=model_version.id,
                model_version_pipeline_run_link_filter_model=ModelVersionPipelineRunFilterModel(),
            )
            assert len(mvls) == 0
            for n, pr in zip(["link4", None], prs):
                zs.create_model_version_pipeline_run_link(
                    ModelVersionPipelineRunRequestModel(
                        user=model_version.user.id,
                        workspace=model_version.workspace.id,
                        model=model_version.model.id,
                        model_version=model_version.id,
                        name=n,
                        pipeline_run=pr.id,
                    )
                )
            mvls = zs.list_model_version_pipeline_run_links(
                model_name_or_id=model_version.model.id,
                model_version_name_or_id=model_version.id,
                model_version_pipeline_run_link_filter_model=ModelVersionPipelineRunFilterModel(),
            )
            assert len(mvls) == 2

            mv = zs.get_model_version(
                model_name_or_id=model_version.model.id,
                model_version_name_or_number_or_id=model_version.id,
            )

            assert len(mv.pipeline_run_ids) == 2

            assert isinstance(
                mv.pipeline_runs["link4"],
                PipelineRunResponse,
            )
            assert isinstance(
                mv.pipeline_runs[prs[1].name],
                PipelineRunResponse,
            )

            assert mv.pipeline_runs["link4"].id == prs[0].id
            assert mv.pipeline_runs[prs[1].name].id == prs[1].id

            assert mv.get_pipeline_run("link4") == mv.pipeline_runs["link4"]
            assert (
                mv.get_pipeline_run(prs[1].name)
                == mv.pipeline_runs[prs[1].name]
            )


class TestTag:
    def test_create_pass(self, client):
        """Tests that tag creation passes."""
        with tags_killer():
            tag = client.create_tag(TagRequestModel(name="foo"))
            assert tag.name == "foo"
            assert tag.color is not None
            tag = client.create_tag(
                TagRequestModel(name="bar", color="yellow")
            )
            assert tag.name == "bar"
            assert tag.color == ColorVariants.YELLOW.name.lower()
            with pytest.raises(ValueError):
                client.create_tag(TagRequestModel(color="yellow"))

    def test_create_bad_input(self, client):
        """Tests that tag creation fails without a name."""
        with tags_killer():
            with pytest.raises(ValueError):
                client.create_tag(TagRequestModel(color="yellow"))

    def test_create_duplicate(self, client):
        """Tests that tag creation fails on duplicate."""
        with tags_killer():
            client.create_tag(TagRequestModel(name="foo"))
            with pytest.raises(EntityExistsError):
                client.create_tag(TagRequestModel(name="foo", color="yellow"))

    def test_get_tag_found(self, client):
        """Tests that tag get pass if found."""
        with tags_killer():
            client.create_tag(TagRequestModel(name="foo"))
            tag = client.get_tag("foo")
            assert tag.name == "foo"
            assert tag.color is not None

    def test_get_tag_not_found(self, client):
        """Tests that tag get fails if not found."""
        with tags_killer():
            with pytest.raises(KeyError):
                client.get_tag("foo")

    def test_list_tags(self, client):
        """Tests various list scenarios."""
        with tags_killer():
            tags = client.list_tags(TagFilterModel())
            assert len(tags) == 0
            client.create_tag(TagRequestModel(name="foo", color="red"))
            client.create_tag(TagRequestModel(name="bar", color="green"))

            tags = client.list_tags(TagFilterModel())
            assert len(tags) == 2
            assert {t.name for t in tags} == {"foo", "bar"}
            assert {t.color for t in tags} == {"red", "green"}

            tags = client.list_tags(TagFilterModel(name="foo"))
            assert len(tags) == 1
            assert tags[0].name == "foo"
            assert tags[0].color == "red"

            tags = client.list_tags(TagFilterModel(color="green"))
            assert len(tags) == 1
            assert tags[0].name == "bar"
            assert tags[0].color == "green"

    def test_update_tag(self, client):
        """Tests various update scenarios."""
        with tags_killer():
            client.create_tag(TagRequestModel(name="foo", color="red"))
            tag = client.create_tag(TagRequestModel(name="bar", color="green"))

            client.update_tag("foo", TagUpdateModel(name="foo2"))
            assert client.get_tag("foo2").color == "red"
            with pytest.raises(KeyError):
                client.get_tag("foo")

            client.update_tag(tag.id, TagUpdateModel(color="yellow"))
            assert client.get_tag(tag.id).color == "yellow"
            assert client.get_tag("bar").color == "yellow"


class TestTagResource:
    def test_create_tag_resource_pass(self, client):
        """Tests creating tag<>resource mapping pass."""
        if client.zen_store.type != StoreType.SQL:
            pytest.skip("Only SQL Zen Stores support tagging resources")
        with tags_killer():
            tag = client.create_tag(TagRequestModel(name="foo", color="red"))
            mapping = client.zen_store.create_tag_resource(
                TagResourceRequestModel(
                    tag_id=tag.id,
                    resource_id=uuid4(),
                    resource_type=TaggableResourceTypes.MODEL,
                )
            )
            assert isinstance(mapping.tag_id, UUID)
            assert isinstance(mapping.resource_id, UUID)

    def test_create_tag_resource_fails_on_duplicate(self, client):
        """Tests creating tag<>resource mapping fails on duplicate."""
        if client.zen_store.type != StoreType.SQL:
            pytest.skip("Only SQL Zen Stores support tagging resources")
        with tags_killer():
            tag = client.create_tag(TagRequestModel(name="foo", color="red"))
            mapping = client.zen_store.create_tag_resource(
                TagResourceRequestModel(
                    tag_id=tag.id,
                    resource_id=uuid4(),
                    resource_type=TaggableResourceTypes.MODEL,
                )
            )

            with pytest.raises(EntityExistsError):
                client.zen_store.create_tag_resource(
                    TagResourceRequestModel(
                        tag_id=mapping.tag_id,
                        resource_id=mapping.resource_id,
                        resource_type=TaggableResourceTypes.MODEL,
                    )
                )

    def test_delete_tag_resource_pass(self, client):
        """Tests deleting tag<>resource mapping pass."""
        if client.zen_store.type != StoreType.SQL:
            pytest.skip("Only SQL Zen Stores support tagging resources")
        with tags_killer():
            tag = client.create_tag(TagRequestModel(name="foo", color="red"))
            resource_id = uuid4()
            client.zen_store.create_tag_resource(
                TagResourceRequestModel(
                    tag_id=tag.id,
                    resource_id=resource_id,
                    resource_type=TaggableResourceTypes.MODEL,
                )
            )
            client.zen_store.delete_tag_resource(
                tag_resource_id=_get_tag_resource_id(tag.id, resource_id),
                resource_type=TaggableResourceTypes.MODEL,
            )
            with pytest.raises(KeyError):
                client.zen_store.delete_tag_resource(
                    tag_resource_id=_get_tag_resource_id(tag.id, resource_id),
                    resource_type=TaggableResourceTypes.MODEL,
                )

    def test_delete_tag_resource_mismatch(self, client):
        """Tests deleting tag<>resource mapping pass."""
        if client.zen_store.type != StoreType.SQL:
            pytest.skip("Only SQL Zen Stores support tagging resources")

        class MockTaggableResourceTypes(StrEnum):
            APPLE = "apple"

        with tags_killer():
            tag = client.create_tag(TagRequestModel(name="foo", color="red"))
            resource_id = uuid4()
            client.zen_store.create_tag_resource(
                TagResourceRequestModel(
                    tag_id=tag.id,
                    resource_id=resource_id,
                    resource_type=TaggableResourceTypes.MODEL,
                )
            )
            with pytest.raises(
                RuntimeError,
                match="Resource type in request.*do not match",
            ):
                client.zen_store.delete_tag_resource(
                    tag_resource_id=_get_tag_resource_id(tag.id, resource_id),
                    resource_type=MockTaggableResourceTypes.APPLE,
                )

    @pytest.mark.parametrize(
        "use_model,use_tag",
        [[True, False], [False, True]],
        ids=["delete_model", "delete_tag"],
    )
    def test_cascade_deletion(self, use_model, use_tag, client):
        """Test that link is deleted on tag deletion."""
        if client.zen_store.type != StoreType.SQL:
            pytest.skip("Only SQL Zen Stores support tagging resources")
        with ModelVersionContext() as model:
            with tags_killer():
                tag = client.create_tag(
                    TagRequestModel(name="foo", color="red")
                )
                fake_model_id = uuid4() if not use_model else model.id
                client.zen_store.create_tag_resource(
                    TagResourceRequestModel(
                        tag_id=tag.id,
                        resource_id=fake_model_id,
                        resource_type=TaggableResourceTypes.MODEL,
                    )
                )

                # duplicate
                with pytest.raises(EntityExistsError):
                    client.zen_store.create_tag_resource(
                        TagResourceRequestModel(
                            tag_id=tag.id,
                            resource_id=fake_model_id,
                            resource_type=TaggableResourceTypes.MODEL,
                        )
                    )
                if use_tag:
                    client.delete_tag(tag.id)
                    tag = client.create_tag(
                        TagRequestModel(name="foo", color="red")
                    )
                else:
                    client.delete_model(model.id)
                # should pass
                client.zen_store.create_tag_resource(
                    TagResourceRequestModel(
                        tag_id=tag.id,
                        resource_id=fake_model_id,
                        resource_type=TaggableResourceTypes.MODEL,
                    )
                )
                # cleanup
                client.zen_store.delete_tag_resource(
                    _get_tag_resource_id(
                        tag_id=tag.id,
                        resource_id=fake_model_id,
                    ),
                    resource_type=TaggableResourceTypes.MODEL,
                )<|MERGE_RESOLUTION|>--- conflicted
+++ resolved
@@ -30,12 +30,8 @@
     LoginContext,
     ModelVersionContext,
     PipelineRunContext,
-<<<<<<< HEAD
-=======
-    RoleContext,
     SecretContext,
     ServiceAccountContext,
->>>>>>> e17f4d3a
     ServiceConnectorContext,
     ServiceConnectorTypeContext,
     StackContext,
@@ -46,20 +42,14 @@
     StubLocalRepositoryContext,
 )
 from zenml.client import Client
-<<<<<<< HEAD
-from zenml.constants import RUNNING_MODEL_VERSION
-from zenml.enums import ModelStages, StackComponentType, StoreType
-=======
 from zenml.constants import ACTIVATE, DEACTIVATE, RUNNING_MODEL_VERSION, USERS
 from zenml.enums import (
     ColorVariants,
     ModelStages,
-    SecretScope,
     StackComponentType,
     StoreType,
     TaggableResourceTypes,
 )
->>>>>>> e17f4d3a
 from zenml.exceptions import (
     AuthorizationException,
     DoesNotExistException,
@@ -84,27 +74,8 @@
     ModelVersionPipelineRunRequestModel,
     ModelVersionRequestModel,
     ModelVersionUpdateModel,
-<<<<<<< HEAD
-    PipelineRunFilterModel,
-    PipelineRunResponseModel,
-    ServiceConnectorFilterModel,
-    ServiceConnectorUpdateModel,
-    StackFilterModel,
-    StackRequestModel,
-    StackUpdateModel,
-    StepRunFilterModel,
-    UserUpdateModel,
-    WorkspaceFilterModel,
-    WorkspaceUpdateModel,
-)
-from zenml.models.base_models import (
-    WorkspaceScopedRequestModel,
-=======
     PipelineRunFilter,
     PipelineRunResponse,
-    RoleFilter,
-    RoleRequest,
-    RoleUpdate,
     ServiceAccountFilter,
     ServiceAccountRequest,
     ServiceAccountUpdate,
@@ -114,15 +85,11 @@
     StackRequest,
     StackUpdate,
     StepRunFilter,
-    TeamRoleAssignmentRequest,
-    TeamUpdate,
     UserRequest,
     UserResponse,
-    UserRoleAssignmentRequest,
     UserUpdate,
     WorkspaceFilter,
     WorkspaceUpdate,
->>>>>>> e17f4d3a
 )
 from zenml.models.model_models import ModelFilterModel
 from zenml.models.tag_models import (
@@ -139,6 +106,7 @@
 from zenml.utils.enum_utils import StrEnum
 from zenml.utils.tag_utils import _get_tag_resource_id
 from zenml.zen_stores.base_zen_store import (
+    DEFAULT_STACK_AND_COMPONENT_NAME,
     DEFAULT_USERNAME,
     DEFAULT_WORKSPACE_NAME,
 )
@@ -392,81 +360,6 @@
     client = Client()
     with pytest.raises(IllegalOperationError):
         client.zen_store.delete_workspace(DEFAULT_NAME)
-
-
-# .-------.
-# | TEAMS |
-# '-------'
-
-
-def test_adding_user_to_team():
-    """Tests adding a user to a team."""
-    zen_store = Client().zen_store
-    with UserContext() as created_user:
-        with TeamContext() as created_team:
-            team_update = TeamUpdate(users=[created_user.id])
-            team_update = zen_store.update_team(
-                team_id=created_team.id, team_update=team_update
-            )
-
-            assert created_user.id in team_update.user_ids
-            assert len(team_update.users) == 1
-
-            # Make sure the team name has not been inadvertently changed
-            assert (
-                zen_store.get_team(created_team.id).name == created_team.name
-            )
-
-
-def test_adding_nonexistent_user_to_real_team_raises_error():
-    """Tests adding a nonexistent user to a team raises an error."""
-    zen_store = Client().zen_store
-    with TeamContext() as created_team:
-        nonexistent_id = uuid.uuid4()
-
-        team_update = TeamUpdate(users=[nonexistent_id])
-        with pytest.raises(KeyError):
-            zen_store.update_team(
-                team_id=created_team.id, team_update=team_update
-            )
-
-
-def test_removing_user_from_team_succeeds():
-    """Tests removing a user from a team."""
-
-    zen_store = Client().zen_store
-    sample_name("arias_team")
-
-    with UserContext() as created_user:
-        with TeamContext() as created_team:
-            team_update = TeamUpdate(users=[created_user.id])
-            team_update = zen_store.update_team(
-                team_id=created_team.id, team_update=team_update
-            )
-
-            assert created_user.id in team_update.user_ids
-
-            team_update = TeamUpdate(users=[])
-            team_update = zen_store.update_team(
-                team_id=created_team.id, team_update=team_update
-            )
-
-            assert created_user.id not in team_update.user_ids
-
-
-def test_access_user_in_team_succeeds():
-    """Tests accessing a users in a team."""
-
-    zen_store = Client().zen_store
-    sample_name("arias_team")
-
-    with UserContext() as created_user:
-        with TeamContext() as created_team:
-            team_update = TeamUpdate(users=[created_user.id])
-            team_update = zen_store.update_team(
-                team_id=created_team.id, team_update=team_update
-            )
-            assert created_user in team_update.users
 
 
 #  .------.
@@ -1742,11 +1635,6 @@
             ),
         )
 
-<<<<<<< HEAD
-#  .------.
-# | USERS |
-# '-------'
-=======
         with LoginContext(api_key=api_key.key):
             new_zen_store = Client().zen_store
             active_user = new_zen_store.get_user()
@@ -1904,7 +1792,6 @@
                 service_account_id=service_account.id,
                 api_key=api_key_request,
             )
->>>>>>> e17f4d3a
 
             with pytest.raises(AuthorizationException):
                 new_zen_store.get_user()
@@ -1950,8 +1837,6 @@
         with LoginContext(api_key=rotated_api_key.key):
             new_zen_store = Client().zen_store
 
-<<<<<<< HEAD
-=======
             new_zen_store.rotate_api_key(
                 service_account_id=service_account.id,
                 api_key_name_or_id=api_key.id,
@@ -2020,193 +1905,6 @@
                 pass
 
 
-# .-------.
-# | ROLES |
-# '-------'
-
-
-def test_creating_role_with_empty_permissions_succeeds():
-    """Tests creating a role."""
-    zen_store = Client().zen_store
-
-    with RoleContext() as created_role:
-        new_role = RoleRequest(name=sample_name("cat"), permissions=set())
-        created_role = zen_store.create_role(new_role)
-        with does_not_raise():
-            zen_store.get_role(role_name_or_id=created_role.name)
-        list_of_roles = zen_store.list_roles(
-            RoleFilter(name=created_role.name)
-        )
-        assert list_of_roles.total > 0
-
-
-def test_deleting_builtin_role_fails():
-    """Tests deleting a built-in role fails."""
-    zen_store = Client().zen_store
-
-    with pytest.raises(IllegalOperationError):
-        zen_store.delete_role(DEFAULT_ADMIN_ROLE)
-
-    with pytest.raises(IllegalOperationError):
-        zen_store.delete_role(DEFAULT_GUEST_ROLE)
-
-
-def test_updating_builtin_role_fails():
-    """Tests updating a built-in role fails."""
-    zen_store = Client().zen_store
-
-    role = zen_store.get_role(DEFAULT_ADMIN_ROLE)
-    role_update = RoleUpdate(name="cat_feeder")
-
-    with pytest.raises(IllegalOperationError):
-        zen_store.update_role(role_id=role.id, role_update=role_update)
-
-    role = zen_store.get_role(DEFAULT_GUEST_ROLE)
-    with pytest.raises(IllegalOperationError):
-        zen_store.update_role(role_id=role.id, role_update=role_update)
-
-
-def test_deleting_assigned_role_fails():
-    """Tests assigning a role to a user."""
-    zen_store = Client().zen_store
-    with RoleContext() as created_role:
-        with UserContext() as created_user:
-            role_assignment = UserRoleAssignmentRequest(
-                role=created_role.id,
-                user=created_user.id,
-                workspace=None,
-            )
-            with does_not_raise():
-                (zen_store.create_user_role_assignment(role_assignment))
-            with pytest.raises(IllegalOperationError):
-                zen_store.delete_role(created_role.id)
-
-
-# .------------------.
-# | ROLE ASSIGNMENTS |
-# '------------------'
-
-
-def test_assigning_role_to_user_succeeds():
-    """Tests assigning a role to a user."""
-    zen_store = Client().zen_store
-
-    with RoleContext() as created_role:
-        with UserContext() as created_user:
-            role_assignment = UserRoleAssignmentRequest(
-                role=created_role.id,
-                user=created_user.id,
-                workspace=None,
-            )
-            with does_not_raise():
-                assignment = zen_store.create_user_role_assignment(
-                    role_assignment
-                )
-
-    # With user and role deleted the assignment should be deleted as well
-    with pytest.raises(KeyError):
-        zen_store.delete_user_role_assignment(assignment.id)
-
-
-def test_assigning_role_to_team_succeeds():
-    """Tests assigning a role to a user."""
-    zen_store = Client().zen_store
-
-    with RoleContext() as created_role:
-        with TeamContext() as created_team:
-            role_assignment = TeamRoleAssignmentRequest(
-                role=created_role.id,
-                team=created_team.id,
-                workspace=None,
-            )
-            with does_not_raise():
-                assignment = zen_store.create_team_role_assignment(
-                    role_assignment
-                )
-    # With user and role deleted the assignment should be deleted as well
-    with pytest.raises(KeyError):
-        zen_store.get_team_role_assignment(assignment.id)
-
-
-def test_assigning_role_if_assignment_already_exists_fails():
-    """Tests assigning a role to a user if the assignment already exists."""
-    zen_store = Client().zen_store
-
-    with RoleContext() as created_role:
-        with UserContext() as created_user:
-            role_assignment = UserRoleAssignmentRequest(
-                role=created_role.id,
-                user=created_user.id,
-                workspace=None,
-            )
-            with does_not_raise():
-                (zen_store.create_user_role_assignment(role_assignment))
-            with pytest.raises(EntityExistsError):
-                (zen_store.create_user_role_assignment(role_assignment))
-
-
-def test_revoking_role_for_user_succeeds():
-    """Tests revoking a role for a user."""
-    zen_store = Client().zen_store
-
-    with RoleContext() as created_role:
-        with UserContext() as created_user:
-            role_assignment = UserRoleAssignmentRequest(
-                role=created_role.id,
-                user=created_user.id,
-                workspace=None,
-            )
-            with does_not_raise():
-                role_assignment = zen_store.create_user_role_assignment(
-                    role_assignment
-                )
-                zen_store.delete_user_role_assignment(
-                    user_role_assignment_id=role_assignment.id
-                )
-            with pytest.raises(KeyError):
-                zen_store.get_user_role_assignment(
-                    user_role_assignment_id=role_assignment.id
-                )
-
-
-def test_revoking_role_for_team_succeeds():
-    """Tests revoking a role for a team."""
-    zen_store = Client().zen_store
-
-    with RoleContext() as created_role:
-        with TeamContext() as created_team:
-            role_assignment = TeamRoleAssignmentRequest(
-                role=created_role.id,
-                team=created_team.id,
-                workspace=None,
-            )
-            with does_not_raise():
-                role_assignment = zen_store.create_team_role_assignment(
-                    role_assignment
-                )
-                zen_store.delete_team_role_assignment(
-                    team_role_assignment_id=role_assignment.id
-                )
-            with pytest.raises(KeyError):
-                zen_store.get_team_role_assignment(
-                    team_role_assignment_id=role_assignment.id
-                )
-
-
-def test_revoking_nonexistent_role_fails():
-    """Tests revoking a nonexistent role fails."""
-    zen_store = Client().zen_store
-    with pytest.raises(KeyError):
-        zen_store.delete_team_role_assignment(
-            team_role_assignment_id=uuid.uuid4()
-        )
-    with pytest.raises(KeyError):
-        zen_store.delete_user_role_assignment(
-            user_role_assignment_id=uuid.uuid4()
-        )
-
-
->>>>>>> e17f4d3a
 # .------------------.
 # | Stack components |
 # '------------------'
@@ -2216,14 +1914,11 @@
     """Tests that updating default stack components fails."""
     client = Client()
     store = client.zen_store
-    default_component_name = store._get_default_stack_and_component_name(
-        client.active_user.id
-    )
     default_artifact_store = store.list_stack_components(
         ComponentFilter(
             workspace_id=client.active_workspace.id,
             type=StackComponentType.ARTIFACT_STORE,
-            name=default_component_name,
+            name=DEFAULT_STACK_AND_COMPONENT_NAME,
         )
     )[0]
 
@@ -2231,7 +1926,7 @@
         ComponentFilter(
             workspace_id=client.active_workspace.id,
             type=StackComponentType.ORCHESTRATOR,
-            name=default_component_name,
+            name=DEFAULT_STACK_AND_COMPONENT_NAME,
         )
     )[0]
 
@@ -2254,15 +1949,11 @@
     """Tests that deleting default stack components is prohibited."""
     client = Client()
     store = client.zen_store
-    default_component_name = store._get_default_stack_and_component_name(
-        client.active_user.id
-    )
-
     default_artifact_store = store.list_stack_components(
         ComponentFilter(
             workspace_id=client.active_workspace.id,
             type=StackComponentType.ARTIFACT_STORE,
-            name=default_component_name,
+            name=DEFAULT_STACK_AND_COMPONENT_NAME,
         )
     )[0]
 
@@ -2270,7 +1961,7 @@
         ComponentFilter(
             workspace_id=client.active_workspace.id,
             type=StackComponentType.ORCHESTRATOR,
-            name=default_component_name,
+            name=DEFAULT_STACK_AND_COMPONENT_NAME,
         )
     )[0]
 
@@ -2320,14 +2011,9 @@
     """Tests that updating the default stack is prohibited."""
     client = Client()
 
-<<<<<<< HEAD
-    default_stack = client.get_stack("default")
-    stack_update = StackUpdateModel(name="axls_stack")
-=======
-    default_stack = client.get_stack(DEFAULT_STACK_NAME)
-    assert default_stack.name == DEFAULT_WORKSPACE_NAME
+    default_stack = client.get_stack(DEFAULT_STACK_AND_COMPONENT_NAME)
+    assert default_stack.name == DEFAULT_STACK_AND_COMPONENT_NAME
     stack_update = StackUpdate(name="axls_stack")
->>>>>>> e17f4d3a
     with pytest.raises(IllegalOperationError):
         client.zen_store.update_stack(
             stack_id=default_stack.id, stack_update=stack_update
@@ -2338,7 +2024,7 @@
     """Tests that deleting the default stack is prohibited."""
     client = Client()
 
-    default_stack = client.get_stack("default")
+    default_stack = client.get_stack(DEFAULT_STACK_AND_COMPONENT_NAME)
     with pytest.raises(IllegalOperationError):
         client.zen_store.delete_stack(default_stack.id)
 
@@ -2551,48 +2237,8 @@
                             store.get_stack_component(secret.id)
 
 
-<<<<<<< HEAD
 def test_stacks_are_accessible_by_other_users():
     """Tests accessing stack on rest zen stores."""
-=======
-def test_private_stacks_are_inaccessible():
-    """Tests stack scoping via sharing on rest zen stores."""
-    if Client().zen_store.type == StoreType.SQL:
-        pytest.skip("SQL Zen Stores do not support stack scoping")
-
-    default_user_id = Client().active_user.id
-    with ComponentContext(
-        c_type=StackComponentType.ORCHESTRATOR,
-        flavor="local",
-        config={},
-        user_id=default_user_id,
-    ) as orchestrator:
-        with ComponentContext(
-            c_type=StackComponentType.ARTIFACT_STORE,
-            flavor="local",
-            config={},
-            user_id=default_user_id,
-        ) as artifact_store:
-            components = {
-                StackComponentType.ORCHESTRATOR: [orchestrator.id],
-                StackComponentType.ARTIFACT_STORE: [artifact_store.id],
-            }
-            with StackContext(
-                components=components, user_id=default_user_id
-            ) as stack:
-                with UserContext(login=True):
-                    # Unshared stack should be invisible to the current user
-                    #  Client() needs to be instantiated here with the new
-                    #  logged-in user
-                    filtered_stacks = Client().zen_store.list_stacks(
-                        StackFilter(name=stack.name)
-                    )
-                    assert len(filtered_stacks) == 0
-
-
-def test_public_stacks_are_accessible():
-    """Tests stack scoping via sharing on rest zen stores."""
->>>>>>> e17f4d3a
     client = Client()
     store = client.zen_store
     if store.type == StoreType.SQL:
@@ -2618,15 +2264,6 @@
             with StackContext(
                 components=components, user_id=default_user_id
             ) as stack:
-<<<<<<< HEAD
-=======
-                # Update
-                stack_update = StackUpdate(is_shared=True)
-                store.update_stack(
-                    stack_id=stack.id, stack_update=stack_update
-                )
-
->>>>>>> e17f4d3a
                 with UserContext(login=True):
                     #  Client() needs to be instantiated here with the new
                     #  logged-in user
@@ -3338,64 +2975,6 @@
                 assert rodent_connector.id not in [c.id for c in connectors]
 
 
-<<<<<<< HEAD
-=======
-def test_private_connector_not_visible_to_other_user():
-    """Tests that a private connector is not visible to another user."""
-
-    if Client().zen_store.type == StoreType.SQL:
-        pytest.skip("SQL Zen Stores do not support user switching.")
-
-    with ServiceConnectorContext(
-        connector_type="cat'o'matic",
-        auth_method="paw-print",
-        resource_types=["cat"],
-        is_shared=False,
-    ) as connector:
-        with UserContext(login=True):
-            #  Client() needs to be instantiated here with the new
-            #  logged-in user
-            other_client = Client()
-            other_store = other_client.zen_store
-
-            with pytest.raises(KeyError):
-                other_store.get_service_connector(connector.id)
-
-            connectors = other_store.list_service_connectors(
-                ServiceConnectorFilter()
-            ).items
-
-            assert connector.id not in [c.id for c in connectors]
-
-
-def test_shared_connector_is_visible_to_other_user():
-    """Tests that a shared connector is visible to another user."""
-
-    if Client().zen_store.type == StoreType.SQL:
-        pytest.skip("SQL Zen Stores do not support user switching.")
-
-    with ServiceConnectorContext(
-        connector_type="cat'o'matic",
-        auth_method="paw-print",
-        resource_types=["cat"],
-        is_shared=True,
-    ) as connector:
-        with UserContext(login=True):
-            #  Client() needs to be instantiated here with the new
-            #  logged-in user
-            other_client = Client()
-            other_store = other_client.zen_store
-
-            other_store.get_service_connector(connector.id)
-
-            connectors = other_store.list_service_connectors(
-                ServiceConnectorFilter()
-            ).items
-
-            assert connector.id in [c.id for c in connectors]
-
-
->>>>>>> e17f4d3a
 def _update_connector_and_test(
     new_name: Optional[str] = None,
     new_connector_type: Optional[str] = None,
@@ -3656,121 +3235,6 @@
                 )
 
 
-<<<<<<< HEAD
-=======
-def test_connector_sharing():
-    """Tests that a connector can be shared."""
-
-    client = Client()
-    store = client.zen_store
-
-    if client.zen_store.type == StoreType.SQL:
-        pytest.skip("SQL Zen Stores do not support user switching.")
-
-    config = {
-        "language": "meow",
-        "foods": "tuna",
-    }
-    secrets = {
-        "hiding-place": SecretStr("thatsformetoknowandyouneverfindout"),
-        "dreams": SecretStr("notyourbusiness"),
-    }
-
-    with ServiceConnectorContext(
-        connector_type="cat'o'matic",
-        auth_method="paw-print",
-        resource_types=["cat"],
-        configuration=config,
-        secrets=secrets,
-        is_shared=False,
-    ) as connector:
-        assert connector.secret_id is not None
-        secret = store.get_secret(connector.secret_id)
-        assert secret.scope == SecretScope.USER
-
-        with UserContext(login=True):
-            #  Client() needs to be instantiated here with the new
-            #  logged-in user
-            other_client = Client()
-            other_store = other_client.zen_store
-
-            with pytest.raises(KeyError):
-                other_store.get_service_connector(connector.id)
-
-            connectors = other_store.list_service_connectors(
-                ServiceConnectorFilter()
-            ).items
-
-            assert connector.id not in [c.id for c in connectors]
-
-        updated_connector = store.update_service_connector(
-            connector.id,
-            update=ServiceConnectorUpdate(is_shared=True),
-        )
-
-        assert updated_connector.secret_id is not None
-        assert updated_connector.secret_id == connector.secret_id
-        secret = store.get_secret(updated_connector.secret_id)
-        assert secret.scope == SecretScope.WORKSPACE
-
-        with UserContext(login=True):
-            #  Client() needs to be instantiated here with the new
-            #  logged-in user
-            other_client = Client()
-            other_store = other_client.zen_store
-
-            other_store.get_service_connector(connector.id)
-
-            connectors = other_store.list_service_connectors(
-                ServiceConnectorFilter()
-            ).items
-
-            assert connector.id in [c.id for c in connectors]
-
-
-def test_connector_sharing_fails_if_name_shared():
-    """Tests that a connector cannot be shared if the name is already shared."""
-
-    client = Client()
-
-    if client.zen_store.type == StoreType.SQL:
-        pytest.skip("SQL Zen Stores do not support user switching.")
-
-    with ServiceConnectorContext(
-        connector_type="cat'o'matic",
-        auth_method="paw-print",
-        resource_types=["cat"],
-        is_shared=True,
-    ) as connector:
-        with UserContext(login=True):
-            #  Client() needs to be instantiated here with the new
-            #  logged-in user
-            other_client = Client()
-            other_store = other_client.zen_store
-
-            other_store.get_service_connector(connector.id)
-
-            connectors = other_store.list_service_connectors(
-                ServiceConnectorFilter()
-            ).items
-
-            assert connector.id in [c.id for c in connectors]
-
-            with ServiceConnectorContext(
-                name=connector.name,
-                connector_type="cat'o'matic",
-                auth_method="paw-print",
-                resource_types=["cat"],
-                is_shared=False,
-            ) as other_connector:
-                with pytest.raises(EntityExistsError):
-                    other_store.update_service_connector(
-                        other_connector.id,
-                        update=ServiceConnectorUpdate(is_shared=True),
-                    )
-
-
->>>>>>> e17f4d3a
 # .-------------------------.
 # | Service Connector Types |
 # '-------------------------'
