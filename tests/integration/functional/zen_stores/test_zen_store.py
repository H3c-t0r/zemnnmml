--- conflicted
+++ resolved
@@ -4770,15 +4770,10 @@
         """Test that link is deleted on tag deletion."""
         if clean_client.zen_store.type != StoreType.SQL:
             pytest.skip("Only SQL Zen Stores support tagging resources")
-<<<<<<< HEAD
         with ModelContext() as model:
-            tag = clean_client.create_tag(TagRequest(name="foo", color="red"))
-=======
-        with ModelVersionContext() as model:
             tag = clean_client.create_tag(
                 TagRequest(name="test_cascade_deletion", color="red")
             )
->>>>>>> 0662597c
             fake_model_id = uuid4() if not use_model else model.id
             clean_client.zen_store.create_tag_resource(
                 TagResourceRequest(
