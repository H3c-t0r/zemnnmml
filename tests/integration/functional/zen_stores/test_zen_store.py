--- conflicted
+++ resolved
@@ -1138,7 +1138,6 @@
         assert artifacts.total == num_artifacts_before + num_runs * 2
 
 
-<<<<<<< HEAD
 # .---------.
 # | Logs    |
 # '---------'
@@ -1190,7 +1189,8 @@
             _load_file_from_artifact_store(
                 step2_logs.uri, artifact_store=artifact_store, mode="r"
             )
-=======
+
+
 # .--------------------.
 # | Service Connectors |
 # '--------------------'
@@ -2357,4 +2357,3 @@
             secrets=secrets,
         ):
             pass
->>>>>>> e055d318
