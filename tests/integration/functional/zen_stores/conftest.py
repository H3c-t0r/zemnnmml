#  Copyright (c) ZenML GmbH 2022. All Rights Reserved.
#
#  Licensed under the Apache License, Version 2.0 (the "License");
#  you may not use this file except in compliance with the License.
#  You may obtain a copy of the License at:
#
#       https://www.apache.org/licenses/LICENSE-2.0
#
#  Unless required by applicable law or agreed to in writing, software
#  distributed under the License is distributed on an "AS IS" BASIS,
#  WITHOUT WARRANTIES OR CONDITIONS OF ANY KIND, either express
#  or implied. See the License for the specific language governing
#  permissions and limitations under the License.
import tempfile
from pathlib import Path
from typing import Dict, Union

import pytest

from tests.integration.functional.conftest import (
    constant_int_output_test_step,
    int_plus_one_test_step,
)
from zenml.client import Client
from zenml.config.global_config import GlobalConfiguration
from zenml.enums import PermissionType
from zenml.models import (
    ProjectRequestModel,
    RoleRequestModel,
    TeamRequestModel,
    UserRequestModel,
)
from zenml.models.base_models import BaseResponseModel
from zenml.zen_stores.base_zen_store import BaseZenStore
from zenml.zen_stores.sql_zen_store import SqlZenStoreConfiguration


@pytest.fixture
def sql_store(
    module_clean_client: Client,
) -> Dict[str, Union[BaseZenStore, BaseResponseModel]]:

    original_config = GlobalConfiguration.get_instance()
    original_client = Client.get_instance()

    GlobalConfiguration._reset_instance()
    Client._reset_instance()

    temp_dir = tempfile.TemporaryDirectory(suffix="_zenml_sql_test")
    gc = GlobalConfiguration()
    gc.analytics_opt_in = False
    gc.set_store(
        config=SqlZenStoreConfiguration(
            url=f"sqlite:///{Path(temp_dir.name) / 'store.db'}"
        ),
        track_analytics=False,
    )
    client = Client()
    _ = client.zen_store

    store = gc.zen_store
    default_project = store._default_project
    active_user = store.get_user()
    default_stack = store._get_default_stack(
        project_name_or_id=default_project.id, user_name_or_id=active_user.id
    )
    yield {
        "store": store,
        "default_project": default_project,
        "default_stack": default_stack,
        "active_user": active_user,
    }

    # restore the global configuration and the client
    GlobalConfiguration._reset_instance(original_config)
    Client._reset_instance(original_client)


@pytest.fixture
<<<<<<< HEAD
def connected_two_step_pipeline():
    """Pytest fixture that returns a pipeline which takes two steps
    `step_1` and `step_2` that are connected.
    """

    @pipeline
    def _pipeline(step_1, step_2):
        step_2(step_1())

    return _pipeline


@step
def constant_int_output_test_step() -> int:
    return 7


@step
def int_plus_one_test_step(input: int) -> int:
    return input + 1


@pytest.fixture
=======
>>>>>>> f9b92dc3
def sql_store_with_run(
    sql_store,
    connected_two_step_pipeline,
) -> Dict[str, Union[BaseZenStore, BaseResponseModel]]:

    pipeline_instance = connected_two_step_pipeline(
        step_1=constant_int_output_test_step(),
        step_2=int_plus_one_test_step(),
    )
    pipeline_instance.run(unlisted=True)

    store = sql_store["store"]
    pipeline_run = store.list_runs()[0]
    pipeline_step = store.list_run_steps()[1]
    artifact = store.list_artifacts()[0]
    sql_store.update(
        {
            "pipeline_run": pipeline_run,
            "step": pipeline_step,
            "artifact": artifact,
        }
    )

    yield sql_store


@pytest.fixture
def sql_store_with_runs(
    sql_store,
    connected_two_step_pipeline,
) -> Dict[str, Union[BaseZenStore, BaseResponseModel]]:

    for _ in range(10):
        pipeline_instance = connected_two_step_pipeline(
            step_1=constant_int_output_test_step(),
            step_2=int_plus_one_test_step(),
        )
        pipeline_instance.run(unlisted=True)

    store = sql_store["store"]
    pipeline_runs = store.list_runs()

    sql_store.update(
        {
            "pipeline_runs": pipeline_runs,
        }
    )

    yield sql_store


@pytest.fixture
def sql_store_with_team(
    sql_store,
) -> Dict[str, Union[BaseZenStore, BaseResponseModel]]:

    store = sql_store["store"]

    new_team = TeamRequestModel(name="arias_team")
    default_team = store.create_team(new_team)

    sql_store.update(
        {
            "default_team": default_team,
        }
    )

    yield sql_store


@pytest.fixture
def sql_store_with_user_team_role(
    sql_store,
) -> Dict[str, Union[BaseZenStore, BaseResponseModel]]:
    store = sql_store["store"]

    new_team = TeamRequestModel(name="axls_team")
    new_team = store.create_team(new_team)

    new_role = RoleRequestModel(
        name="axl_feeder", permissions={PermissionType.ME}
    )
    new_role = store.create_role(new_role)

    new_user = UserRequestModel(name="axl")
    new_user = store.create_user(new_user)

    new_project = ProjectRequestModel(name="axl_prj")
    new_project = store.create_project(new_project)

    yield {
        "store": store,
        "user": new_user,
        "team": new_team,
        "role": new_role,
        "project": new_project,
    }<|MERGE_RESOLUTION|>--- conflicted
+++ resolved
@@ -77,32 +77,6 @@
 
 
 @pytest.fixture
-<<<<<<< HEAD
-def connected_two_step_pipeline():
-    """Pytest fixture that returns a pipeline which takes two steps
-    `step_1` and `step_2` that are connected.
-    """
-
-    @pipeline
-    def _pipeline(step_1, step_2):
-        step_2(step_1())
-
-    return _pipeline
-
-
-@step
-def constant_int_output_test_step() -> int:
-    return 7
-
-
-@step
-def int_plus_one_test_step(input: int) -> int:
-    return input + 1
-
-
-@pytest.fixture
-=======
->>>>>>> f9b92dc3
 def sql_store_with_run(
     sql_store,
     connected_two_step_pipeline,
