--- conflicted
+++ resolved
@@ -32,12 +32,8 @@
 
 
 @step
-<<<<<<< HEAD
 def _assert_that_model_config_set(name="foo", version=RUNNING_MODEL_VERSION):
-=======
-def _assert_that_model_config_set(name="foo", version="bar"):
     """Step asserting that passed model name and version is in model context."""
->>>>>>> b8159129
     assert get_step_context().model_config.name == name
     assert get_step_context().model_config.version == version
 
