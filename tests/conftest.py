--- conflicted
+++ resolved
@@ -123,10 +123,7 @@
             "Skipping deletion of temp dir at teardown, due to "
             "Windows Permission error"
         )
-<<<<<<< HEAD
-=======
         pass
->>>>>>> 8a81a4a0
 
 
 @pytest.fixture
