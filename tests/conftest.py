--- conflicted
+++ resolved
@@ -11,6 +11,7 @@
 #  WITHOUT WARRANTIES OR CONDITIONS OF ANY KIND, either express
 #  or implied. See the License for the specific language governing
 #  permissions and limitations under the License.
+import logging
 import os
 import shutil
 import sys
@@ -23,13 +24,10 @@
 from tests.venv_clone_utils import clone_virtualenv
 from zenml.artifacts.base_artifact import BaseArtifact
 from zenml.constants import ENV_ZENML_DEBUG
-from zenml.logger import get_logger
 from zenml.materializers.base_materializer import BaseMaterializer
 from zenml.pipelines import pipeline
 from zenml.repository import Repository
 from zenml.steps import StepContext, step
-
-logger = get_logger(__name__)
 
 
 @pytest.fixture(scope="session", autouse=True)
@@ -47,7 +45,7 @@
     os.chdir(tmp_path)
 
     # patch the global dir just within the scope of this function
-    logger.info(f"Tests are running in repo path: {tmp_path}")
+    logging.info(f"Tests are running in repo path: {tmp_path}")
     session_mocker.patch.object(
         sys.modules["zenml.io.utils"],
         "get_global_config_directory",
@@ -74,7 +72,6 @@
 
 
 @pytest.fixture
-<<<<<<< HEAD
 def clean_repo(
     request: pytest.FixtureRequest,
     tmp_path_factory: pytest.TempPathFactory,
@@ -91,10 +88,6 @@
                 zenml.io.utils.get_global_config_directory
         base_repo: Fixture that returns the base_repo that all tests use
     """
-=======
-def clean_repo(request, tmp_path_factory, mocker, base_repo: Repository):
-    """Fixture to get a clean repository for an individual test."""
->>>>>>> f9e84fe6
     # change the working directory to a fresh temp path
     test_name = request.node.name
     test_name = test_name.replace("[", "-").replace("]", "-")
@@ -126,7 +119,7 @@
         #  instead windows tries to delete immediately and fails with a
         #  PermissionError: [WinError 32] The process cannot access the
         #  file because it is being used by another process
-        logger.debug(
+        logging.debug(
             "Skipping deletion of temp dir at teardown, due to "
             "Windows Permission error"
         )
