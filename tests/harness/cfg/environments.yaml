# Environments couple together a deployment with an optional set of
# requirements to be configured on the deployment. The deployment entry
# can be a reference to a global deployment entry by name or an inline
# deployment configuration. Same for the requirements: they can be
# specified either inline using the same format as the global requirements
# file or by referencing a global requirements entry by name.
#
# Two sets of requirements can be specified for each environment:
# - `requirements`: these stack requirements are provisioned and used as
#  options from which the tests can choose as they see fit. If the tests don't
#  specify any requirements that match these stack components, they will not
#  be included in the stacks automatically provisioned for tests by the
#  framework.
# - `mandatory_requirements`: these stack requirements are provisioned
#  and they are enforced on the tests. Stacks automatically provisioned for
#  tests by the framework are guaranteed to include stack components configured
#  as mandatory in the environment (one of each component type).
#
# Other fields:
# - `name`: the name of the environment. This is used to reference the
#    environment in the CLI and pytest runs.
# - `description`: a description of the environment.
# - disabled: A boolean flag that can be used to administratively disable an
#   environment. A disabled environment will not be checked for operational
#   readiness and will not be usable to run tests. This is useful to temporarily
#   disable an environment that is not operational without having to remove it
#   from the configuration.
# - capabilities: A list of custom capabilities that the environment supports or
#   does not support. This is compared against the capabilities required by the
#   tests to determine if the deployment is suitable to run the tests. A `true`
#   value indicates that the environment supports the capability, while a
#   `false` value indicates that it doesn't. Capabilities configured at the
#   environment level override those configured at the deployment level or
#   inherited from environment requirements.
#
environments:

  - name: default
    description: >-
      Default deployment with local orchestrator and all local
      components.
    deployment: default
    requirements:
      - data-validators
      - mlflow-local-tracker
      - mlflow-local-registry
      - mlflow-local-deployer
    capabilities:
      synchronized: true

  - name: default-docker-orchestrator
    description: >-
      Default deployment with docker orchestrator and all local
      components.
    deployment: default
    requirements:
      - data-validators
      - mlflow-local-tracker
      - mlflow-local-registry
      - mlflow-local-deployer
    mandatory_requirements:
      - docker-local

  - name: default-airflow-orchestrator
    description: >-
      Default server deployment with airflow local orchestrator and all local
      components.
    deployment: default
    requirements:
      - data-validators
      - mlflow-local-tracker
      - mlflow-local-deployer
<<<<<<< HEAD
      - mlflow-local-registry
      - local-secrets-manager
=======
>>>>>>> 5d8a0063
    mandatory_requirements:
      - airflow-local

    # IMPORTANT: don't use this with pytest auto-provisioning. Running forked
    # daemons in pytest leads to serious issues because the whole test process
    # is forked. As a workaround, the deployment can be started separately,
    # before pytest is invoked.
  - name: local-server
    description: >-
      Local server deployment with local orchestrator and all local
      components.
    deployment: local-server
    requirements:
      - data-validators
      - mlflow-local-tracker
      - mlflow-local-registry
      - mlflow-local-deployer
    capabilities:
      synchronized: true

    # IMPORTANT: don't use this with pytest auto-provisioning. Running forked
    # daemons in pytest leads to serious issues because the whole test process
    # is forked. As a workaround, the deployment can be started separately,
    # before pytest is invoked.
  - name: local-server-docker-orchestrator
    description: >-
      Local server deployment with docker orchestrator and all local
      components.
    deployment: local-server
    requirements:
      - data-validators
      - mlflow-local-tracker
      - mlflow-local-registry
      - mlflow-local-deployer
    mandatory_requirements:
      - docker-local

    # IMPORTANT: don't use this with pytest auto-provisioning. Running forked
    # daemons in pytest leads to serious issues because the whole test process
    # is forked. As a workaround, the deployment can be started separately,
    # before pytest is invoked.
  - name: local-server-airflow-orchestrator
    description: >-
      Local server deployment with local airflow orchestrator and all local
      components.
    deployment: local-server
    requirements:
      - data-validators
      - mlflow-local-tracker
      - mlflow-local-registry
      - mlflow-local-deployer
    mandatory_requirements:
      - airflow-local

  - name: docker-server
    description: >-
      Server docker-compose deployment with local orchestrator and all local
      components.
    deployment: docker-compose-server
    requirements:
      - data-validators
      - mlflow-local-tracker
      - mlflow-local-registry
      - mlflow-local-deployer
    capabilities:
      synchronized: true

  - name: docker-server-docker-orchestrator
    description: >-
      Server docker-compose deployment with docker orchestrator and all local
      components.
    deployment: docker-compose-server
    requirements:
      - data-validators
      - mlflow-local-tracker
      - mlflow-local-registry
      - mlflow-local-deployer
    mandatory_requirements:
      - docker-local

  - name: docker-server-airflow-orchestrator
    description: >-
      Server docker-compose deployment with local airflow orchestrator and all
      local components.
    deployment: docker-compose-server
    requirements:
      - data-validators
      - mlflow-local-tracker
      - mlflow-local-registry
      - mlflow-local-deployer
    mandatory_requirements:
      - airflow-local<|MERGE_RESOLUTION|>--- conflicted
+++ resolved
@@ -70,11 +70,7 @@
       - data-validators
       - mlflow-local-tracker
       - mlflow-local-deployer
-<<<<<<< HEAD
       - mlflow-local-registry
-      - local-secrets-manager
-=======
->>>>>>> 5d8a0063
     mandatory_requirements:
       - airflow-local
 
