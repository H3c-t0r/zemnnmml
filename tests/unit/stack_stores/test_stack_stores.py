--- conflicted
+++ resolved
@@ -22,11 +22,7 @@
 import pytest
 import requests
 import uvicorn
-<<<<<<< HEAD
 import yaml
-from requests.exceptions import ConnectionError
-=======
->>>>>>> 670af3fa
 
 from zenml.config.profile_config import ProfileConfiguration
 from zenml.constants import (
