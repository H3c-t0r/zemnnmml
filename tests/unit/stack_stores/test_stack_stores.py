--- conflicted
+++ resolved
@@ -11,29 +11,19 @@
 #  WITHOUT WARRANTIES OR CONDITIONS OF ANY KIND, either express
 #  or implied. See the License for the specific language governing
 #  permissions and limitations under the License.
-<<<<<<< HEAD
-import base64
-=======
-
->>>>>>> 01090270
 import os
 import platform
 import random
 import shutil
-<<<<<<< HEAD
+import time
 from contextlib import ExitStack as does_not_raise
-
-import pytest
-import yaml
-=======
-import time
 from multiprocessing import Process
 
 import pytest
 import requests
 import uvicorn
+import yaml
 from requests.exceptions import ConnectionError
->>>>>>> 01090270
 
 from zenml.config.profile_config import ProfileConfiguration
 from zenml.constants import (
@@ -51,13 +41,9 @@
 )
 from zenml.logger import get_logger
 from zenml.orchestrators import LocalOrchestrator
-<<<<<<< HEAD
 from zenml.secrets_managers.local.local_secrets_manager import (
     LocalSecretsManager,
 )
-from zenml.services import ServiceState
-=======
->>>>>>> 01090270
 from zenml.stack import Stack
 from zenml.stack.stack_component import StackComponent
 from zenml.stack.stack_component_class_registry import (
