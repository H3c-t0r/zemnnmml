#  Copyright (c) ZenML GmbH 2022. All Rights Reserved.
#
#  Licensed under the Apache License, Version 2.0 (the "License");
#  you may not use this file except in compliance with the License.
#  You may obtain a copy of the License at:
#
#       https://www.apache.org/licenses/LICENSE-2.0
#
#  Unless required by applicable law or agreed to in writing, software
#  distributed under the License is distributed on an "AS IS" BASIS,
#  WITHOUT WARRANTIES OR CONDITIONS OF ANY KIND, either express
#  or implied. See the License for the specific language governing
#  permissions and limitations under the License.

import pytest

from zenml.artifacts import DataArtifact
from zenml.exceptions import MaterializerInterfaceError
from zenml.materializers.base_materializer import BaseMaterializer


<<<<<<< HEAD
class TestMaterializer(BaseMaterializer):
    __test__ = False
=======
class StubMaterializer(BaseMaterializer):
>>>>>>> 8fbfdf9a
    ASSOCIATED_TYPES = (int,)


def test_materializer_raises_an_exception_if_associated_types_are_no_classes():
    """Tests that a materializer can only define classes as associated types."""
    with pytest.raises(MaterializerInterfaceError):

        class InvalidMaterializer(BaseMaterializer):
            ASSOCIATED_TYPES = ("not_a_class",)


def test_materializer_raises_an_exception_if_associated_artifact_types_are_no_artifacts():
    """Tests that a materializer can only define `BaseArtifact` subclasses as
    associated artifact types."""
    with pytest.raises(MaterializerInterfaceError):

        class InvalidMaterializer(BaseMaterializer):
            ASSOCIATED_TYPES = (int,)
            ASSOCIATED_ARTIFACT_TYPES = (DataArtifact, int, "not_a_class")


def test_materializer_raises_an_exception_when_asked_to_read_unfamiliar_type():
    """Tests that a materializer fails if it's asked to read the artifact to a
    non-associated type."""
    materializer = StubMaterializer(artifact=DataArtifact())

    with pytest.raises(TypeError):
        materializer.handle_input(data_type=str)


def test_materializer_raises_an_exception_when_asked_to_write_unfamiliar_type():
    """Tests that a materializer fails if it's asked to write data of a
    non-associated type."""
    materializer = StubMaterializer(artifact=DataArtifact())

    with pytest.raises(TypeError):
        materializer.handle_return(data="some_string")<|MERGE_RESOLUTION|>--- conflicted
+++ resolved
@@ -19,12 +19,8 @@
 from zenml.materializers.base_materializer import BaseMaterializer
 
 
-<<<<<<< HEAD
 class TestMaterializer(BaseMaterializer):
     __test__ = False
-=======
-class StubMaterializer(BaseMaterializer):
->>>>>>> 8fbfdf9a
     ASSOCIATED_TYPES = (int,)
 
 
