#  Copyright (c) ZenML GmbH 2022. All Rights Reserved.
#
#  Licensed under the Apache License, Version 2.0 (the "License");
#  you may not use this file except in compliance with the License.
#  You may obtain a copy of the License at:
#
#       https://www.apache.org/licenses/LICENSE-2.0
#
#  Unless required by applicable law or agreed to in writing, software
#  distributed under the License is distributed on an "AS IS" BASIS,
#  WITHOUT WARRANTIES OR CONDITIONS OF ANY KIND, either express
#  or implied. See the License for the specific language governing
#  permissions and limitations under the License.
from datetime import datetime
from typing import Any, Callable, Dict, Generator, Optional
from uuid import uuid4

import pytest

from tests.harness.utils import clean_workspace_session
from zenml.artifact_stores.local_artifact_store import (
    LocalArtifactStore,
    LocalArtifactStoreConfig,
)
from zenml.client import Client
from zenml.config.step_configurations import Step
from zenml.container_registries.base_container_registry import (
    BaseContainerRegistry,
    BaseContainerRegistryConfig,
)
from zenml.enums import ArtifactType, ExecutionStatus
from zenml.materializers.base_materializer import BaseMaterializer
from zenml.models import (
    ArtifactResponseModel,
    PipelineRunResponseModel,
    StepRunResponseModel,
    UserResponseModel,
    WorkspaceResponseModel,
)
from zenml.models.artifact_models import ArtifactRequestModel
from zenml.models.pipeline_run_models import PipelineRunRequestModel
from zenml.models.step_run_models import StepRunRequestModel
from zenml.orchestrators.base_orchestrator import BaseOrchestratorConfig
from zenml.orchestrators.local.local_orchestrator import LocalOrchestrator
from zenml.pipelines import pipeline
from zenml.post_execution.pipeline_run import PipelineRunView
from zenml.post_execution.step import StepView
from zenml.stack.stack import Stack
from zenml.stack.stack_component import (
    StackComponentConfig,
    StackComponentType,
)
from zenml.step_operators import BaseStepOperator, BaseStepOperatorConfig
from zenml.steps import StepContext, step


@pytest.fixture(scope="module", autouse=True)
def module_auto_clean_workspace(
    tmp_path_factory: pytest.TempPathFactory,
) -> Generator[Client, None, None]:
    """Fixture to automatically create, activate and use a separate ZenML
    workspace for an entire test module.

    Yields:
        A ZenML client configured to use the workspace.
    """
    with clean_workspace_session(
        tmp_path_factory=tmp_path_factory,
        clean_repo=True,
    ) as client:
        yield client


@pytest.fixture
def local_stack():
    """Returns a local stack with local orchestrator and artifact store."""
    orchestrator = LocalOrchestrator(
        name="",
        id=uuid4(),
        config=StackComponentConfig(),
        flavor="default",
        type=StackComponentType.ORCHESTRATOR,
        user=uuid4(),
        workspace=uuid4(),
        created=datetime.now(),
        updated=datetime.now(),
    )
    artifact_store = LocalArtifactStore(
        name="",
        id=uuid4(),
        config=LocalArtifactStoreConfig(),
        flavor="default",
        type=StackComponentType.ARTIFACT_STORE,
        user=uuid4(),
        workspace=uuid4(),
        created=datetime.now(),
        updated=datetime.now(),
    )
    return Stack(
        id=uuid4(),
        name="",
        orchestrator=orchestrator,
        artifact_store=artifact_store,
    )


@pytest.fixture
def local_orchestrator():
    """Returns a local orchestrator."""
    return LocalOrchestrator(
        name="",
        id=uuid4(),
        config=BaseOrchestratorConfig(),
        flavor="local",
        type=StackComponentType.ORCHESTRATOR,
        user=uuid4(),
        workspace=uuid4(),
        created=datetime.now(),
        updated=datetime.now(),
    )


@pytest.fixture
def local_artifact_store():
    """Fixture that creates a local artifact store for testing."""
    return LocalArtifactStore(
        name="",
        id=uuid4(),
        config=LocalArtifactStoreConfig(),
        flavor="local",
        type=StackComponentType.ARTIFACT_STORE,
        user=uuid4(),
        workspace=uuid4(),
        created=datetime.now(),
        updated=datetime.now(),
    )


@pytest.fixture
def remote_artifact_store():
    """Fixture that creates a local artifact store for testing."""
    from zenml.integrations.gcp.artifact_stores.gcp_artifact_store import (
        GCPArtifactStore,
    )
    from zenml.integrations.gcp.flavors.gcp_artifact_store_flavor import (
        GCPArtifactStoreConfig,
    )

    return GCPArtifactStore(
        name="",
        id=uuid4(),
        config=GCPArtifactStoreConfig(path="gs://bucket"),
        flavor="gcp",
        type=StackComponentType.ARTIFACT_STORE,
        user=uuid4(),
        workspace=uuid4(),
        created=datetime.now(),
        updated=datetime.now(),
    )


@pytest.fixture
def local_container_registry():
    """Fixture that creates a local container registry for testing."""
    return BaseContainerRegistry(
        name="",
        id=uuid4(),
        config=BaseContainerRegistryConfig(uri="localhost:5000"),
        flavor="default",
        type=StackComponentType.CONTAINER_REGISTRY,
        user=uuid4(),
        workspace=uuid4(),
        created=datetime.now(),
        updated=datetime.now(),
    )


@pytest.fixture
def remote_container_registry():
    """Fixture that creates a remote container registry for testing."""
    return BaseContainerRegistry(
        name="",
        id=uuid4(),
        config=BaseContainerRegistryConfig(uri="gcr.io/my-project"),
        flavor="default",
        type=StackComponentType.CONTAINER_REGISTRY,
        user=uuid4(),
        workspace=uuid4(),
        created=datetime.now(),
        updated=datetime.now(),
    )


@pytest.fixture
def sample_step_operator():
    """Fixture that creates a stub step operator for testing."""

    class StubStepOperator(BaseStepOperator):
        def launch(self, info, entrypoint_command) -> None:
            pass

    return StubStepOperator(
        name="",
        id=uuid4(),
        config=BaseStepOperatorConfig(),
        flavor="stub",
        type=StackComponentType.STEP_OPERATOR,
        user=uuid4(),
        project=uuid4(),
        created=datetime.now(),
        updated=datetime.now(),
    )


@step
def _empty_step() -> None:
    """Empty step for testing."""


@pytest.fixture
def empty_step():
    """Pytest fixture that returns an empty (no input, no output) step."""
    return _empty_step


@pytest.fixture
def generate_empty_steps():
    """Pytest fixture that returns a function that generates multiple empty steps."""

    def _generate_empty_steps(count: int):
        output = []

        for i in range(count):

            @step(name=f"step_{i}")
            def _step_function() -> None:
                pass

            output.append(_step_function)

        return output

    return _generate_empty_steps


@pytest.fixture
def empty_pipeline():
    """Pytest fixture that returns an empty pipeline."""

    @pipeline
    def _pipeline():
        pass

    return _pipeline


@pytest.fixture
def one_step_pipeline():
    """Pytest fixture that returns a pipeline which takes a single step named `step_`."""

    @pipeline
    def _pipeline(step_):
        step_()

    return _pipeline


@pytest.fixture
def unconnected_two_step_pipeline():
    """Pytest fixture that returns a pipeline which takes two steps `step_1` and `step_2`. The steps are not connected to each other."""

    @pipeline
    def _pipeline(step_1, step_2):
        step_1()
        step_2()

    return _pipeline


@step
def _int_output_step() -> int:
    return 1


@pytest.fixture
def int_step_output():
    return _int_output_step()()


@pytest.fixture
def step_with_two_int_inputs():
    @step
    def _step(input_1: int, input_2: int) -> None:
        pass

    return _step


@pytest.fixture
def step_context_with_no_output():
    return StepContext(
        step_name="", output_materializers={}, output_artifact_uris={}
    )


@pytest.fixture
def step_context_with_single_output():
    materializers = {"output_1": BaseMaterializer}
    artifact_uris = {"output_1": ""}

    return StepContext(
        step_name="",
        output_materializers=materializers,
        output_artifact_uris=artifact_uris,
    )


@pytest.fixture
def step_context_with_two_outputs():
    materializers = {
        "output_1": BaseMaterializer,
        "output_2": BaseMaterializer,
    }
    artifact_uris = {
        "output_1": "",
        "output_2": "",
    }

    return StepContext(
        step_name="",
        output_materializers=materializers,
        output_artifact_uris=artifact_uris,
    )


@pytest.fixture
def sample_user_model() -> UserResponseModel:
    """Return a sample user model for testing purposes."""
    return UserResponseModel(
        id=uuid4(),
        name="axl",
        created=datetime.now(),
        updated=datetime.now(),
    )


@pytest.fixture
def sample_workspace_model() -> WorkspaceResponseModel:
    """Return a sample workspace model for testing purposes."""
    return WorkspaceResponseModel(
        id=uuid4(),
        name="axl",
        created=datetime.now(),
        updated=datetime.now(),
    )


@pytest.fixture
<<<<<<< HEAD
def sample_step_model(
    sample_workspace_model, sample_user_model
) -> StepRunResponseModel:
    """Return a sample step model for testing purposes."""
    step = Step.parse_obj(
        {
            "spec": {"source": "", "upstream_steps": [], "inputs": {}},
            "config": {"name": "step_name", "enable_cache": True},
        }
    )

    return StepRunResponseModel(
        id=uuid4(),
        name="sample_step",
        pipeline_run_id=uuid4(),
        step=step,
        status=ExecutionStatus.COMPLETED,
        created=datetime.now(),
        updated=datetime.now(),
        workspace=sample_workspace_model,
        user=sample_user_model,
    )


@pytest.fixture
=======
>>>>>>> 64ceb702
def sample_step_request_model() -> StepRunRequestModel:
    """Return a sample step model for testing purposes."""
    step = Step.parse_obj(
        {
            "spec": {"source": "", "upstream_steps": [], "inputs": {}},
            "config": {"name": "step_name", "enable_cache": True},
        }
    )

    return StepRunRequestModel(
        name="sample_step",
        parents_step_ids=[0],
        pipeline_run_id=uuid4(),
        status=ExecutionStatus.COMPLETED,
        step=step,
        workspace=uuid4(),
        user=uuid4(),
    )


@pytest.fixture
def sample_step_view(create_step_run) -> StepView:
    """Return a sample step view for testing purposes."""
    sample_step_run = create_step_run()
    return StepView(sample_step_run)


@pytest.fixture
def sample_pipeline_run_model(
    sample_user_model: UserResponseModel,
    sample_workspace_model: WorkspaceResponseModel,
) -> PipelineRunResponseModel:
    """Return sample pipeline run view for testing purposes."""
    return PipelineRunResponseModel(
        id=uuid4(),
        name="sample_run_name",
        pipeline_configuration={},
        num_steps=1,
        status=ExecutionStatus.COMPLETED,
        created=datetime.now(),
        updated=datetime.now(),
        user=sample_user_model,
        workspace=sample_workspace_model,
    )


@pytest.fixture
def sample_pipeline_run_request_model() -> PipelineRunRequestModel:
    """Return sample pipeline run view for testing purposes."""
    return PipelineRunRequestModel(
        id=uuid4(),
        name="sample_run_name",
        pipeline_configuration={},
        num_steps=1,
        status=ExecutionStatus.COMPLETED,
        user=uuid4(),
        workspace=uuid4(),
    )


@pytest.fixture
def sample_pipeline_run_view(
    sample_step_view, sample_pipeline_run_model
) -> PipelineRunView:
    """Return sample pipeline run view for testing purposes."""
    sample_pipeline_run_view = PipelineRunView(sample_pipeline_run_model)
    setattr(
        sample_pipeline_run_view,
        "_steps",
        {sample_step_view.name: sample_step_view},
    )
    return sample_pipeline_run_view


@pytest.fixture
def sample_artifact_model(
    sample_workspace_model, sample_user_model
) -> ArtifactResponseModel:
    """Return a sample artifact model for testing purposes."""
    return ArtifactResponseModel(
        id=uuid4(),
        name="sample_artifact",
        uri="sample_uri",
        type=ArtifactType.DATA,
        materializer="sample_materializer",
        data_type="sample_data_type",
        parent_step_id=uuid4(),
        producer_step_id=uuid4(),
        is_cached=False,
        created=datetime.now(),
        updated=datetime.now(),
        workspace=sample_workspace_model,
        user=sample_user_model,
    )


@pytest.fixture
def sample_artifact_request_model() -> ArtifactRequestModel:
    """Return a sample artifact model for testing purposes."""
    return ArtifactRequestModel(
        name="sample_artifact",
        uri="sample_uri",
        type=ArtifactType.DATA,
        materializer="sample_materializer",
        data_type="sample_data_type",
        parent_step_id=uuid4(),
        producer_step_id=uuid4(),
        is_cached=False,
        workspace=uuid4(),
        user=uuid4(),
    )


@pytest.fixture
def create_step_run(
    sample_user_model: UserResponseModel,
    sample_project_model: ProjectResponseModel,
) -> Callable[..., StepRunResponseModel]:
    """Fixture that returns a function which can be used to create a
    customizable StepRunResponseModel."""

    def f(
        step_name: str = "step_name",
        outputs: Optional[Dict[str, Any]] = None,
        **kwargs: Any,
    ) -> StepRunResponseModel:
        step = Step.parse_obj(
            {
                "spec": {"source": "", "upstream_steps": []},
                "config": {
                    "name": step_name or "step_name",
                    "outputs": outputs or {},
                },
            }
        )
        model_args = {
            "id": uuid4(),
            "name": "sample_step",
            "pipeline_run_id": uuid4(),
            "step": step,
            "status": ExecutionStatus.COMPLETED,
            "created": datetime.now(),
            "updated": datetime.now(),
            "project": sample_project_model,
            "user": sample_user_model,
            "output_artifacts": {},
            **kwargs,
        }
        return StepRunResponseModel(**model_args)

    return f<|MERGE_RESOLUTION|>--- conflicted
+++ resolved
@@ -356,34 +356,6 @@
 
 
 @pytest.fixture
-<<<<<<< HEAD
-def sample_step_model(
-    sample_workspace_model, sample_user_model
-) -> StepRunResponseModel:
-    """Return a sample step model for testing purposes."""
-    step = Step.parse_obj(
-        {
-            "spec": {"source": "", "upstream_steps": [], "inputs": {}},
-            "config": {"name": "step_name", "enable_cache": True},
-        }
-    )
-
-    return StepRunResponseModel(
-        id=uuid4(),
-        name="sample_step",
-        pipeline_run_id=uuid4(),
-        step=step,
-        status=ExecutionStatus.COMPLETED,
-        created=datetime.now(),
-        updated=datetime.now(),
-        workspace=sample_workspace_model,
-        user=sample_user_model,
-    )
-
-
-@pytest.fixture
-=======
->>>>>>> 64ceb702
 def sample_step_request_model() -> StepRunRequestModel:
     """Return a sample step model for testing purposes."""
     step = Step.parse_obj(
