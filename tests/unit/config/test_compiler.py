#  Copyright (c) ZenML GmbH 2022. All Rights Reserved.
#
#  Licensed under the Apache License, Version 2.0 (the "License");
#  you may not use this file except in compliance with the License.
#  You may obtain a copy of the License at:
#
#       https://www.apache.org/licenses/LICENSE-2.0
#
#  Unless required by applicable law or agreed to in writing, software
#  distributed under the License is distributed on an "AS IS" BASIS,
#  WITHOUT WARRANTIES OR CONDITIONS OF ANY KIND, either express
#  or implied. See the License for the specific language governing
<<<<<<< HEAD
#  permissions and limitations under the License.

import pytest

from zenml.config import ResourceSettings
from zenml.config.base_settings import BaseSettings
from zenml.config.compiler import Compiler
from zenml.config.pipeline_configurations import PipelineRunConfiguration
from zenml.config.step_configurations import StepConfigurationUpdate
from zenml.exceptions import PipelineInterfaceError, StackValidationError
from zenml.pipelines import pipeline
from zenml.steps import BaseStep, step


def _compile_step(step: BaseStep):
    # Call the step here to finalize the configuration
    step()

    compiler = Compiler()
    return compiler._compile_step(
        step=step,
        pipeline_settings={},
        pipeline_extra={},
        stack=None,
    )


def test_compiler_sets_step_docstring():
    """Test that the compiler writes the step docstring into the step config."""

    @step
    def step_without_docstring() -> None:
        pass

    assert _compile_step(step_without_docstring()).config.docstring is None

    @step
    def step_with_empty_docstring() -> None:
        """"""

    assert _compile_step(step_with_empty_docstring()).config.docstring == ""

    @step
    def step_with_docstring() -> None:
        """docstring."""

    assert (
        _compile_step(step_with_docstring()).config.docstring == "docstring."
    )


def test_compiling_pipeline_with_duplicate_step_names_fails(
    unconnected_two_step_pipeline, empty_step, local_stack
):
    """Tests that compiling a pipeline with two steps with the same name
    fails."""
    pipeline_instance = unconnected_two_step_pipeline(
        empty_step(), empty_step()
    )
    with pytest.raises(PipelineInterfaceError):
        Compiler().compile(
            pipeline=pipeline_instance,
            stack=local_stack,
            run_configuration=PipelineRunConfiguration(),
        )


def test_compiling_pipeline_with_invalid_run_name_fails(
    empty_pipeline, local_stack
):
    """Tests that compiling a pipeline with an invalid run name fails."""
    with pytest.raises(ValueError):
        Compiler().compile(
            pipeline=empty_pipeline(),
            stack=local_stack,
            run_configuration=PipelineRunConfiguration(
                run_name="{invalid_placeholder}"
            ),
        )


def test_compiling_pipeline_with_missing_step_operator(
    one_step_pipeline, empty_step, local_stack
):
    """Tests that compiling a pipeline with a missing step operator fails."""
    pipeline_instance = one_step_pipeline(
        empty_step().configure(step_operator="s")
    )
    with pytest.raises(StackValidationError):
        Compiler().compile(
            pipeline=pipeline_instance,
            stack=local_stack,
            run_configuration=PipelineRunConfiguration(),
        )


def test_compiling_pipeline_with_missing_experiment_tracker(
    one_step_pipeline, empty_step, local_stack
):
    """Tests that compiling a pipeline with a missing experiment tracker
    fails."""
    pipeline_instance = one_step_pipeline(
        empty_step().configure(experiment_tracker="e")
    )
    with pytest.raises(StackValidationError):
        Compiler().compile(
            pipeline=pipeline_instance,
            stack=local_stack,
            run_configuration=PipelineRunConfiguration(),
        )


def test_pipeline_and_steps_dont_get_modified_during_compilation(
    one_step_pipeline, empty_step, local_stack
):
    """Tests that the pipeline and step don't get modified during compilation."""
    step_instance = empty_step().configure(name="original_step_name")
    pipeline_instance = one_step_pipeline(step_instance).configure(
        enable_cache=True
    )
    run_config = PipelineRunConfiguration(
        enable_cache=False,
        steps={"step_": StepConfigurationUpdate(name="new_step_name")},
    )
    Compiler().compile(
        pipeline=pipeline_instance,
        stack=local_stack,
        run_configuration=run_config,
    )
    assert step_instance.name == "original_step_name"
    assert pipeline_instance.enable_cache is True


def test_default_run_name():
    """Tests the default run name value."""
    assert (
        Compiler()._get_default_run_name(pipeline_name="my_pipeline")
        == "my_pipeline-{date}-{time}"
    )


def test_step_sorting(empty_step, local_stack):
    """Tests that the steps in the compiled deployment are sorted correctly."""

    @pipeline
    def sequential_pipeline(step_1, step_2):
        step_1()
        step_2()
        step_2.after(step_1)

    pipeline_instance = sequential_pipeline(
        step_2=empty_step(name="step_2"), step_1=empty_step(name="step_1")
    )
    deployment = Compiler().compile(
        pipeline=pipeline_instance,
        stack=local_stack,
        run_configuration=PipelineRunConfiguration(),
    )
    assert list(deployment.steps.keys()) == ["step_1", "step_2"]


def test_stack_component_settings_merging(
    mocker, one_step_pipeline, empty_step, local_stack
):
    """Tests the merging of stack component settings defined on steps,
    pipelines, the run configuration and the stack component config."""

    class StubSettings(BaseSettings):
        component_value: int = 0
        pipeline_value: int = 0
        step_value: int = 0

    step_instance = empty_step()
    pipeline_instance = one_step_pipeline(step_instance)

    component_settings = StubSettings(component_value=1)
    pipeline_settings = StubSettings(pipeline_value=1)
    run_pipeline_settings = StubSettings(pipeline_value=2)
    step_settings = StubSettings(step_value=1)
    run_step_settings = StubSettings(step_value=2)

    orchestrator_class = type(local_stack.orchestrator)
    mocker.patch.object(
        orchestrator_class,
        "settings_class",
        new_callable=mocker.PropertyMock,
        return_value=StubSettings,
    )
    mocker.patch.object(
        orchestrator_class,
        "config",
        new_callable=mocker.PropertyMock,
        return_value=component_settings,
    )

    pipeline_instance.configure(
        settings={"orchestrator.default": pipeline_settings}
    )
    step_instance.configure(settings={"orchestrator.default": step_settings})
    run_config = PipelineRunConfiguration(
        settings={"orchestrator.default": run_pipeline_settings},
        steps={
            "step_": StepConfigurationUpdate(
                settings={"orchestrator.default": run_step_settings}
            )
        },
    )

    deployment = Compiler().compile(
        pipeline=pipeline_instance,
        stack=local_stack,
        run_configuration=run_config,
    )

    compiled_pipeline_settings = StubSettings.parse_obj(
        deployment.pipeline.settings["orchestrator.default"]
    )
    assert compiled_pipeline_settings.component_value == 1
    assert compiled_pipeline_settings.pipeline_value == 2
    assert compiled_pipeline_settings.step_value == 0

    compiled_step_settings = StubSettings.parse_obj(
        deployment.steps["step_"].config.settings["orchestrator.default"]
    )
    assert compiled_pipeline_settings.component_value == 1
    assert compiled_step_settings.pipeline_value == 2
    assert compiled_step_settings.step_value == 2


def test_general_settings_merging(one_step_pipeline, empty_step, local_stack):
    """Tests the merging of general settings defined on steps, pipelines and the
    run configuration."""
    step_instance = empty_step()
    pipeline_instance = one_step_pipeline(step_instance)

    pipeline_settings = ResourceSettings(cpu_count=42, memory="1KB")
    run_pipeline_settings = ResourceSettings(cpu_count=100)
    step_settings = ResourceSettings(gpu_count=11)
    run_step_settings = ResourceSettings(memory="9TB")

    pipeline_instance.configure(settings={"resources": pipeline_settings})
    step_instance.configure(settings={"resources": step_settings})
    run_config = PipelineRunConfiguration(
        settings={"resources": run_pipeline_settings},
        steps={
            "step_": StepConfigurationUpdate(
                settings={"resources": run_step_settings}
            )
        },
    )

    deployment = Compiler().compile(
        pipeline=pipeline_instance,
        stack=local_stack,
        run_configuration=run_config,
    )

    compiled_pipeline_settings = ResourceSettings.parse_obj(
        deployment.pipeline.settings["resources"]
    )

    assert compiled_pipeline_settings.cpu_count == 100
    assert compiled_pipeline_settings.gpu_count is None
    assert compiled_pipeline_settings.memory == "1KB"

    compiled_step_settings = ResourceSettings.parse_obj(
        deployment.steps["step_"].config.settings["resources"]
    )

    assert compiled_step_settings.cpu_count == 100
    assert compiled_step_settings.gpu_count == 11
    assert compiled_step_settings.memory == "9TB"


def test_extra_merging(one_step_pipeline, empty_step, local_stack):
    """Tests the merging of extra values defined on steps, pipelines and the
    run configuration."""
    step_instance = empty_step()
    pipeline_instance = one_step_pipeline(step_instance)

    pipeline_extra = {"p1": 0, "p2": 0, "p3": 0}
    run_pipeline_extra = {"p2": 1, "p4": 0}
    step_extra = {"s1": 0, "s2": 0, "p3": 1}
    run_step_extra = {"s2": 1, "p4": 1}

    pipeline_instance.configure(extra=pipeline_extra)
    step_instance.configure(extra=step_extra)
    run_config = PipelineRunConfiguration(
        extra=run_pipeline_extra,
        steps={"step_": StepConfigurationUpdate(extra=run_step_extra)},
    )

    deployment = Compiler().compile(
        pipeline=pipeline_instance,
        stack=local_stack,
        run_configuration=run_config,
    )

    compiled_pipeline_extra = deployment.pipeline.extra
    assert compiled_pipeline_extra == {"p1": 0, "p2": 1, "p3": 0, "p4": 0}

    compiled_step_extra = deployment.steps["step_"].config.extra
    assert compiled_step_extra == {
        "p1": 0,
        "p2": 1,
        "p3": 1,
        "p4": 1,
        "s1": 0,
        "s2": 1,
    }


def test_stack_component_settings_for_missing_component_are_ignored(
    one_step_pipeline, empty_step, local_stack
):
    """Tests that stack component settings for a component that is not part
    of the stack get ignored."""
    step_instance = empty_step()
    pipeline_instance = one_step_pipeline(step_instance)

    settings = {"orchestrator.not_a_flavor": {"some_key": "some_value"}}

    pipeline_instance.configure(settings=settings)
    step_instance.configure(settings=settings)
    run_config = PipelineRunConfiguration(
        settings=settings,
        steps={"step_": StepConfigurationUpdate(settings=settings)},
    )

    deployment = Compiler().compile(
        pipeline=pipeline_instance,
        stack=local_stack,
        run_configuration=run_config,
    )

    assert "orchestrator.not_a_flavor" not in deployment.pipeline.settings
    assert (
        "orchestrator.not_a_flavor"
        not in deployment.steps["step_"].config.settings
    )
=======
#  permissions and limitations under the License.
>>>>>>> 9faadb57
<|MERGE_RESOLUTION|>--- conflicted
+++ resolved
@@ -10,9 +10,7 @@
 #  distributed under the License is distributed on an "AS IS" BASIS,
 #  WITHOUT WARRANTIES OR CONDITIONS OF ANY KIND, either express
 #  or implied. See the License for the specific language governing
-<<<<<<< HEAD
 #  permissions and limitations under the License.
-
 import pytest
 
 from zenml.config import ResourceSettings
@@ -22,44 +20,6 @@
 from zenml.config.step_configurations import StepConfigurationUpdate
 from zenml.exceptions import PipelineInterfaceError, StackValidationError
 from zenml.pipelines import pipeline
-from zenml.steps import BaseStep, step
-
-
-def _compile_step(step: BaseStep):
-    # Call the step here to finalize the configuration
-    step()
-
-    compiler = Compiler()
-    return compiler._compile_step(
-        step=step,
-        pipeline_settings={},
-        pipeline_extra={},
-        stack=None,
-    )
-
-
-def test_compiler_sets_step_docstring():
-    """Test that the compiler writes the step docstring into the step config."""
-
-    @step
-    def step_without_docstring() -> None:
-        pass
-
-    assert _compile_step(step_without_docstring()).config.docstring is None
-
-    @step
-    def step_with_empty_docstring() -> None:
-        """"""
-
-    assert _compile_step(step_with_empty_docstring()).config.docstring == ""
-
-    @step
-    def step_with_docstring() -> None:
-        """docstring."""
-
-    assert (
-        _compile_step(step_with_docstring()).config.docstring == "docstring."
-    )
 
 
 def test_compiling_pipeline_with_duplicate_step_names_fails(
@@ -350,7 +310,4 @@
     assert (
         "orchestrator.not_a_flavor"
         not in deployment.steps["step_"].config.settings
-    )
-=======
-#  permissions and limitations under the License.
->>>>>>> 9faadb57
+    )