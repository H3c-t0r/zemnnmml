#  Copyright (c) ZenML GmbH 2021. All Rights Reserved.
#
#  Licensed under the Apache License, Version 2.0 (the "License");
#  you may not use this file except in compliance with the License.
#  You may obtain a copy of the License at:
#
#       https://www.apache.org/licenses/LICENSE-2.0
#
#  Unless required by applicable law or agreed to in writing, software
#  distributed under the License is distributed on an "AS IS" BASIS,
#  WITHOUT WARRANTIES OR CONDITIONS OF ANY KIND, either express
#  or implied. See the License for the specific language governing
#  permissions and limitations under the License.
import os
from contextlib import ExitStack as does_not_raise
from unittest.mock import ANY

import pytest
from pytest_mock import MockFixture

from zenml.client import Client
<<<<<<< HEAD
from zenml.config.compiler import Compiler
from zenml.config.pipeline_configurations import PipelineRunConfiguration
=======
from zenml.config.pipeline_deployment import PipelineDeployment
>>>>>>> 9faadb57
from zenml.exceptions import (
    PipelineConfigurationError,
    PipelineInterfaceError,
    StackValidationError,
)
from zenml.pipelines import BasePipeline, pipeline
from zenml.steps import BaseParameters, step
from zenml.utils.yaml_utils import write_yaml


def create_pipeline_with_param_value(param_value: int):
    """Creates pipeline instance with a step named 'step' which has a parameter named 'value'."""

    class Params(BaseParameters):
        value: int

    @step
    def step_with_params(params: Params) -> None:
        pass

    @pipeline
    def some_pipeline(step_):
        step_()

    pipeline_instance = some_pipeline(
        step_=step_with_params(params=Params(value=param_value))
    )
    return pipeline_instance


def test_initialize_pipeline_with_args(
    unconnected_two_step_pipeline, generate_empty_steps
):
    """Test that a pipeline can be initialized with args."""
    with does_not_raise():
        empty_step_1, empty_step_2 = generate_empty_steps(2)
        unconnected_two_step_pipeline(empty_step_1(), empty_step_2())


def test_initialize_pipeline_with_kwargs(
    unconnected_two_step_pipeline, generate_empty_steps
):
    """Test that a pipeline can be initialized with kwargs."""
    with does_not_raise():
        empty_step_1, empty_step_2 = generate_empty_steps(2)
        unconnected_two_step_pipeline(
            step_1=empty_step_1(), step_2=empty_step_2()
        )


def test_initialize_pipeline_with_args_and_kwargs(
    unconnected_two_step_pipeline, generate_empty_steps
):
    """Test that a pipeline can be initialized with a mix of args and kwargs."""
    with does_not_raise():
        empty_step_1, empty_step_2 = generate_empty_steps(2)
        unconnected_two_step_pipeline(empty_step_1(), step_2=empty_step_2())


def test_initialize_pipeline_with_too_many_args(
    unconnected_two_step_pipeline, generate_empty_steps
):
    """Test that pipeline initialization fails when too many args are passed."""
    with pytest.raises(PipelineInterfaceError):
        empty_step_1, empty_step_2, empty_step_3 = generate_empty_steps(3)
        unconnected_two_step_pipeline(
            empty_step_1(), empty_step_2(), empty_step_3()
        )


def test_initialize_pipeline_with_too_many_args_and_kwargs(
    unconnected_two_step_pipeline, generate_empty_steps
):
    """Test that pipeline initialization fails when too many args and kwargs are passed."""
    with pytest.raises(PipelineInterfaceError):
        empty_step_1, empty_step_2, empty_step_3 = generate_empty_steps(3)
        unconnected_two_step_pipeline(
            empty_step_3(), step_1=empty_step_1(), step_2=empty_step_2()
        )


def test_initialize_pipeline_with_missing_key(
    unconnected_two_step_pipeline, empty_step
):
    """Test that pipeline initialization fails when an argument is missing."""
    with pytest.raises(PipelineInterfaceError):
        unconnected_two_step_pipeline(step_1=empty_step())


def test_initialize_pipeline_with_unexpected_key(
    unconnected_two_step_pipeline, generate_empty_steps
):
    """Test that pipeline initialization fails when an argument has an unexpected key."""
    with pytest.raises(PipelineInterfaceError):
        empty_step_1, empty_step_2, empty_step_3 = generate_empty_steps(3)
        unconnected_two_step_pipeline(
            step_1=empty_step_1(), step_2=empty_step_2(), step_3=empty_step_3()
        )


def test_initialize_pipeline_with_repeated_args(
    unconnected_two_step_pipeline, empty_step
):
    """Test that pipeline initialization fails when same step object is used."""
    step_instance = empty_step()
    with pytest.raises(PipelineInterfaceError):
        unconnected_two_step_pipeline(step_instance, step_instance)


def test_initialize_pipeline_with_repeated_kwargs(
    unconnected_two_step_pipeline, empty_step
):
    """Test that pipeline initialization fails when same step object is used."""
    step_instance = empty_step()
    with pytest.raises(PipelineInterfaceError):
        unconnected_two_step_pipeline(
            step_1=step_instance, step_2=step_instance
        )


def test_initialize_pipeline_with_repeated_args_and_kwargs(
    unconnected_two_step_pipeline, empty_step
):
    """Test that pipeline initialization fails when same step object is used."""
    step_instance = empty_step()
    with pytest.raises(PipelineInterfaceError):
        unconnected_two_step_pipeline(step_instance, step_2=step_instance)


def test_initialize_pipeline_with_wrong_arg_type(
    unconnected_two_step_pipeline, empty_step
):
    """Test that pipeline initialization fails when an arg has a wrong type."""
    with pytest.raises(PipelineInterfaceError):
        unconnected_two_step_pipeline(1, empty_step())


def test_initialize_pipeline_with_wrong_kwarg_type(
    unconnected_two_step_pipeline, empty_step
):
    """Test that pipeline initialization fails when a kwarg has a wrong type."""
    with pytest.raises(PipelineInterfaceError):
        unconnected_two_step_pipeline(step_1=1, step_2=empty_step())


def test_initialize_pipeline_with_missing_arg_step_brackets(
    unconnected_two_step_pipeline, generate_empty_steps
):
    """Test that pipeline initialization fails with missing arg brackets."""
    with pytest.raises(PipelineInterfaceError):
        empty_step_1, empty_step_2 = generate_empty_steps(2)
        unconnected_two_step_pipeline(empty_step_1, empty_step_2)


def test_initialize_pipeline_with_missing_kwarg_step_brackets(
    unconnected_two_step_pipeline, generate_empty_steps
):
    """Test that pipeline initialization fails with missing kwarg brackets."""
    with pytest.raises(PipelineInterfaceError):
        empty_step_1, empty_step_2 = generate_empty_steps(2)
        unconnected_two_step_pipeline(step_1=empty_step_1, step_2=empty_step_2)


def test_setting_step_parameter_with_config_object():
    """Test whether step parameters can be set using a config object."""
    config_value = 0
    pipeline_instance = create_pipeline_with_param_value(config_value)
    step_instance = pipeline_instance.steps["step_"]

    assert step_instance.configuration.parameters["value"] == config_value


def test_overwrite_step_parameter_with_config_yaml(tmp_path):
    """Test whether step parameters can be overwritten using a config yaml."""
    config_value = 0
    pipeline_instance = create_pipeline_with_param_value(config_value)

    yaml_path = os.path.join(tmp_path, "config.yaml")
    yaml_config_value = 1
    write_yaml(
        yaml_path,
        {"steps": {"step_": {"parameters": {"value": yaml_config_value}}}},
    )
    pipeline_instance = pipeline_instance.with_config(
        yaml_path, overwrite_step_parameters=True
    )
    step_instance = pipeline_instance.steps["step_"]
    assert step_instance.configuration.parameters["value"] == yaml_config_value


def test_dont_overwrite_step_parameter_with_config_yaml(tmp_path):
    """Test that step parameters don't get overwritten by yaml file if not forced."""
    config_value = 0
    pipeline_instance = create_pipeline_with_param_value(config_value)

    yaml_path = os.path.join(tmp_path, "config.yaml")
    yaml_config_value = 1
    write_yaml(
        yaml_path,
        {"steps": {"step_": {"parameters": {"value": yaml_config_value}}}},
    )
    pipeline_instance = pipeline_instance.with_config(yaml_path)
    step_instance = pipeline_instance.steps["step_"]
    assert step_instance.configuration.parameters["value"] == config_value


def test_yaml_configuration_with_invalid_step_name(tmp_path):
    """Test that a config yaml with an invalid step name raises an exception."""
    pipeline_instance = create_pipeline_with_param_value(0)

    yaml_path = os.path.join(tmp_path, "config.yaml")
    write_yaml(
        yaml_path,
        {"steps": {"WRONG_STEP_NAME": {"parameters": {"value": 0}}}},
    )
    with pytest.raises(PipelineConfigurationError):
        _ = pipeline_instance.with_config(yaml_path)


def test_yaml_configuration_allows_enabling_cache(tmp_path):
    """Test that a config yaml allows you to disable the cache for a step."""
    pipeline_instance = create_pipeline_with_param_value(13)

    yaml_path = os.path.join(tmp_path, "config.yaml")
    cache_value = False
    write_yaml(
        yaml_path,
        {"steps": {"step_": {"parameters": {"enable_cache": cache_value}}}},
    )
    pipeline_instance = pipeline_instance.with_config(yaml_path)
    step_instance = pipeline_instance.steps["step_"]
    assert step_instance.enable_cache == cache_value


def test_setting_pipeline_parameter_name_when_initializing_pipeline(
    one_step_pipeline, empty_step
):
    """Tests that initializing a pipeline with a step sets the attribute `pipeline_parameter_name` of the step."""
    step_instance = empty_step()
    assert step_instance.pipeline_parameter_name is None
    one_step_pipeline(step_instance)
    assert step_instance.pipeline_parameter_name == "step_"


def test_calling_a_pipeline_twice_raises_no_exception(
    one_step_pipeline, empty_step
):
    """Tests that calling one pipeline instance twice does not raise any exception."""
    pipeline_instance = one_step_pipeline(empty_step())

    with does_not_raise():
        pipeline_instance.run(unlisted=True)
        pipeline_instance.run(unlisted=True)


def test_pipeline_run_fails_when_required_step_operator_is_missing(
    one_step_pipeline,
):
    """Tests that running a pipeline with a step that requires a custom step operator fails if the active stack does not contain this step operator."""

    @step(step_operator="azureml")
    def step_that_requires_step_operator() -> None:
        pass

    assert not Client().active_stack.step_operator
    with pytest.raises(StackValidationError):
        one_step_pipeline(step_that_requires_step_operator()).run(
            unlisted=True
        )


<<<<<<< HEAD
def test_pipeline_decorator_configuration_gets_applied_during_initialization(
    mocker,
):
    """Tests that the configuration passed to the pipeline decorator gets
    applied when creating an instance of the pipeline."""
    config = {
        "extra": {"key": "value"},
        "settings": {"docker": {"target_repository": "custom_repo"}},
    }

    @pipeline(**config)
    def p():
        pass

    mock_configure = mocker.patch.object(BasePipeline, "configure")
    p()
    mock_configure.assert_called_with(**config)


def test_pipeline_configuration(empty_pipeline):
    """Tests the pipeline configuration and overwriting/merging with existing
    configurations."""
    pipeline_instance = empty_pipeline()

    pipeline_instance.configure(
        enable_cache=False,
        extra={"key": "value"},
    )

    assert pipeline_instance.configuration.enable_cache is False
    assert pipeline_instance.configuration.extra == {"key": "value"}

    # No merging
    pipeline_instance.configure(
        enable_cache=True,
        extra={"key2": "value2"},
        merge=False,
    )
    assert pipeline_instance.configuration.enable_cache is True
    assert pipeline_instance.configuration.extra == {"key2": "value2"}

    # With merging
    pipeline_instance.configure(
        enable_cache=False,
        extra={"key3": "value3"},
        merge=True,
    )
    assert pipeline_instance.configuration.enable_cache is False
    assert pipeline_instance.configuration.extra == {
        "key2": "value2",
        "key3": "value3",
    }


def test_configure_pipeline_with_invalid_settings_key(empty_pipeline):
    """Tests that configuring a pipeline with an invalid settings key raises an
    error."""
    with pytest.raises(ValueError):
        empty_pipeline().configure(settings={"invalid_settings_key": {}})


def test_run_configuration_in_code(
    mocker, clean_project, one_step_pipeline, empty_step
):
    """Tests configuring a pipeline run in code."""
    mock_compile = mocker.patch.object(
        Compiler, "compile", wraps=Compiler().compile
    )
    pipeline_instance = one_step_pipeline(empty_step())

    pipeline_instance.run(
        run_name="run_name", enable_cache=False, extra={"key": "value"}
    )

    expected_run_config = PipelineRunConfiguration(
        run_name="run_name", enable_cache=False, extra={"key": "value"}
    )
    mock_compile.assert_called_once_with(
        pipeline=ANY, stack=ANY, run_configuration=expected_run_config
    )


def test_run_configuration_from_file(
    mocker, clean_project, one_step_pipeline, empty_step, tmp_path
):
    """Tests configuring a pipeline run from a file."""
    mock_compile = mocker.patch.object(
        Compiler, "compile", wraps=Compiler().compile
    )
    pipeline_instance = one_step_pipeline(empty_step())

    config_path = tmp_path / "config.yaml"
    expected_run_config = PipelineRunConfiguration(
        run_name="run_name", enable_cache=False, extra={"key": "value"}
    )
    config_path.write_text(expected_run_config.yaml())

    pipeline_instance.run(config_path=str(config_path))
    mock_compile.assert_called_once_with(
        pipeline=ANY, stack=ANY, run_configuration=expected_run_config
    )


def test_run_configuration_from_code_and_file(
    mocker, clean_project, one_step_pipeline, empty_step, tmp_path
):
    """Tests merging the configuration of a pipeline run from a file and within
    code."""
    mock_compile = mocker.patch.object(
        Compiler, "compile", wraps=Compiler().compile
    )
    pipeline_instance = one_step_pipeline(empty_step())

    config_path = tmp_path / "config.yaml"
    file_config = PipelineRunConfiguration(
        run_name="run_name_in_file", enable_cache=False, extra={"key": "value"}
    )
    config_path.write_text(file_config.yaml())

    pipeline_instance.run(
        config_path=str(config_path),
        run_name="run_name_in_code",
        extra={"new_key": "new_value"},
    )

    expected_run_config = PipelineRunConfiguration(
        run_name="run_name_in_code",
        enable_cache=False,
        extra={"key": "value", "new_key": "new_value"},
    )
    mock_compile.assert_called_once_with(
        pipeline=ANY, stack=ANY, run_configuration=expected_run_config
    )
=======
@step(enable_cache=True)
def step_with_cache_enabled() -> None:
    pass


@step(enable_cache=False)
def step_with_cache_disabled() -> None:
    pass


@pipeline(enable_cache=True)
def pipeline_with_cache_enabled(step_1, step_2) -> None:
    step_1()
    step_2()


@pipeline(enable_cache=False)
def pipeline_with_cache_disabled(
    step_1,
    step_2,
) -> None:
    step_1()
    step_2()


def test_setting_enable_cache_at_run_level_overrides_all_decorator_values(
    mocker: MockFixture,
):
    """Test that `pipeline.run(enable_cache=...)` overrides decorator values."""

    def assert_cache_enabled(pipeline_deployment: PipelineDeployment):
        assert pipeline_deployment.pipeline.enable_cache is True
        for step_ in pipeline_deployment.steps.values():
            assert step_.config.enable_cache is True

    def assert_cache_disabled(pipeline_deployment: PipelineDeployment):
        assert pipeline_deployment.pipeline.enable_cache is False
        for step_ in pipeline_deployment.steps.values():
            assert step_.config.enable_cache is False

    cache_enabled_mock = mocker.MagicMock(side_effect=assert_cache_enabled)
    cache_disabled_mock = mocker.MagicMock(side_effect=assert_cache_disabled)

    # Test that `enable_cache=True` overrides all decorator values
    mocker.patch(
        "zenml.stack.stack.Stack.deploy_pipeline", new=cache_enabled_mock
    )
    pipeline_instance = pipeline_with_cache_disabled(
        step_1=step_with_cache_enabled(),
        step_2=step_with_cache_disabled(),
    )
    pipeline_instance.run(unlisted=True, enable_cache=True)
    assert cache_enabled_mock.call_count == 1

    # Test that `enable_cache=False` overrides all decorator values
    mocker.patch(
        "zenml.stack.stack.Stack.deploy_pipeline", new=cache_disabled_mock
    )
    pipeline_instance = pipeline_with_cache_enabled(
        step_1=step_with_cache_enabled(),
        step_2=step_with_cache_disabled(),
    )
    pipeline_instance.run(unlisted=True, enable_cache=False)
    assert cache_disabled_mock.call_count == 1
>>>>>>> 9faadb57
<|MERGE_RESOLUTION|>--- conflicted
+++ resolved
@@ -19,12 +19,9 @@
 from pytest_mock import MockFixture
 
 from zenml.client import Client
-<<<<<<< HEAD
 from zenml.config.compiler import Compiler
 from zenml.config.pipeline_configurations import PipelineRunConfiguration
-=======
 from zenml.config.pipeline_deployment import PipelineDeployment
->>>>>>> 9faadb57
 from zenml.exceptions import (
     PipelineConfigurationError,
     PipelineInterfaceError,
@@ -296,7 +293,6 @@
         )
 
 
-<<<<<<< HEAD
 def test_pipeline_decorator_configuration_gets_applied_during_initialization(
     mocker,
 ):
@@ -430,7 +426,8 @@
     mock_compile.assert_called_once_with(
         pipeline=ANY, stack=ANY, run_configuration=expected_run_config
     )
-=======
+
+
 @step(enable_cache=True)
 def step_with_cache_enabled() -> None:
     pass
@@ -494,5 +491,4 @@
         step_2=step_with_cache_disabled(),
     )
     pipeline_instance.run(unlisted=True, enable_cache=False)
-    assert cache_disabled_mock.call_count == 1
->>>>>>> 9faadb57
+    assert cache_disabled_mock.call_count == 1