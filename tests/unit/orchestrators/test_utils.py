--- conflicted
+++ resolved
@@ -16,15 +16,9 @@
 import json
 
 from zenml.config.docker_configuration import DockerConfiguration
-<<<<<<< HEAD
-from zenml.config.resource_configuration import ResourceConfiguration
-from zenml.constants import (
-    MLMD_CONTEXT_DOCKER_CONFIGURATION_PROPERTY_NAME,
-=======
 from zenml.constants import (
     MLMD_CONTEXT_DOCKER_CONFIGURATION_PROPERTY_NAME,
     MLMD_CONTEXT_MATERIALIZER_SOURCES_PROPERTY_NAME,
->>>>>>> 11f5c89b
     MLMD_CONTEXT_STACK_PROPERTY_NAME,
     MLMD_CONTEXT_STEP_RESOURCES_PROPERTY_NAME,
     ZENML_MLMD_CONTEXT_TYPE,
@@ -33,12 +27,8 @@
 from zenml.orchestrators.utils import get_cache_status
 from zenml.pipelines import pipeline
 from zenml.repository import Repository
-<<<<<<< HEAD
-from zenml.steps import step
-=======
 from zenml.steps import ResourceConfiguration, step
 from zenml.utils import source_utils
->>>>>>> 11f5c89b
 
 
 def test_get_cache_status_raises_no_error_when_none_passed():
@@ -123,9 +113,6 @@
     ].string_value == resource_config.json(sort_keys=True)
     assert contexts[0].custom_properties[
         MLMD_CONTEXT_DOCKER_CONFIGURATION_PROPERTY_NAME
-<<<<<<< HEAD
-    ].string_value == docker_config.json(sort_keys=True)
-=======
     ].string_value == docker_config.json(sort_keys=True)
 
     expected_materializers = {
@@ -133,5 +120,4 @@
     }
     assert contexts[0].custom_properties[
         MLMD_CONTEXT_MATERIALIZER_SOURCES_PROPERTY_NAME
-    ].string_value == json.dumps(expected_materializers, sort_keys=True)
->>>>>>> 11f5c89b
+    ].string_value == json.dumps(expected_materializers, sort_keys=True)