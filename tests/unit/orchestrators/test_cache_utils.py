#  Copyright (c) ZenML GmbH 2022. All Rights Reserved.
#
#  Licensed under the Apache License, Version 2.0 (the "License");
#  you may not use this file except in compliance with the License.
#  You may obtain a copy of the License at:
#
#       https://www.apache.org/licenses/LICENSE-2.0
#
#  Unless required by applicable law or agreed to in writing, software
#  distributed under the License is distributed on an "AS IS" BASIS,
#  WITHOUT WARRANTIES OR CONDITIONS OF ANY KIND, either express
#  or implied. See the License for the specific language governing
#  permissions and limitations under the License.

from unittest import mock
from unittest.mock import ANY
from uuid import uuid4

import pytest

from zenml.config.compiler import Compiler
from zenml.config.step_configurations import Step
<<<<<<< HEAD
from zenml.orchestrators.cache_utils import (
    generate_cache_key,
)
=======
from zenml.enums import ExecutionStatus, SorterOps
from zenml.models.page_model import Page
from zenml.orchestrators import cache_utils
>>>>>>> ae300bbe
from zenml.steps import Output, step
from zenml.steps.base_step import BaseStep


<<<<<<< HEAD
=======
def test_is_cache_enabled():
    """Unit test for `is_cache_enabled()`.

    Tests that:
    - caching is enabled by default (when neither step nor pipeline set it),
    - caching is always enabled if explicitly enabled for the step,
    - caching is always disabled if explicitly disabled for the step,
    - caching is set to the pipeline cache if not configured for the step.
    """
    # Caching is enabled by default
    assert (
        cache_utils.is_cache_enabled(
            step_enable_cache=None, pipeline_enable_cache=None
        )
        is True
    )

    # Caching is always enabled if explicitly enabled for the step
    assert (
        cache_utils.is_cache_enabled(
            step_enable_cache=True,
            pipeline_enable_cache=True,
        )
        is True
    )

    assert (
        cache_utils.is_cache_enabled(
            step_enable_cache=True,
            pipeline_enable_cache=False,
        )
        is True
    )

    assert (
        cache_utils.is_cache_enabled(
            step_enable_cache=True,
            pipeline_enable_cache=None,
        )
        is True
    )

    # Caching is always disabled if explicitly disabled for the step
    assert (
        cache_utils.is_cache_enabled(
            step_enable_cache=False,
            pipeline_enable_cache=True,
        )
        is False
    )

    assert (
        cache_utils.is_cache_enabled(
            step_enable_cache=False,
            pipeline_enable_cache=False,
        )
        is False
    )

    assert (
        cache_utils.is_cache_enabled(
            step_enable_cache=False,
            pipeline_enable_cache=None,
        )
        is False
    )

    # Caching is set to the pipeline cache if not configured for the step
    assert (
        cache_utils.is_cache_enabled(
            step_enable_cache=None,
            pipeline_enable_cache=True,
        )
        is True
    )

    assert (
        cache_utils.is_cache_enabled(
            step_enable_cache=None,
            pipeline_enable_cache=False,
        )
        is False
    )


>>>>>>> ae300bbe
def _compile_step(step: BaseStep) -> Step:
    # Call the step here to finalize the configuration
    step()

    compiler = Compiler()
    return compiler._compile_step(
        step=step,
        pipeline_settings={},
        pipeline_extra={},
        stack=None,
    )


@step
def _cache_test_step() -> Output(output_1=str, output_2=int):
    return "Hello World", 42


@pytest.fixture
def generate_cache_key_kwargs(local_artifact_store):
    """Returns a dictionary of inputs for the cache key generation."""
    return {
        "step": _compile_step(_cache_test_step()),
        "input_artifact_ids": {"input_1": uuid4()},
        "artifact_store": local_artifact_store,
        "workspace_id": uuid4(),
    }


def test_generate_cache_key_is_deterministic(generate_cache_key_kwargs):
    """Check that the cache key does not change if the inputs are the same."""
    key_1 = cache_utils.generate_cache_key(**generate_cache_key_kwargs)
    key_2 = cache_utils.generate_cache_key(**generate_cache_key_kwargs)
    assert key_1 == key_2


def test_generate_cache_key_considers_workspace_id(generate_cache_key_kwargs):
    """Check that the cache key changes if the workspace ID changes."""
    key_1 = cache_utils.generate_cache_key(**generate_cache_key_kwargs)
    generate_cache_key_kwargs["workspace_id"] = uuid4()
    key_2 = cache_utils.generate_cache_key(**generate_cache_key_kwargs)
    assert key_1 != key_2


def test_generate_cache_key_considers_artifact_store_id(
    generate_cache_key_kwargs,
):
    """Check that the cache key changes if the artifact store ID changes."""
    key_1 = cache_utils.generate_cache_key(**generate_cache_key_kwargs)
    generate_cache_key_kwargs["artifact_store"].id = uuid4()
    key_2 = cache_utils.generate_cache_key(**generate_cache_key_kwargs)
    assert key_1 != key_2


def test_generate_cache_key_considers_artifact_store_path(
    generate_cache_key_kwargs, mocker
):
    """Check that the cache key changes if the artifact store path changes."""
    key_1 = cache_utils.generate_cache_key(**generate_cache_key_kwargs)
    mock_path = mock.PropertyMock(return_value="new/path")
    mocker.patch.object(
        type(generate_cache_key_kwargs["artifact_store"]),
        "path",
        new_callable=mock_path,
    )
    key_2 = cache_utils.generate_cache_key(**generate_cache_key_kwargs)
    assert key_1 != key_2


def test_generate_cache_key_considers_step_source(generate_cache_key_kwargs):
    """Check that the cache key changes if the step source changes."""
    key_1 = cache_utils.generate_cache_key(**generate_cache_key_kwargs)
    generate_cache_key_kwargs["step"].spec.__config__.allow_mutation = True
    generate_cache_key_kwargs["step"].spec.source = "Some.new.source"
    key_2 = cache_utils.generate_cache_key(**generate_cache_key_kwargs)
    assert key_1 != key_2


def test_generate_cache_key_considers_step_parameters(
    generate_cache_key_kwargs,
):
    """Check that the cache key changes if the step parameters change."""
    key_1 = cache_utils.generate_cache_key(**generate_cache_key_kwargs)
    generate_cache_key_kwargs["step"].config.__config__.allow_mutation = True
    generate_cache_key_kwargs["step"].config.parameters = {"new_param": 42}
    key_2 = cache_utils.generate_cache_key(**generate_cache_key_kwargs)
    assert key_1 != key_2


def test_generate_cache_key_considers_input_artifacts(
    generate_cache_key_kwargs,
):
    """Check that the cache key changes if the input artifacts change."""
    key_1 = cache_utils.generate_cache_key(**generate_cache_key_kwargs)
    generate_cache_key_kwargs["input_artifact_ids"] = {"input_1": uuid4()}
    key_2 = cache_utils.generate_cache_key(**generate_cache_key_kwargs)
    assert key_1 != key_2


def test_generate_cache_key_considers_output_artifacts(
    generate_cache_key_kwargs,
):
    """Check that the cache key changes if the output artifacts change."""
    key_1 = cache_utils.generate_cache_key(**generate_cache_key_kwargs)
    generate_cache_key_kwargs["step"].config.__config__.allow_mutation = True
    generate_cache_key_kwargs["step"].config.outputs.pop("output_1")
    key_2 = cache_utils.generate_cache_key(**generate_cache_key_kwargs)
    assert key_1 != key_2


def test_generate_cache_key_considers_caching_parameters(
    generate_cache_key_kwargs,
):
    """Check that the cache key changes if the caching parameters change."""
    key_1 = cache_utils.generate_cache_key(**generate_cache_key_kwargs)
    generate_cache_key_kwargs["step"].config.__config__.allow_mutation = True
    generate_cache_key_kwargs["step"].config.caching_parameters = {
        "Aria hates caching": False
    }
    key_2 = cache_utils.generate_cache_key(**generate_cache_key_kwargs)
    assert key_1 != key_2


def test_fetching_cached_step_run_queries_cache_candidates(
    mocker, create_step_run
):
    """Tests fetching a cached step run."""
    mock_list_run_steps = mocker.patch(
        "zenml.client.Client.list_run_steps",
        return_value=Page(
            page=1,
            size=1,
            total_pages=1,
            total=0,
            items=[],
        ),
    )

    assert cache_utils.get_cached_step_run(cache_key="cache_key") is None

    cache_candidate = create_step_run()

    mock_list_run_steps = mocker.patch(
        "zenml.client.Client.list_run_steps",
        return_value=Page(
            page=1,
            size=1,
            total_pages=1,
            total=1,
            items=[cache_candidate],
        ),
    )

    cached_step = cache_utils.get_cached_step_run(cache_key="cache_key")
    assert cached_step == cache_candidate
    mock_list_run_steps.assert_called_with(
        workspace_id=ANY,
        cache_key="cache_key",
        status=ExecutionStatus.COMPLETED,
        sort_by=f"{SorterOps.DESCENDING}:created",
        size=1,
    )


def test_fetching_cached_step_run_uses_latest_candidate(
    clean_client, sample_pipeline_run_request_model, sample_step_request_model
):
    """Tests that the latest step run with the same cache key is used for
    caching."""
    sample_step_request_model.cache_key = "cache_key"
    sample_step_request_model.workspace = clean_client.active_workspace.id
    sample_pipeline_run_request_model.workspace = (
        clean_client.active_workspace.id
    )

    # Create a pipeline run and step run
    clean_client.zen_store.create_run(sample_pipeline_run_request_model)
    sample_step_request_model.pipeline_run_id = (
        sample_pipeline_run_request_model.id
    )
    response_1 = clean_client.zen_store.create_run_step(
        sample_step_request_model
    )

    # Create another pipeline run and step run, with the same cache key
    sample_pipeline_run_request_model.id = uuid4()
    sample_pipeline_run_request_model.name = "new_run_name"
    clean_client.zen_store.create_run(sample_pipeline_run_request_model)
    sample_step_request_model.pipeline_run_id = (
        sample_pipeline_run_request_model.id
    )
    response_2 = clean_client.zen_store.create_run_step(
        sample_step_request_model
    )

    # The second step run was created after the first one
    assert response_2.created > response_1.created

    cached_step = cache_utils.get_cached_step_run(cache_key="cache_key")
    assert cached_step == response_2<|MERGE_RESOLUTION|>--- conflicted
+++ resolved
@@ -20,21 +20,13 @@
 
 from zenml.config.compiler import Compiler
 from zenml.config.step_configurations import Step
-<<<<<<< HEAD
-from zenml.orchestrators.cache_utils import (
-    generate_cache_key,
-)
-=======
 from zenml.enums import ExecutionStatus, SorterOps
 from zenml.models.page_model import Page
 from zenml.orchestrators import cache_utils
->>>>>>> ae300bbe
 from zenml.steps import Output, step
 from zenml.steps.base_step import BaseStep
 
 
-<<<<<<< HEAD
-=======
 def test_is_cache_enabled():
     """Unit test for `is_cache_enabled()`.
 
@@ -120,7 +112,6 @@
     )
 
 
->>>>>>> ae300bbe
 def _compile_step(step: BaseStep) -> Step:
     # Call the step here to finalize the configuration
     step()
