<!-- PROJECT SHIELDS -->
<!--
*** I'm using markdown "reference style" links for readability.
*** Reference links are enclosed in brackets [ ] instead of parentheses ( ).
*** See the bottom of this document for the declaration of the reference variables
*** for contributors-url, forks-url, etc. This is an optional, concise syntax you may use.
*** https://www.markdownguide.org/basic-syntax/#reference-style-links
-->

[![PyPi][pypi-shield]][pypi-url]
[![PyPi][pypiversion-shield]][pypi-url]
[![PyPi][downloads-shield]][downloads-url]
[![Contributors][contributors-shield]][contributors-url]
[![License][license-shield]][license-url]
<!-- [![Build][build-shield]][build-url] -->
<!-- [![CodeCov][codecov-shield]][codecov-url] -->

<!-- MARKDOWN LINKS & IMAGES -->
<!-- https://www.markdownguide.org/basic-syntax/#reference-style-links -->

[pypi-shield]: https://img.shields.io/pypi/pyversions/zenml?style=for-the-badge

[pypi-url]: https://pypi.org/project/zenml/

[pypiversion-shield]: https://img.shields.io/pypi/v/zenml?style=for-the-badge

[downloads-shield]: https://img.shields.io/pypi/dm/zenml?style=for-the-badge

[downloads-url]: https://pypi.org/project/zenml/

[codecov-shield]: https://img.shields.io/codecov/c/gh/zenml-io/zenml?style=for-the-badge

[codecov-url]: https://codecov.io/gh/zenml-io/zenml

[contributors-shield]: https://img.shields.io/github/contributors/zenml-io/zenml?style=for-the-badge

[contributors-url]: https://github.com/othneildrew/Best-README-Template/graphs/contributors

[license-shield]: https://img.shields.io/github/license/zenml-io/zenml?style=for-the-badge

[license-url]: https://github.com/zenml-io/zenml/blob/main/LICENSE

[linkedin-shield]: https://img.shields.io/badge/-LinkedIn-black.svg?style=for-the-badge&logo=linkedin&colorB=555

[linkedin-url]: https://www.linkedin.com/company/zenml/

[twitter-shield]: https://img.shields.io/twitter/follow/zenml_io?style=for-the-badge

[twitter-url]: https://twitter.com/zenml_io

[slack-shield]: https://img.shields.io/badge/-Slack-black.svg?style=for-the-badge&logo=linkedin&colorB=555

[slack-url]: https://zenml.io/slack-invite

[build-shield]: https://img.shields.io/github/workflow/status/zenml-io/zenml/Build,%20Lint,%20Unit%20&%20Integration%20Test/develop?logo=github&style=for-the-badge

[build-url]: https://github.com/zenml-io/zenml/actions/workflows/ci.yml


<!-- PROJECT LOGO -->
<br />
<div align="center">
  <a href="https://zenml.io">
    <img alt="ZenML Logo" src="https://user-images.githubusercontent.com/3348134/223112746-345126ff-a0e8-479f-8ac0-670d78f71712.png" alt="Logo" width="400">
  </a>

<h3 align="center">Build portable, production-ready MLOps pipelines.</h3>

  <p align="center">
    A simple yet powerful open-source framework that integrates all your ML tools.
    <br />
    <a href="https://docs.zenml.io/"><strong>Explore the docs »</strong></a>
    <br />
    <div align="center">
      Join our <a href="https://zenml.io/slack-invite" target="_blank">
      <img width="25" src="https://cdn3.iconfinder.com/data/icons/logos-and-brands-adobe/512/306_Slack-512.png" alt="Slack"/>
    <b>Slack Community</b> </a> and be part of the ZenML family.
    </div>
    <br />
    <a href="https://zenml.io/features">Features</a>
    ·
    <a href="https://zenml.io/roadmap">Roadmap</a>
    ·
    <a href="https://github.com/zenml-io/zenml/issues">Report Bug</a>
    ·
    <a href="https://zenml.io/discussion">Vote New Features</a>
    ·
    <a href="https://blog.zenml.io/">Read Blog</a>
    ·
    <a href="#-meet-the-team">Meet the Team</a>
    <br />
    🎉 Version 0.39.1 is out. Check out the release notes
    <a href="https://github.com/zenml-io/zenml/releases">here</a>.
    <br />
    <br />
    <a href="https://www.linkedin.com/company/zenml/">
    <img src="https://img.shields.io/badge/-LinkedIn-black.svg?style=for-the-badge&logo=linkedin&colorB=555" alt="Logo">
    </a>
    <a href="https://twitter.com/zenml_io">
    <img src="https://img.shields.io/badge/-Twitter-black.svg?style=for-the-badge&logo=twitter&colorB=555" alt="Logo">
    </a>
    <a href="https://www.youtube.com/c/ZenML">
    <img src="https://img.shields.io/badge/-YouTube-black.svg?style=for-the-badge&logo=youtube&colorB=555" alt="Logo">
    </a>
  </p>
</div>

<!-- TABLE OF CONTENTS -->
<details>
  <summary>🏁 Table of Contents</summary>
  <ol>
    <li><a href="#-introduction">Introduction</a></li>
    <li><a href="#-quickstart">Quickstart</a></li>
    <li>
      <a href="#-create-your-own-mlops-platform">Create your own MLOps Platform</a>
      <ul>
        <li><a href="##-1-deploy-zenml">Deploy ZenML</a></li>
        <li><a href="#-2-deploy-stack-components">Deploy Stack Components</a></li>
        <li><a href="#-3-create-a-pipeline">Create a Pipeline</a></li>
        <li><a href="#-4-start-the-dashboard">Start the Dashboard</a></li>
      </ul>
    </li>
    <li><a href="#-roadmap">Roadmap</a></li>
    <li><a href="#-contributing-and-community">Contributing and Community</a></li>
    <li><a href="#-getting-help">Getting Help</a></li>
    <li><a href="#-license">License</a></li>
  </ol>
</details>

<br />

# 🤖 Introduction

🤹 ZenML is an extensible, open-source MLOps framework for creating portable,
production-ready machine learning pipelines. By decoupling infrastructure from
code, ZenML enables developers across your organization to collaborate more
effectively as they develop to production.

- 💼 ZenML gives data scientists the freedom to fully focus on modeling and
experimentation while writing code that is production-ready from the get-go.

- 👨‍💻 ZenML empowers ML engineers to take ownership of the entire ML lifecycle
  end-to-end. Adopting ZenML means fewer handover points and more visibility on
  what is happening in your organization.

- 🛫 ZenML enables MLOps infrastructure experts to define, deploy, and manage
sophisticated production environments that are easy to use for colleagues.

![The long journey from experimentation to production.](/docs/book/.gitbook/assets/intro-zenml-overview.png)

ZenML provides a user-friendly syntax designed for ML workflows, compatible with
any cloud or tool. It enables centralized pipeline management, enabling
developers to write code once and effortlessly deploy it to various
infrastructures.

<div align="center">
    <img src="docs/book/.gitbook/assets/stack.gif">
</div>

# 🤸 Quickstart

[Install ZenML](https://docs.zenml.io/getting-started/installation) via
[PyPI](https://pypi.org/project/zenml/). Python 3.7 - 3.10 is required:

```bash
pip install "zenml[server]"
```

Take a tour with the guided quickstart by running:

```bash
zenml go
```

# 🖼️ Create your own MLOps Platform

ZenML allows you to create and manage your own MLOps platform using 
best-in-class open-source and cloud-based technologies. Here is an example of 
how you could set this up for your team:

## 🔋 1. Deploy ZenML

For full functionality ZenML should be deployed on the cloud to
enable collaborative features as the central MLOps interface for teams.

![ZenML Architecture Diagram.](docs/book/.gitbook/assets/Scenario3.png)

In case your machine is authenticated with one of the big three cloud 
providers, this command will do the full deployment for you.

<<<<<<< HEAD
```python
import mlflow
from sklearn.base import ClassifierMixin
from sklearn.svm import SVC
from zenml import step
from zenml.client import Client

experiment_tracker = Client().active_stack.experiment_tracker

@step(experiment_tracker=experiment_tracker.name)
def svc_trainer_mlflow(
    X_train: pd.DataFrame,
    y_train: pd.Series,
) -> ClassifierMixin:
    """Train a sklearn SVC classifier and log to MLflow."""
    mlflow.sklearn.autolog()  # log all model hparams and metrics to MLflow
    model = SVC(gamma=0.01)
    model.fit(X_train.to_numpy(), y_train.to_numpy())
    train_acc = model.score(X_train.to_numpy(), y_train.to_numpy())
    print(f"Train accuracy: {train_acc}")
    return model
=======
```bash
zenml deploy --provider aws  # aws, gcp and azure are supported providers
>>>>>>> effeaf63
```

You can also choose to deploy with docker or helm with full control over
the configuration and deployment. Check out the
[docs](https://docs.zenml.io/getting-started/deploying-zenml/deploying-zenml)
to find out how.

## 👨‍🍳 2. Deploy Stack Components

ZenML boasts a ton of [integrations](https://zenml.io/integrations) into 
popular MLOps tools. The [ZenML Stack](https://docs.zenml.io/starter-guide/stacks/stacks) 
concept ensures that these tools work nicely together, therefore bringing
structure and standardization into the MLOps workflow.

Deploying and configuring this is super easy with ZenML. For **AWS**, this might 
look a bit like this

```bash
#Deploy and register an orchestrator and an artifact store
zenml orchestrator deploy my_first_kubernetes --flavor kubernetes --cloud aws
zenml artifact-store deploy my_first_artifact_store --flavor s3

# Register this combination of components as a stack
zenml stack register production_stack --orchestrator my_first_kubernetes --artifact-store my_first_artifact_store --set # Register your production environment
```

When you run a pipeline with this stack set, it will be running on your deployed
kubeflow instance.

You can also [deploy your own tooling manually]()
or [register existing tooling]().

## 🏇 3. Create a Pipeline

Here's an example of a hello world ZenML pipeline in code:

```python
# run.py
from zenml import pipeline, step


@step
def step_1() -> str:
    """Returns the `world` substring."""
    return "world"


@step
def step_2(input_one: str, input_two: str) -> None:
    """Combines the two strings at its input and prints them."""
    combined_str = input_one + ' ' + input_two
    print(combined_str)


@pipeline
def my_pipeline():
    output_step_one = step_1()
    step_2(input_one="hello", input_two=output_step_one)


if __name__ == "__main__":
    my_pipeline()
```

```bash
python run.py
```

## 👭 4. Start the Dashboard

Open up the ZenML dashboard using this command.

```bash
zenml show
```

![ZenML Dashboard](docs/book/.gitbook/assets/landingpage.png)

# 🗺 Roadmap

ZenML is being built in public. The [roadmap](https://zenml.io/roadmap) is a
regularly updated source of truth for the ZenML community to understand where
the product is going in the short, medium, and long term.

ZenML is managed by a [core team](https://zenml.io/company#CompanyTeam) of
developers that are responsible for making key decisions and incorporating
feedback from the community. The team oversees feedback via various channels,
and you can directly influence the roadmap as follows:

- Vote on your most wanted feature on our [Discussion
  board](https://zenml.io/discussion).
- Start a thread in our [Slack channel](https://zenml.io/slack-invite).
- [Create an issue](https://github.com/zenml-io/zenml/issues/new/choose) on our
  Github repo.

# 🙌 Contributing and Community

We would love to develop ZenML together with our community! Best way to get
started is to select any issue from the [`good-first-issue`
label](https://github.com/zenml-io/zenml/labels/good%20first%20issue). If you
would like to contribute, please review our [Contributing
Guide](CONTRIBUTING.md) for all relevant details.

# 🆘 Getting Help

The first point of call should
be [our Slack group](https://zenml.io/slack-invite/).
Ask your questions about bugs or specific use cases, and someone from
the [core team](https://zenml.io/company#CompanyTeam) will respond.
Or, if you
prefer, [open an issue](https://github.com/zenml-io/zenml/issues/new/choose) on
our GitHub repo.

# 📜 License

ZenML is distributed under the terms of the Apache License Version 2.0.
A complete version of the license is available in the [LICENSE](LICENSE) file in
this repository. Any contribution made to this project will be licensed under
the Apache License Version 2.0.<|MERGE_RESOLUTION|>--- conflicted
+++ resolved
@@ -188,32 +188,8 @@
 In case your machine is authenticated with one of the big three cloud 
 providers, this command will do the full deployment for you.
 
-<<<<<<< HEAD
-```python
-import mlflow
-from sklearn.base import ClassifierMixin
-from sklearn.svm import SVC
-from zenml import step
-from zenml.client import Client
-
-experiment_tracker = Client().active_stack.experiment_tracker
-
-@step(experiment_tracker=experiment_tracker.name)
-def svc_trainer_mlflow(
-    X_train: pd.DataFrame,
-    y_train: pd.Series,
-) -> ClassifierMixin:
-    """Train a sklearn SVC classifier and log to MLflow."""
-    mlflow.sklearn.autolog()  # log all model hparams and metrics to MLflow
-    model = SVC(gamma=0.01)
-    model.fit(X_train.to_numpy(), y_train.to_numpy())
-    train_acc = model.score(X_train.to_numpy(), y_train.to_numpy())
-    print(f"Train accuracy: {train_acc}")
-    return model
-=======
 ```bash
 zenml deploy --provider aws  # aws, gcp and azure are supported providers
->>>>>>> effeaf63
 ```
 
 You can also choose to deploy with docker or helm with full control over
