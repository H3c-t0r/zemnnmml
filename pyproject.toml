--- conflicted
+++ resolved
@@ -49,22 +49,13 @@
 zenml = "zenml.cli.cli:cli"
 
 [tool.poetry.dependencies]
-<<<<<<< HEAD
-pandas = ">=1.1.5"
-python = ">=3.7.1,<3.11"
-docker = "~6.1.0"
-pyyaml = "^5.4.1"
-python-dateutil = "^2.8.1"
-gitpython = "^3.1.18"
-=======
 alembic = { version = "~1.8.1"}
 analytics-python = "^1.4.0"
->>>>>>> d86d3ee9
 click = "^8.0.1"
 click-params = "^0.3.0"
 cloudpickle = ">=2.0.0,<3"
 distro = "^1.6.0"
-docker = "~6.0.0"
+docker = "~6.1.0"
 httplib2 = "<0.20,>=0.19.1"
 gitpython = "^3.1.18"
 pandas = ">=1.1.5"
