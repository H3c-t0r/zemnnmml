[tool.poetry]
name = "zenml"
version = "0.55.5"
packages = [{ include = "zenml", from = "src" }]
description = "ZenML: Write production-ready ML code."
authors = ["ZenML GmbH <info@zenml.io>"]
readme = "README.md"
homepage = "https://zenml.io"
documentation = "https://docs.zenml.io"
repository = "https://github.com/zenml-io/zenml"
license = "Apache-2.0"
keywords = ["machine learning", "production", "pipeline", "mlops", "devops"]
classifiers = [
    "Development Status :: 4 - Beta",
    "Intended Audience :: Developers",
    "Intended Audience :: Science/Research",
    "Intended Audience :: System Administrators",
    "License :: OSI Approved :: Apache Software License",
    "Programming Language :: Python :: 3 :: Only",
    "Programming Language :: Python :: 3.8",
    "Programming Language :: Python :: 3.9",
    "Programming Language :: Python :: 3.10",
    "Programming Language :: Python :: 3.11",
    "Topic :: System :: Distributed Computing",
    "Topic :: Software Development :: Libraries :: Python Modules",
    "Typing :: Typed",
]
exclude = [
    "tests.*",
    "*.tests",
    "docs",
    "tests",
    "tests",
    "legacy",
    "*.tests.*",
    "examples",
]
include = ["src/zenml", "*.txt", "*.sh", "*.md"]

[tool.poetry.scripts]
zenml = "zenml.cli.cli:cli"

[tool.poetry.dependencies]
alembic = { version = "~1.8.1" }
bcrypt = { version = "4.0.1" }
click = "^8.0.1,<8.1.4"
click-params = "^0.3.0"
cloudpickle = ">=2.0.0,<3"
distro = "^1.6.0"
docker = "~6.1.0"
httplib2 = "<0.20,>=0.19.1"
gitpython = "^3.1.18"
pandas = ">=1.1.5"
passlib = { extras = ["bcrypt"], version = "~1.7.4" }
psutil = ">=5.0.0"
pydantic = "<1.11, >=1.9.0"
pymysql = { version = "~1.0.2" }
pyparsing = "<3,>=2.4.0"
python = ">=3.8,<3.12"
python-dateutil = "^2.8.1"
pyyaml = ">=6.0.1"
rich = { extras = ["jupyter"], version = ">=12.0.0" }
sqlalchemy_utils = "0.41.1"
sqlmodel = ">=0.0.9, <=0.0.16"
importlib_metadata = { version = "<=7.0.0", python = "<3.10" }

# Optional dependencies for the ZenServer
fastapi = { version = ">=0.75,<0.100", optional = true }
uvicorn = { extras = ["standard"], version = ">=0.17.5", optional = true }
python-multipart = { version = "~0.0.5", optional = true }
pyjwt = { extras = ["crypto"], version = "2.7.*", optional = true }
orjson = { version = "~3.8.3", optional = true }
Jinja2 = { version = "*", optional = true }
ipinfo = { version = ">=4.4.3", optional = true }

# Optional dependencies for project templates
copier = { version = ">=8.1.0", optional = true }
jinja2-time = { version = "^0.2.0", optional = true }

# Optional terraform dependency for stack recipes and ZenServer deployments
python-terraform = { version = "^0.10.1", optional = true }

# Optional dependencies for the AWS secrets store
boto3 = { version = ">=1.16.0", optional = true }

# Optional dependencies for the GCP secrets store
google-cloud-secret-manager = { version = ">=2.12.5", optional = true }

# Optional dependencies for the Azure Key Vault secrets store
azure-identity = { version = ">=1.4.0", optional = true }
azure-keyvault-secrets = { version = ">=4.0.0", optional = true }

# Optional dependencies for the HashiCorp Vault secrets store
hvac = { version = ">=0.11.2", optional = true }

# Optional dependencies for the AWS connector
aws-profile-manager = { version = ">=0.5.0", optional = true }

# Optional dependencies for the Kubernetes connector
kubernetes = { version = ">=18.20.0", optional = true }

# Optional dependencies for the GCP connector
google-cloud-container = { version = ">=2.21.0", optional = true }
google-cloud-storage = { version = ">=2.9.0", optional = true }

# Optional dependencies for the Azure connector
azure-mgmt-containerservice = { version = ">=20.0.0", optional = true }
azure-mgmt-containerregistry = { version = ">=10.0.0", optional = true }
azure-mgmt-storage = { version = ">=20.0.0", optional = true }
azure-storage-blob = { version = ">=12.0.0", optional = true }
azure-mgmt-resource = { version = ">=21.0.0", optional = true }

# Optional dependencies for the S3 artifact store
<<<<<<< HEAD
s3fs = { version = ">2022.11.0", optional = true }
=======
s3fs = { version = ">=2022.11.0", optional = true }
>>>>>>> b13c8d5a

# Optional dependencies for the GCS artifact store
gcsfs = { version = ">=2022.11.0", optional = true }

# Optional dependencies for the Azure artifact store
adlfs = { version = ">=2021.10.0", optional = true }

# Optional development dependencies
bandit = { version = "^1.7.5", optional = true }
coverage = { extras = ["toml"], version = "^5.5", optional = true }
mypy = { version = "1.7.1", optional = true }
pyment = { version = "^0.3.3", optional = true }
tox = { version = "^3.24.3", optional = true }
hypothesis = { version = "^6.43.1", optional = true }
typing-extensions = { version = ">=3.7.4", optional = true }
darglint = { version = "^1.8.1", optional = true }
ruff = { version = ">=0.1.7", optional = true }
yamlfix = { version = "^1.16.0", optional = true }

# pytest
pytest = { version = "^7.4.0", optional = true }
pytest-randomly = { version = "^3.10.1", optional = true }
pytest-mock = { version = "^3.6.1", optional = true }
pytest-clarity = { version = "^1.0.1", optional = true }
pytest-instafail = { version = ">=0.5.0", optional = true }
pytest-rerunfailures = { version = ">=13.0", optional = true }
pytest-split = { version = "^0.8.1", optional = true }

# mkdocs including plugins
mkdocs = { version = "^1.2.3", optional = true }
mkdocs-material = { version = "^8.1.7", optional = true }
mkdocs-awesome-pages-plugin = { version = "^2.6.1", optional = true }
mkdocstrings = { version = "^0.17.0", optional = true }
mike = { version = "^1.1.2", optional = true }
# mypy type stubs
types-certifi = { version = "^2021.10.8.0", optional = true }
types-croniter = { version = "^1.0.2", optional = true }
types-futures = { version = "^3.3.1", optional = true }
types-Markdown = { version = "^3.3.6", optional = true }
types-paramiko = { version = ">=3.4.0", optional = true }
types-Pillow = { version = "^9.2.1", optional = true }
types-protobuf = { version = "^3.18.0", optional = true }
types-PyMySQL = { version = "^1.0.4", optional = true }
types-python-dateutil = { version = "^2.8.2", optional = true }
types-python-slugify = { version = "^5.0.2", optional = true }
types-PyYAML = { version = "^6.0.0", optional = true }
types-redis = { version = "^4.1.19", optional = true }
types-requests = { version = "^2.27.11", optional = true }
types-setuptools = { version = "^57.4.2", optional = true }
types-six = { version = "^1.16.2", optional = true }
types-termcolor = { version = "^1.1.2", optional = true }
types-psutil = { version = "^5.8.13", optional = true }
types-passlib = { version = "^1.7.7", optional = true }

# mlstacks dependencies
mlstacks = { version = "0.8.0", optional = true }

[tool.poetry.extras]
server = [
    "fastapi",
    "uvicorn",
    "python-multipart",
    "pyjwt",
    "fastapi-utils",
    "orjson",
    "Jinja2",
    "ipinfo",
]
templates = ["copier", "jinja2-time", "ruff"]
terraform = ["python-terraform"]
secrets-aws = ["boto3"]
secrets-gcp = ["google-cloud-secret-manager"]
secrets-azure = ["azure-identity", "azure-keyvault-secrets"]
secrets-hashicorp = ["hvac"]
s3fs = ["s3fs"]
gcsfs = ["gcsfs"]
adlfs = ["adlfs"]
connectors-kubernetes = ["kubernetes"]
connectors-aws = ["boto3", "kubernetes", "aws-profile-manager"]
connectors-gcp = [
    "google-cloud-container",
    "google-cloud-storage",
    "kubernetes",
]
connectors-azure = [
    "azure-identity",
    "azure-mgmt-containerservice",
    "azure-mgmt-containerregistry",
    "azure-mgmt-storage",
    "azure-storage-blob",
    "kubernetes",
]
dev = [
    "bandit",
    "ruff",
    "yamlfix",
    "coverage",
    "pytest",
    "mypy",
    "pre-commit",
    "pyment",
    "tox",
    "hypothesis",
    "typing-extensions",
    "darglint",
    "pytest-randomly",
    "pytest-mock",
    "pytest-clarity",
    "pytest-instafail",
    "pytest-rerunfailures",
    "pytest-split",
    "mkdocs",
    "mkdocs-material",
    "mkdocs-awesome-pages-plugin",
    "mkdocstrings",
    "mike",
    "types-certifi",
    "types-croniter",
    "types-futures",
    "types-Markdown",
    "types-paramiko",
    "types-Pillow",
    "types-protobuf",
    "types-PyMySQL",
    "types-python-dateutil",
    "types-python-slugify",
    "types-PyYAML",
    "types-redis",
    "types-requests",
    "types-setuptools",
    "types-six",
    "types-termcolor",
    "types-psutil",
    "types-passlib",
]
mlstacks = ["mlstacks"]

[build-system]
requires = ["poetry-core"]
build-backend = "poetry.core.masonry.api"

[tool.poetry-version-plugin]
source = "init"

[tool.pytest.ini_options]
filterwarnings = ["ignore::DeprecationWarning"]
log_cli = true
log_cli_level = "INFO"
testpaths = "tests"
xfail_strict = true
norecursedirs = [
    "tests/integration/examples/*", # ignore example folders
]

[tool.coverage.run]
parallel = true
source = ["src/zenml"]

[tool.coverage.report]
exclude_lines = [
    "pragma: no cover",
    'if __name__ == "__main__":',
    "if TYPE_CHECKING:",
]

[tool.ruff]
line-length = 79
# Exclude a variety of commonly ignored directories.
exclude = [
    ".bzr",
    ".direnv",
    ".eggs",
    ".git",
    ".hg",
    ".mypy_cache",
    ".nox",
    ".pants.d",
    ".ruff_cache",
    ".svn",
    ".tox",
    ".venv",
    "__pypackages__",
    "_build",
    "buck-out",
    ".test_durations",
    "build",
    "dist",
    "node_modules",
    "venv",
    '__init__.py',
    'src/zenml/cli/version.py',
]

src = ["src", "test"]
# use Python 3.8 as the minimum version for autofixing
target-version = "py38"


[tool.ruff.format]
exclude = [
    "*.git",
    "*.hg",
    ".mypy_cache",
    ".tox",
    ".venv",
    "_build",
    "buck-out",
    "build]",
]

[tool.ruff.lint]
# Disable autofix for unused imports (`F401`).
unfixable = ["F401"]
per-file-ignores = {}
ignore-init-module-imports = true
ignore = [
    "E501",
    "F401",
    "F403",
    "D301",
    "D401",
    "D403",
    "D407",
    "D213",
    "D203",
    "S101",
    "S104",
    "S105",
    "S106",
    "S107",
]
select = ["D", "E", "F", "I", "I001", "Q"]

[tool.ruff.lint.flake8-import-conventions.aliases]
altair = "alt"
"matplotlib.pyplot" = "plt"
numpy = "np"
pandas = "pd"
seaborn = "sns"

[tool.ruff.lint.mccabe]
max-complexity = 18

[tool.ruff.lint.pydocstyle]
# Use Google-style docstrings.
convention = "google"

[tool.mypy]

plugins = ["pydantic.mypy"]

strict = true
namespace_packages = true
show_error_codes = true

# temporary fix for python 3.8 https://github.com/apache/airflow/discussions/19006
# remove once the issue is solved in airflow
exclude = "airflow/"

[[tool.mypy.overrides]]
module = ["airflow.*"]
follow_imports = "skip"

# end of fix

# import all google, transformers and datasets files as `Any`
[[tool.mypy.overrides]]
module = [
    "google.*",
    "transformers.*", # https://github.com/huggingface/transformers/issues/13390
    "datasets.*",
    "IPython.core.*",
]
follow_imports = "skip"

[[tool.mypy.overrides]]
module = [
    "tensorflow.*",
    "apache_beam.*",
    "pandas.*",
    "distro.*",
    "analytics.*",
    "absl.*",
    "gcsfs.*",
    "s3fs.*",
    "adlfs.*",
    "fsspec.*",
    "torch.*",
    "pytorch_lightning.*",
    "sklearn.*",
    "numpy.*",
    "facets_overview.*",
    "IPython.core.*",
    "IPython.display.*",
    "plotly.*",
    "graphviz.*",
    "dash.*",
    "dash_bootstrap_components.*",
    "dash_cytoscape",
    "dash.dependencies",
    "docker.*",
    "flask.*",
    "kfp.*",
    "kubernetes.*",
    "urllib3.*",
    "kfp_server_api.*",
    "sagemaker.*",
    "azureml.*",
    "google.*",
    "neuralprophet.*",
    "lightgbm.*",
    "scipy.*",
    "deepchecks.*",
    "boto3.*",
    "botocore.*",
    "jupyter_dash.*",
    "slack_sdk.*",
    "azure-keyvault-keys.*",
    "azure-mgmt-resource.*",
    "azure.mgmt.resource.*",
    "model_archiver.*",
    "kfp_tekton.*",
    "mlflow.*",
    "python_terraform.*",
    "bentoml.*",
    "multipart.*",
    "jose.*",
    "sqlalchemy_utils.*",
    "sky.*",
    "copier.*",
    "datasets.*",
    "pyngrok.*",
    "cloudpickle.*",
    "mlstacks.*",
    "matplotlib.*",
    "IPython.*",
    "huggingface_hub.*"
]
ignore_missing_imports = true<|MERGE_RESOLUTION|>--- conflicted
+++ resolved
@@ -111,11 +111,7 @@
 azure-mgmt-resource = { version = ">=21.0.0", optional = true }
 
 # Optional dependencies for the S3 artifact store
-<<<<<<< HEAD
-s3fs = { version = ">2022.11.0", optional = true }
-=======
 s3fs = { version = ">=2022.11.0", optional = true }
->>>>>>> b13c8d5a
 
 # Optional dependencies for the GCS artifact store
 gcsfs = { version = ">=2022.11.0", optional = true }
