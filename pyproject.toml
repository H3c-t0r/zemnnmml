--- conflicted
+++ resolved
@@ -85,9 +85,11 @@
 black = { version = "^22.3.0", optional = true }
 ruff = { version = "^0.0.247", optional = true }
 
-<<<<<<< HEAD
 # Optional dependencies for the AWS secrets store
 boto3 = { version=">=1.16.0", optional = true }
+
+# Optional dependencies for the GCP secrets store
+google-cloud-secret-manager = { version=">=2.12.5", optional = true }
 
 # Optional dependencies for the Azure Key Vault secrets store
 azure-identity = { version=">=1.4.0", optional = true }
@@ -96,37 +98,6 @@
 # Optional dependencies for the HashiCorp Vault secrets store
 hvac = { version=">=0.11.2", optional = true }
 
-# Optional dependencies for the GCP secrets store
-google-cloud-secret-manager = { version=">=2.12.5", optional = true }
-
-
-[tool.poetry.extras]
-server = ["fastapi", "uvicorn", "python-multipart", "python-jose", "fastapi-utils"]
-templates = ["copier", "jinja2-time", "black", "ruff"]
-secrets-aws = ["boto3"]
-secrets-azure = ["azure-identity", "azure-keyvault-secrets"]
-secrets-hashicorp = ["hashicorp"]
-secrets-gcp = ["google-cloud-secret-manager"]
-
-[tool.poetry.dev-dependencies]
-black = "^22.3.0"
-pytest = "^6.2.4"
-mypy = "^1.0.0"
-ruff = "^0.0.247"
-coverage = { extras = ["toml"], version = "^5.5" }
-pre-commit = "^2.14.0"
-pyment = "^0.3.3"
-tox = "^3.24.3"
-hypothesis = "^6.43.1"
-typing-extensions = ">=3.7.4"
-darglint = "^1.8.1"
-
-# pytest dev dependencies
-pytest-randomly = "^3.10.1"
-pytest-mock = "^3.6.1"
-pytest-clarity = "^1.0.1"
-
-=======
 # Optional development dependencies
 coverage = { extras = ["toml"], version = "^5.5", optional = true }
 mypy = { version = "^1.0.0", optional = true }
@@ -141,7 +112,6 @@
 pytest-randomly = { version = "^3.10.1", optional = true }
 pytest-mock = { version = "^3.6.1", optional = true }
 pytest-clarity = { version = "^1.0.1", optional = true }
->>>>>>> 873134e3
 # mkdocs including plugins
 mkdocs = { version = "^1.2.3", optional = true }
 mkdocs-material = { version = "^8.1.7", optional = true }
@@ -171,6 +141,10 @@
 [tool.poetry.extras]
 server = ["fastapi", "uvicorn", "python-multipart", "python-jose", "fastapi-utils"]
 templates = ["copier", "jinja2-time", "black", "ruff"]
+secrets-aws = ["boto3"]
+secrets-gcp = ["google-cloud-secret-manager"]
+secrets-azure = ["azure-identity", "azure-keyvault-secrets"]
+secrets-hashicorp = ["hashicorp"]
 dev = ["black", "ruff", "coverage", "pytest", "mypy", "pre-commit", "pyment", "tox", "hypothesis", "typing-extensions", "darglint", "pytest-randomly", "pytest-mock", "pytest-clarity", "mkdocs", "mkdocs-material", "mkdocs-awesome-pages-plugin", "mkdocstrings", "mike", "types-certifi", "types-croniter", "types-futures", "types-Markdown", "types-Pillow", "types-protobuf", "types-PyMySQL", "types-python-dateutil", "types-python-slugify", "types-PyYAML", "types-redis", "types-requests", "types-setuptools", "types-six", "types-termcolor", "types-psutil", "docker-compose"]
 
 [build-system]
