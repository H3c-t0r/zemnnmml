[tool.poetry]
name = "zenml"
version = "0.55.0"
packages = [{ include = "zenml", from = "src" }]
description = "ZenML: Write production-ready ML code."
authors = ["ZenML GmbH <info@zenml.io>"]
readme = "README.md"
homepage = "https://zenml.io"
documentation = "https://docs.zenml.io"
repository = "https://github.com/zenml-io/zenml"
license = "Apache-2.0"
keywords = ["machine learning", "production", "pipeline", "mlops", "devops"]
classifiers = [
    "Development Status :: 4 - Beta",
    "Intended Audience :: Developers",
    "Intended Audience :: Science/Research",
    "Intended Audience :: System Administrators",
    "License :: OSI Approved :: Apache Software License",
    "Programming Language :: Python :: 3 :: Only",
    "Programming Language :: Python :: 3.8",
    "Programming Language :: Python :: 3.9",
    "Programming Language :: Python :: 3.10",
    "Programming Language :: Python :: 3.11",
    "Topic :: System :: Distributed Computing",
    "Topic :: Software Development :: Libraries :: Python Modules",
    "Typing :: Typed",
]
exclude = [
    "tests.*",
    "*.tests",
    "docs",
    "tests",
    "tests",
    "legacy",
    "*.tests.*",
    "examples",
]
include = ["src/zenml", "*.txt", "*.sh", "*.md"]

[tool.poetry.scripts]
zenml = "zenml.cli.cli:cli"

[tool.poetry.dependencies]
alembic = { version = "~1.8.1" }
bcrypt = { version = "4.0.1" }
click = "^8.0.1,<8.1.4"
click-params = "^0.3.0"
cloudpickle = ">=2.0.0,<3"
distro = "^1.6.0"
docker = "~6.1.0"
httplib2 = "<0.20,>=0.19.1"
gitpython = "^3.1.18"
pandas = ">=1.1.5"
passlib = { extras = ["bcrypt"], version = "~1.7.4" }
psutil = ">=5.0.0"
pydantic = "<1.11, >=1.9.0"
pymysql = { version = "~1.0.2" }
pyparsing = "<3,>=2.4.0"
python = ">=3.8,<3.12"
python-dateutil = "^2.8.1"
pyyaml = ">=6.0.1"
rich = { extras = ["jupyter"], version = ">=12.0.0" }
sqlalchemy_utils = "0.38.3"
sqlmodel = "0.0.8"
importlib_metadata = { version = "<=7.0.0", python = "<3.10" }

# Optional dependencies for the ZenServer
fastapi = { version = ">=0.75,<0.100", optional = true }
uvicorn = { extras = ["standard"], version = ">=0.17.5", optional = true }
python-multipart = { version = "~0.0.5", optional = true }
pyjwt = { extras = ["crypto"], version = "2.7.*", optional = true }
fastapi-utils = { version = "~0.2.1", optional = true }
orjson = { version = "~3.8.3", optional = true }
Jinja2 = { version = "*", optional = true }
ipinfo = { version = ">=4.4.3", optional = true }

# Optional dependencies for project templates
copier = { version = ">=8.1.0", optional = true }
jinja2-time = { version = "^0.2.0", optional = true }

# Optional terraform dependency for stack recipes and ZenServer deployments
python-terraform = { version = "^0.10.1", optional = true }

# Optional dependencies for the AWS secrets store
boto3 = { version = ">=1.16.0,<=1.24.59", optional = true }

# Optional dependencies for the GCP secrets store
google-cloud-secret-manager = { version = ">=2.12.5", optional = true }

# Optional dependencies for the Azure Key Vault secrets store
azure-identity = { version = ">=1.4.0", optional = true }
azure-keyvault-secrets = { version = ">=4.0.0", optional = true }

# Optional dependencies for the HashiCorp Vault secrets store
hvac = { version = ">=0.11.2", optional = true }

# Optional dependencies for the AWS connector
aws-profile-manager = { version = ">=0.5.0", optional = true }

# Optional dependencies for the Kubernetes connector
kubernetes = { version = ">=18.20.0", optional = true }

# Optional dependencies for the GCP connector
google-cloud-container = { version = ">=2.21.0", optional = true }
google-cloud-storage = { version = ">=2.9.0", optional = true }

# Optional dependencies for the Azure connector
azure-mgmt-containerservice = { version = ">=20.0.0", optional = true }
azure-mgmt-containerregistry = { version = ">=10.0.0", optional = true }
azure-mgmt-storage = { version = ">=20.0.0", optional = true }
azure-storage-blob = { version = ">=12.0.0", optional = true }
azure-mgmt-resource = { version = ">=21.0.0", optional = true }

# Optional dependencies for the S3 artifact store
s3fs = { version = "2022.11.0", optional = true }

# Optional dependencies for the GCS artifact store
gcsfs = { version = "2022.11.0", optional = true }

# Optional dependencies for the Azure artifact store
adlfs = { version = ">=2021.10.0", optional = true }

# Optional development dependencies
bandit = { version = "^1.7.5", optional = true }
coverage = { extras = ["toml"], version = "^5.5", optional = true }
mypy = { version = "1.7.1", optional = true }
pyment = { version = "^0.3.3", optional = true }
tox = { version = "^3.24.3", optional = true }
hypothesis = { version = "^6.43.1", optional = true }
typing-extensions = { version = ">=3.7.4", optional = true }
darglint = { version = "^1.8.1", optional = true }
ruff = { version = "0.1.7", optional = true }
yamlfix = { version = "^1.16.0", optional = true }

# pytest
pytest = { version = "^7.4.0", optional = true }
pytest-randomly = { version = "^3.10.1", optional = true }
pytest-mock = { version = "^3.6.1", optional = true }
pytest-clarity = { version = "^1.0.1", optional = true }
<<<<<<< HEAD
pytest-instafail = { version = ">=0.5.0", optional = true }
pytest-rerunfailures = { version = ">=13.0", optional = true }
=======
pytest-split = { version = "^0.8.1", optional = true }

>>>>>>> cd758c10
# mkdocs including plugins
mkdocs = { version = "^1.2.3", optional = true }
mkdocs-material = { version = "^8.1.7", optional = true }
mkdocs-awesome-pages-plugin = { version = "^2.6.1", optional = true }
mkdocstrings = { version = "^0.17.0", optional = true }
mike = { version = "^1.1.2", optional = true }
# mypy type stubs
types-certifi = { version = "^2021.10.8.0", optional = true }
types-croniter = { version = "^1.0.2", optional = true }
types-futures = { version = "^3.3.1", optional = true }
types-Markdown = { version = "^3.3.6", optional = true }
types-Pillow = { version = "^9.2.1", optional = true }
types-protobuf = { version = "^3.18.0", optional = true }
types-PyMySQL = { version = "^1.0.4", optional = true }
types-python-dateutil = { version = "^2.8.2", optional = true }
types-python-slugify = { version = "^5.0.2", optional = true }
types-PyYAML = { version = "^6.0.0", optional = true }
types-redis = { version = "^4.1.19", optional = true }
types-requests = { version = "^2.27.11", optional = true }
types-setuptools = { version = "^57.4.2", optional = true }
types-six = { version = "^1.16.2", optional = true }
types-termcolor = { version = "^1.1.2", optional = true }
types-psutil = { version = "^5.8.13", optional = true }
types-passlib = { version = "^1.7.7", optional = true }

# mlstacks dependencies
mlstacks = { version = "0.8.0", optional = true }

[tool.poetry.extras]
server = [
    "fastapi",
    "uvicorn",
    "python-multipart",
    "pyjwt",
    "fastapi-utils",
    "orjson",
    "Jinja2",
    "ipinfo",
]
templates = ["copier", "jinja2-time", "ruff"]
terraform = ["python-terraform"]
secrets-aws = ["boto3"]
secrets-gcp = ["google-cloud-secret-manager"]
secrets-azure = ["azure-identity", "azure-keyvault-secrets"]
secrets-hashicorp = ["hvac"]
s3fs = ["s3fs"]
gcsfs = ["gcsfs"]
adlfs = ["adlfs"]
connectors-kubernetes = ["kubernetes"]
connectors-aws = ["boto3", "kubernetes", "aws-profile-manager"]
connectors-gcp = [
    "google-cloud-container",
    "google-cloud-storage",
    "kubernetes",
]
connectors-azure = [
    "azure-identity",
    "azure-mgmt-containerservice",
    "azure-mgmt-containerregistry",
    "azure-mgmt-storage",
    "azure-storage-blob",
    "kubernetes",
]
dev = [
    "bandit",
    "ruff",
    "yamlfix",
    "coverage",
    "pytest",
    "mypy",
    "pre-commit",
    "pyment",
    "tox",
    "hypothesis",
    "typing-extensions",
    "darglint",
    "pytest-randomly",
    "pytest-mock",
    "pytest-clarity",
<<<<<<< HEAD
    "pytest-instafail",
    "pytest-rerunfailures",
=======
    "pytest-split",
>>>>>>> cd758c10
    "mkdocs",
    "mkdocs-material",
    "mkdocs-awesome-pages-plugin",
    "mkdocstrings",
    "mike",
    "types-certifi",
    "types-croniter",
    "types-futures",
    "types-Markdown",
    "types-Pillow",
    "types-protobuf",
    "types-PyMySQL",
    "types-python-dateutil",
    "types-python-slugify",
    "types-PyYAML",
    "types-redis",
    "types-requests",
    "types-setuptools",
    "types-six",
    "types-termcolor",
    "types-psutil",
    "types-passlib",
]
mlstacks = ["mlstacks"]

[build-system]
requires = ["poetry-core"]
build-backend = "poetry.core.masonry.api"

[tool.poetry-version-plugin]
source = "init"

[tool.pytest.ini_options]
filterwarnings = ["ignore::DeprecationWarning"]
log_cli = true
log_cli_level = "INFO"
testpaths = "tests"
xfail_strict = true
norecursedirs = [
    "tests/integration/examples/*", # ignore example folders
]

[tool.coverage.run]
parallel = true
source = ["src/zenml"]

[tool.coverage.report]
exclude_lines = [
    "pragma: no cover",
    'if __name__ == "__main__":',
    "if TYPE_CHECKING:",
]

[tool.ruff]
line-length = 79
# Exclude a variety of commonly ignored directories.
exclude = [
    ".bzr",
    ".direnv",
    ".eggs",
    ".git",
    ".hg",
    ".mypy_cache",
    ".nox",
    ".pants.d",
    ".ruff_cache",
    ".svn",
    ".tox",
    ".venv",
    "__pypackages__",
    "_build",
    "buck-out",
    ".test_durations",
    "build",
    "dist",
    "node_modules",
    "venv",
    '__init__.py',
    'src/zenml/cli/version.py',
]
per-file-ignores = {}
select = ["D", "E", "F", "I", "I001", "Q"]
ignore = [
    "E501",
    "F401",
    "F403",
    "D301",
    "D401",
    "D403",
    "D407",
    "D213",
    "D203",
    "S101",
    "S104",
    "S105",
    "S106",
    "S107",
]
src = ["src", "test"]
# use Python 3.8 as the minimum version for autofixing
target-version = "py38"
ignore-init-module-imports = true
# Disable autofix for unused imports (`F401`).
unfixable = ["F401"]

[tool.ruff.format]
exclude = [
    "*.git",
    "*.hg",
    ".mypy_cache",
    ".tox",
    ".venv",
    "_build",
    "buck-out",
    "build]",
]


[tool.ruff.flake8-import-conventions.aliases]
altair = "alt"
"matplotlib.pyplot" = "plt"
numpy = "np"
pandas = "pd"
seaborn = "sns"

[tool.ruff.mccabe]
max-complexity = 18

[tool.ruff.pydocstyle]
# Use Google-style docstrings.
convention = "google"

[tool.mypy]

plugins = ["pydantic.mypy"]

strict = true
namespace_packages = true
show_error_codes = true

# temporary fix for python 3.8 https://github.com/apache/airflow/discussions/19006
# remove once the issue is solved in airflow
exclude = "airflow/"

[[tool.mypy.overrides]]
module = ["airflow.*"]
follow_imports = "skip"

# end of fix

# import all google, transformers and datasets files as `Any`
[[tool.mypy.overrides]]
module = [
    "google.*",
    "transformers.*", # https://github.com/huggingface/transformers/issues/13390
    "datasets.*",
    "IPython.core.*",
]
follow_imports = "skip"

[[tool.mypy.overrides]]
module = [
    "tensorflow.*",
    "apache_beam.*",
    "pandas.*",
    "distro.*",
    "analytics.*",
    "absl.*",
    "gcsfs.*",
    "s3fs.*",
    "adlfs.*",
    "fsspec.*",
    "torch.*",
    "pytorch_lightning.*",
    "sklearn.*",
    "numpy.*",
    "facets_overview.*",
    "IPython.core.*",
    "IPython.display.*",
    "plotly.*",
    "graphviz.*",
    "dash.*",
    "dash_bootstrap_components.*",
    "dash_cytoscape",
    "dash.dependencies",
    "docker.*",
    "flask.*",
    "kfp.*",
    "kubernetes.*",
    "kserve.*",
    "urllib3.*",
    "kfp_server_api.*",
    "sagemaker.*",
    "azureml.*",
    "google.*",
    "neuralprophet.*",
    "lightgbm.*",
    "scipy.*",
    "deepchecks.*",
    "boto3.*",
    "botocore.*",
    "jupyter_dash.*",
    "slack_sdk.*",
    "azure-keyvault-keys.*",
    "azure-mgmt-resource.*",
    "azure.mgmt.resource.*",
    "model_archiver.*",
    "kfp_tekton.*",
    "mlflow.*",
    "python_terraform.*",
    "bentoml.*",
    "multipart.*",
    "jose.*",
    "fastapi_utils.*",
    "sqlalchemy_utils.*",
    "sky.*",
    "copier.*",
    "datasets.*",
    "pyngrok.*",
    "cloudpickle.*",
    "mlstacks.*",
    "matplotlib.*",
    "IPython.*",
]
ignore_missing_imports = true<|MERGE_RESOLUTION|>--- conflicted
+++ resolved
@@ -137,13 +137,10 @@
 pytest-randomly = { version = "^3.10.1", optional = true }
 pytest-mock = { version = "^3.6.1", optional = true }
 pytest-clarity = { version = "^1.0.1", optional = true }
-<<<<<<< HEAD
 pytest-instafail = { version = ">=0.5.0", optional = true }
 pytest-rerunfailures = { version = ">=13.0", optional = true }
-=======
 pytest-split = { version = "^0.8.1", optional = true }
 
->>>>>>> cd758c10
 # mkdocs including plugins
 mkdocs = { version = "^1.2.3", optional = true }
 mkdocs-material = { version = "^8.1.7", optional = true }
@@ -223,12 +220,9 @@
     "pytest-randomly",
     "pytest-mock",
     "pytest-clarity",
-<<<<<<< HEAD
     "pytest-instafail",
     "pytest-rerunfailures",
-=======
     "pytest-split",
->>>>>>> cd758c10
     "mkdocs",
     "mkdocs-material",
     "mkdocs-awesome-pages-plugin",
