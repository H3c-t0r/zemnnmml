---
description: Setting your team up for success.
---

# 😸 Setting up a project repository


<<<<<<< HEAD
=======
As we [saw before](https://github.com/zenml-io/zenml/blob/feature/gro-1047-docs/docs/book/user-guide/advanced-guide/pipelining-features/broken-reference/README.md), one special type of configuration is called `Settings`. These allow you to configure runtime configurations for stack components and pipelines. Concretely, they allow you to configure:

* The [resources](../overview/scale-compute-to-the-cloud.md#specify-resource-requirements-for-steps) required for a step
* Configuring the [containerization](../customize-docker-builds/) process of a pipeline (e.g. What requirements get installed in the Docker image)
* Stack component-specific configuration, e.g., if you have an experiment tracker passing in the name of the experiment at runtime

You will learn about all of the above in more detail later, but for now, let's try to understand that all of this configuration flows through one central concept called `BaseSettings`. (From here on, we use `settings` and `BaseSettings` as analogous in this guide).

## Types of settings

Settings are categorized into two types:

* **General settings** that can be used on all ZenML pipelines. Examples of these are:
  * [`DockerSettings`](../customize-docker-builds/) to specify docker settings.
  * [`ResourceSettings`](../overview/scale-compute-to-the-cloud.md#specify-resource-requirements-for-steps) to specify resource settings.
* **Stack-component-specific settings**: These can be used to supply runtime configurations to certain stack components (key= \<COMPONENT\_CATEGORY>.\<COMPONENT\_FLAVOR>). Settings for components not in the active stack will be ignored. Examples of these are:
  * [`SkypilotAWSOrchestratorSettings`](https://github.com/zenml-io/zenml/blob/feature/gro-1047-docs/docs/book/stacks-and-components/component-guide/orchestrators/skypilot-vm.md) to specify Skypilot settings (works for `SkypilotGCPOrchestratorSettings` and `SkypilotAzureOrchestratorSettings` as well).
  * [`KubeflowOrchestratorSettings`](https://github.com/zenml-io/zenml/blob/feature/gro-1047-docs/docs/book/stacks-and-components/component-guide/orchestrators/kubeflow.md) to specify Kubeflow settings.
  * [`MLflowExperimentTrackerSettings`](https://github.com/zenml-io/zenml/blob/feature/gro-1047-docs/docs/book/stacks-and-components/component-guide/experiment-trackers/mlflow.md) to specify MLflow settings.
  * [`WandbExperimentTrackerSettings`](https://github.com/zenml-io/zenml/blob/feature/gro-1047-docs/docs/book/stacks-and-components/component-guide/experiment-trackers/wandb.md) to specify W\&B settings.
  * [`WhylogsDataValidatorSettings`](https://github.com/zenml-io/zenml/blob/feature/gro-1047-docs/docs/book/how-to/configure-stack-components/data-validators/whylogs.md) to specify Whylogs settings.
  * [`SagemakerStepOperatorSettings`](https://github.com/zenml-io/zenml/blob/feature/gro-1047-docs/docs/book/stacks-and-components/component-guide/step-operators/sagemaker.md) to specify AWS Sagemaker step operator settings.
  * [`VertexStepOperatorSettings`](https://github.com/zenml-io/zenml/blob/feature/gro-1047-docs/docs/book/stacks-and-components/component-guide/step-operators/vertex.md) to specify GCP Vertex step operator settings.
  * [`AzureMLStepOeratorSettings`](https://github.com/zenml-io/zenml/blob/feature/gro-1047-docs/docs/book/stacks-and-components/component-guide/step-operators/azureml.md) to specify AzureML step operator settings.

### Difference between stack component settings at registration-time vs real-time

For stack-component-specific settings, you might be wondering what the difference is between these and the configuration passed in while doing `zenml stack-component register <NAME> --config1=configvalue --config2=configvalue`, etc. The answer is that the configuration passed in at registration time is static and fixed throughout all pipeline runs, while the settings can change.

A good example of this is the [`MLflow Experiment Tracker`](https://github.com/zenml-io/zenml/blob/feature/gro-1047-docs/docs/book/stacks-and-components/component-guide/experiment-trackers/mlflow.md), where configuration which remains static such as the `tracking_url` is sent through at registration time, while runtime configuration such as the `experiment_name` (which might change every pipeline run) is sent through as runtime settings.

Even though settings can be overridden at runtime, you can also specify _default_ values for settings while configuring a stack component. For example, you could set a default value for the `nested` setting of your MLflow experiment tracker: `zenml experiment-tracker register <NAME> --flavor=mlflow --nested=True`

This means that all pipelines that run using this experiment tracker use nested MLflow runs unless overridden by specifying settings for the pipeline at runtime.

### Using objects or dicts

Settings can be passed in directly as `BaseSettings`-subclassed objects, or a dictionary representation of the object. For example, a Docker configuration can be passed in as follows:

```python
from zenml.config import DockerSettings

settings = {'docker': DockerSettings(requirements=['pandas'])}
```

Or like this:

```python
settings = {'docker': {'requirements': ['pandas']}}
```

Or in a YAML like this:

```yaml
settings:
  docker:
    requirements:
      - pandas
```

### Using the right key for Stack-component-specific settings

When specifying stack-component-specific settings, a key needs to be passed. This key should always correspond to the pattern: \<COMPONENT\_CATEGORY>.\<COMPONENT\_FLAVOR>

For example, the [SagemakerStepOperator](https://github.com/zenml-io/zenml/blob/feature/gro-1047-docs/docs/book/stacks-and-components/component-guide/step-operators/sagemaker.md) supports passing in [`estimator_args`](https://sdkdocs.zenml.io/latest/integration\_code\_docs/integrations-aws/#zenml.integrations.aws.flavors.sagemaker\_step\_operator\_flavor.SagemakerStepOperatorSettings). The way to specify this would be to use the key `step_operator.sagemaker`

```python
@step(step_operator="nameofstepoperator", settings= {"step_operator.sagemaker": {"estimator_args": {"instance_type": "m7g.medium"}}})
def my_step():
  ...

# Using the class
@step(step_operator="nameofstepoperator", settings= {"step_operator.sagemaker": SagemakerStepOperatorSettings(instance_type="m7g.medium")})
def my_step():
  ...
```

or in YAML:

```yaml
steps:
  my_step:
    step_operator: "nameofstepoperator"
    settings:
      step_operator.sagemaker:
        estimator_args:
          instance_type: m7g.medium
```
>>>>>>> d5bff37d

<figure><img src="https://static.scarf.sh/a.png?x-pxid=f0b4f458-0a54-4fcd-aa95-d5ee424815bc" alt="ZenML Scarf"><figcaption></figcaption></figure><|MERGE_RESOLUTION|>--- conflicted
+++ resolved
@@ -5,8 +5,6 @@
 # 😸 Setting up a project repository
 
 
-<<<<<<< HEAD
-=======
 As we [saw before](https://github.com/zenml-io/zenml/blob/feature/gro-1047-docs/docs/book/user-guide/advanced-guide/pipelining-features/broken-reference/README.md), one special type of configuration is called `Settings`. These allow you to configure runtime configurations for stack components and pipelines. Concretely, they allow you to configure:
 
 * The [resources](../overview/scale-compute-to-the-cloud.md#specify-resource-requirements-for-steps) required for a step
@@ -95,6 +93,5 @@
         estimator_args:
           instance_type: m7g.medium
 ```
->>>>>>> d5bff37d
 
 <figure><img src="https://static.scarf.sh/a.png?x-pxid=f0b4f458-0a54-4fcd-aa95-d5ee424815bc" alt="ZenML Scarf"><figcaption></figcaption></figure>