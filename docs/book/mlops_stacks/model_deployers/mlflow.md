--- conflicted
+++ resolved
@@ -1,9 +1,5 @@
 ---
-<<<<<<< HEAD
-description: How to deploy your models locally with MLFlow
-=======
-description: Deploy and Test your models locally with MLflow
->>>>>>> 83c01e56
+description: How to deploy your models locally with MLflow
 ---
 
 The MLflow Model Deployer is one of the available flavors of the [Model Deployer](./overview.md) 
