---
description: How to write a custom stack component flavor
---

# Implement a custom stack component

When building a sophisticated MLOps Platform, you will often need to come up with custom-tailored solutions. Sometimes, this might even require you to use custom components for your infrastructure or tooling.

That is exactly why the stack component flavors in ZenML are designed to be modular and straightforward to extend. Using ZenML's base abstractions, you can create your own stack component flavor and use it in your stack.

## Base Abstractions

Before we get into the topic of creating custom stack component flavors, let us briefly discuss some important design choices behind the abstraction of a ZenML flavor. The overall implementation revolves around three base interfaces, namely the `StackComponent`, the `StackComponentConfig`, and the `Flavor`.

### Base Abstraction 1: `StackComponent`

The `StackComponent` is utilized as an interface to define the logic behind the functionality of a flavor. For instance, you can take a look at the `BaseArtifactStore` example down below. By inheriting from the `StackComponent`, the `BaseArtifactStore` establishes the interface for all artifact stores. Any flavor of an artifact store needs to follow the standards set by this base class.

```python
class StackComponent:
    """Abstract StackComponent class for all components of a ZenML stack."""


class BaseArtifactStore(StackComponent):
    """Base class for all ZenML artifact stores."""

    # --- public interface ---

    @abstractmethod
    def open(self, name: PathType, mode: str = "r") -> Any:
        """Open a file at the given path."""

    @abstractmethod
    def exists(self, path: PathType) -> bool:
        """Checks if a path exists."""

    ...
```

### Base Abstraction 2: `StackComponentConfig`

As its name suggests, the `StackComponentConfig` is used to configure a stack component instance. It is separated from the actual implementation on purpose. This way, ZenML can use this class to validate the configuration of a stack component during its registration/update, without having to import heavy (or even non-installed) dependencies. Let us continue with the same example up above and take a look at the `BaseArtifactStoreConfig`.

```python
from pydantic import BaseModel


class StackComponentConfig(BaseModel):
    """Base class for all ZenML stack component configs."""


class BaseArtifactStoreConfig(StackComponentConfig):
    """Config class for `BaseArtifactStore`."""

    path: str

    SUPPORTED_SCHEMES: ClassVar[Set[str]]

    @root_validator(skip_on_failure=True)
    def _ensure_artifact_store(cls, values: Dict[str, Any]) -> Any:
        """Validator function for the Artifact Stores.

        Checks whether supported schemes are defined and the given path is
        supported.
        """
        ...
```

There are a few things to unpack here. Let's talk about Pydantic first. Pydantic is a library for [data validation and settings management](https://pydantic-docs.helpmanual.io/). By using their `BaseModel` as a base class, ZenML is able to configure and serialize these configuration properties while being able to add a validation layer to each implementation.

If you take a closer look at the example above, you will see that, through the `BaseArtifacStoreConfig`, each artifact store will require users to define a `path` variable along with a list of `SUPPORTED_SCHEMES`. Using this configuration class, ZenML can check if the given `path` is actually supported.

{% hint style="info" %}
Similar to the example above, you can use class variables by denoting them with the `ClassVar[..]`, which are also excluded from the serialization.
{% endhint %}

### Base Abstraction 3: `Flavor`

Ultimately, the `Flavor` abstraction is responsible for bringing the implementation of a `StackComponent` together with the corresponding `StackComponentConfig` definition to create a `Flavor`.

```python
class Flavor:
    """Base class for ZenML Flavors."""

    @property
    @abstractmethod
    def name(self) -> str:
        """The name of the flavor."""

    @property
    @abstractmethod
    def type(self) -> StackComponentType:
        """The type of the flavor."""

    @property
    @abstractmethod
    def implementation_class(self) -> Type[StackComponent]:
        """Implementation class for this flavor."""

    @property
    @abstractmethod
    def config_class(self) -> Type[StackComponentConfig]:
        """Configuration class for this flavor."""


class BaseArtifactStoreFlavor(Flavor):
    """Base class for artifact store flavors."""

    @property
    def type(self) -> StackComponentType:
        """Returns the flavor type."""
        return StackComponentType.ARTIFACT_STORE

    @property
    def config_class(self) -> Type[StackComponentConfig]:
        """Config class for this flavor."""
        return BaseArtifactStoreConfig
```

Following the same example, the `BaseArtifactStoreFlavor` sets the correct `type` property and introduces the `BaseArtifactStoreConfig` as the default configuration for all ZenML artifact stores.

## Implementing a Custom Stack Component Flavor

Using all the abstraction layers above, let us create a custom artifact store flavor, starting with the configuration.

```python
from zenml.artifact_stores import BaseArtifactStoreConfig


class MyArtifactStoreConfig(BaseArtifactStoreConfig):
    """Custom artifact store implementation."""

    my_param: int  # Adding a custom parameter on top of the `path` variable
```

With the configuration defined, we can move on to the logic behind the implementation:

```python
PathType = Union[bytes, str]

from zenml.artifact_stores import BaseArtifactStore


class MyArtifactStore(BaseArtifactStore):
    """Custom artifact store implementation."""

    def open(self, name: PathType, mode: str = "r") -> Any:
        """Custom logic goes here."""
        ...

    def exists(self, path: PathType) -> bool:
        """Custom logic goes here."""
        ...

    def my_custom_method(self):
        """Custom method here."""
        print(self.config.path)  # The configuration properties are available 
        print(self.config.my_param)  # under self.config
```

Now, let us bring these two classes together through a `Flavor`. Make sure that you give your flavor a unique name here.

```python
from zenml.artifact_stores import BaseArtifactStoreFlavor


class MyArtifactStoreFlavor(BaseArtifactStoreFlavor):
    """Custom artifact store implementation."""

    @property
    def name(self) -> str:
        """The name of the flavor."""
        return 'my_artifact_store'

    @property
    def implementation_class(self) -> Type["BaseArtifactStore"]:
        """Implementation class for this flavor."""
        from ... import MyArtifactStore
        return MyArtifactStore

    @property
    def config_class(self) -> Type[StackComponentConfig]:
        """Configuration class for this flavor."""
        from ... import MyArtifactStoreConfig
        return MyArtifactStoreConfig
```

## Managing a Custom Stack Component Flavor

Once your implementation is complete, you can register it through the CLI. Please ensure you **point to the flavor class via dot notation**:

```shell
zenml artifact-store flavor register <path.to.MyArtifactStoreFlavor>
```

For example, if your flavor class `MyArtifactStoreFlavor` is defined in `flavors/my_flavor.py`, you'd register it by doing:

```shell
zenml artifact-store flavor register flavors.my_flavor.MyArtifactStoreFlavor
```

{% hint style="warning" %}
ZenML resolves the flavor class by taking the path where you initialized ZenML (via `zenml init`) as the starting point of resolution. Therefore, please ensure you follow [the best practice](../../user-guide/starter-guide/follow-best-practices.md) of initializing ZenML at the root of your repository.

If ZenML does not find an initialized ZenML repository in any parent directory, it will default to the current working directory, but usually, it's better to not have to rely on this mechanism and initialize ZenML at the root.
{% endhint %}

Afterward, you should see the new custom artifact store flavor in the list of available artifact store flavors:

```shell
zenml artifact-store flavor list
```

And that's it, you now have defined a custom stack component flavor that you can use in any of your stacks just like any other flavor you used before, e.g.:

```shell
zenml artifact-store register <ARTIFACT_STORE_NAME> \
    --flavor=my_artifact_store \
    ...

zenml stack register <STACK_NAME> \
    --artifact-store <ARTIFACT_STORE_NAME> \
    --path='some-path' \
    --my_param=3 
```

{% hint style="info" %}
If you would like to automatically track some metadata about your custom stack component with each pipeline run, check out the [Tracking Custom Stack Component Metadata](../../user-guide/advanced-guide/fetch-metadata-within-steps.md) section.
{% endhint %}

Check out [this short (< 3 minutes) video](https://www.youtube.com/watch?v=CQRVSKbBjtQ) on how to quickly get some more information about the registered flavors available to you:

{% embed url="https://www.youtube.com/watch?v=CQRVSKbBjtQ" %}
Describe MLOps Stack Component Flavors
{% endembed %}

## Extending Specific Stack Components

<<<<<<< HEAD
If you would like to learn more about how to build a custom stack component flavor for a specific stack component,
please check the links below:

| **Type of Stack Component**                                                           | **Description**                                                   |
|---------------------------------------------------------------------------------------|-------------------------------------------------------------------|
| [Orchestrator](../../user-guide/component-guide/orchestrators/custom.md)              | Orchestrating the runs of your pipeline                           |
| [Artifact Store](../../user-guide/component-guide/artifact-stores/custom.md)          | Storage for the artifacts created by your pipelines               |
| [Container Registry](../../user-guide/component-guide/container-registries/custom.md) | Store for your containers                                         |
| [Step Operator](../../user-guide/component-guide/step-operators/custom.md)            | Execution of individual steps in specialized runtime environments |
| [Model Deployer](../../user-guide/component-guide/model-deployers/custom.md)          | Services/platforms responsible for online model serving           |
| [Feature Store](../../user-guide/component-guide/feature-stores/custom.md)            | Management of your data/features                                  |
| [Experiment Tracker](../../user-guide/component-guide/experiment-trackers/custom.md)  | Tracking your ML experiments                                      |
| [Alerter](../../user-guide/component-guide/alerters/custom.md)                        | Sending alerts through specified channels                         |
| [Annotator](../../user-guide/component-guide/annotators/custom.md)                    | Annotating and labeling data                                      |
| [Data Validator](../../user-guide/component-guide/data-validators/custom.md)          | Validating and monitoring your data                               |
=======
If you would like to learn more about how to build a custom stack component flavor for a specific stack component, please check the links below:

\| **Type of Stack Component** | \*\* Description\*\* | | ------------------------------------------------------------------------------------- | ----------------------------------------------------------------- | | [Orchestrator](../../user-guide/component-guide/orchestrators/custom.md) | Orchestrating the runs of your pipeline | | [Artifact Store](../../user-guide/component-guide/artifact-stores/custom.md) | Storage for the artifacts created by your pipelines | | [Container Registry](../../user-guide/component-guide/container-registries/custom.md) | Store for your containers | | [Step Operator](../../user-guide/component-guide/step-operators/custom.md) | Execution of individual steps in specialized runtime environments | | [Model Deployer](../../user-guide/component-guide/model-deployers/custom.md) | Services/platforms responsible for online model serving | | [Feature Store](../../user-guide/component-guide/feature-stores/custom.md) | Management of your data/features | | [Experiment Tracker](../../user-guide/component-guide/experiment-trackers/custom.md) | Tracking your ML experiments | | [Alerter](../../user-guide/component-guide/alerters/custom.md) | Sending alerts through specified channels | | [Annotator](../../user-guide/component-guide/annotators/custom.md) | Annotating and labeling data | | [Data Validator](../../user-guide/component-guide/data-validators/custom.md) | Validating and monitoring your data |
>>>>>>> 5baebbcb
<|MERGE_RESOLUTION|>--- conflicted
+++ resolved
@@ -236,9 +236,7 @@
 
 ## Extending Specific Stack Components
 
-<<<<<<< HEAD
-If you would like to learn more about how to build a custom stack component flavor for a specific stack component,
-please check the links below:
+If you would like to learn more about how to build a custom stack component flavor for a specific stack component, please check the links below:
 
 | **Type of Stack Component**                                                           | **Description**                                                   |
 |---------------------------------------------------------------------------------------|-------------------------------------------------------------------|
@@ -251,9 +249,4 @@
 | [Experiment Tracker](../../user-guide/component-guide/experiment-trackers/custom.md)  | Tracking your ML experiments                                      |
 | [Alerter](../../user-guide/component-guide/alerters/custom.md)                        | Sending alerts through specified channels                         |
 | [Annotator](../../user-guide/component-guide/annotators/custom.md)                    | Annotating and labeling data                                      |
-| [Data Validator](../../user-guide/component-guide/data-validators/custom.md)          | Validating and monitoring your data                               |
-=======
-If you would like to learn more about how to build a custom stack component flavor for a specific stack component, please check the links below:
-
-\| **Type of Stack Component** | \*\* Description\*\* | | ------------------------------------------------------------------------------------- | ----------------------------------------------------------------- | | [Orchestrator](../../user-guide/component-guide/orchestrators/custom.md) | Orchestrating the runs of your pipeline | | [Artifact Store](../../user-guide/component-guide/artifact-stores/custom.md) | Storage for the artifacts created by your pipelines | | [Container Registry](../../user-guide/component-guide/container-registries/custom.md) | Store for your containers | | [Step Operator](../../user-guide/component-guide/step-operators/custom.md) | Execution of individual steps in specialized runtime environments | | [Model Deployer](../../user-guide/component-guide/model-deployers/custom.md) | Services/platforms responsible for online model serving | | [Feature Store](../../user-guide/component-guide/feature-stores/custom.md) | Management of your data/features | | [Experiment Tracker](../../user-guide/component-guide/experiment-trackers/custom.md) | Tracking your ML experiments | | [Alerter](../../user-guide/component-guide/alerters/custom.md) | Sending alerts through specified channels | | [Annotator](../../user-guide/component-guide/annotators/custom.md) | Annotating and labeling data | | [Data Validator](../../user-guide/component-guide/data-validators/custom.md) | Validating and monitoring your data |
->>>>>>> 5baebbcb
+| [Data Validator](../../user-guide/component-guide/data-validators/custom.md)          | Validating and monitoring your data                               |