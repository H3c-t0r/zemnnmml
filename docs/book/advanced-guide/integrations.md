---
description: Use these tools out-of-the-box with ZenML.
---

# Integrations

**ZenML** integrates with many different third-party tools as implementations
for many different ZenML abstractions.

Once code is organized into a ZenML pipeline, you can supercharge your ML
development with powerful integrations on multiple
[MLOps stacks](../introduction/core-concepts.md). There are lots of moving parts
for all the MLOps tooling and infrastructure you require for ML in production
and ZenML aims to bring it all together under one roof.

For example, we currently support [Airflow](https://airflow.apache.org/) and
[Kubeflow](https://www.kubeflow.org/) as third-party orchestrators for your ML
pipeline code. Experiment trackers
like [MLflow Tracking](https://www.mlflow.org/docs/latest/tracking.html) and
[Weights & Biases](https://wandb.ai/site) can easily be added to your ZenML
pipeline. And you can seamlessly
transition from a
local [MLflow deployment](https://www.mlflow.org/docs/latest/python_api/mlflow.deployments.html)
to
a deployed model on Kubernetes using [Seldon Core](https://www.seldon.io/).

All of this allows you to write your code now and add the right tool for the job
as soon as the need arises.

![ZenML is the glue](../assets/zenml-is-the-glue.jpeg)

These are the third-party integrations that ZenML currently supports:

<<<<<<< HEAD
| Integration | Status | Type | Implementation Notes | Example |
| ----------- | ------ | ---- | -------------------- | ------- |
| Apache Airflow | ✅ | Orchestrator | Works for local environment. | [airflow_local](https://github.com/zenml-io/zenml/tree/main/examples/airflow_local) |
| Apache Beam | ✅ | Distributed Processing |   |   |
| AWS | ✅ | Secrets Manager | Use AWS as a secrets manager. |   |
| Azure | ✅ | Cloud, Secrets Manager | Use Azure Blob Storage buckets as ZenML artifact stores, AzureML as a ZenML step operator and use the Azure Secrets Manager. | [azureml_step_operator](https://github.com/zenml-io/zenml/tree/main/examples/step_operator_remote_training). [cloud_secrets_manager](https://github.com/zenml-io/zenml/tree/main/examples/cloud_secrets_manager) |
| BentoML | ⛏ | Cloud | Looking for community implementors. |   |
| Dash | ✅ | Visualizer | For Pipeline and PipelineRun visualization objects. | [lineage](https://github.com/zenml-io/zenml/tree/main/examples/lineage) |
| Evidently | ✅ | Monitoring | Allows for visualization of drift as well as export of a `Profile` object. | [drift_detection](https://github.com/zenml-io/zenml/tree/release/0.5.7/examples/drift_detection) |
| Facets | ✅ | Visualizer | Quickly visualize your datasets using `facets`. | [statistics](https://github.com/zenml-io/zenml/tree/main/examples/statistics) |
| Feast | ✅ | Feature Store | Use Feast with Redis for your online features. | [feature_store](https://github.com/zenml-io/zenml/tree/main/examples/feature_store) |
| GCP | ✅ | Cloud | Use GCS buckets as a ZenML artifact store. |   |
| Graphviz | ✅ | Visualizer | For Pipeline and PipelineRun visualization objects. | [dag_visualizer](https://github.com/zenml-io/zenml/tree/main/examples/dag_visualizer) |
| Great Expectations | ⛏ | Data Validation | Looking for community implementers. |   |
| Hugging Face | ✅ | Materializer | Use Hugging Face tokenizers, datasets and models. | [huggingface](https://github.com/zenml-io/zenml/tree/main/examples/huggingface) |
| KServe | ⛏ | Inference | Looking for community implementers. |   |
| Kubeflow | ✅ | Orchestrator | Either full Kubeflow or Kubeflow Pipelines. Works for local environments currently. | [kubeflow](https://github.com/zenml-io/zenml/tree/main/examples/kubeflow) |
| lightgbm | ✅ | Training | Support for `Booster` and `Dataset` materialization. | [lightgbm](https://github.com/zenml-io/zenml/tree/main/examples/lightgbm) |
| MLflow Tracking | ✅ | Experiment Tracking | Tracks your pipelines and your training runs. | [mlflow](https://github.com/zenml-io/zenml/tree/main/examples/mlflow_tracking) |
| MLflow Deployment | ✅ | Deployment | Deploys models with the MLflow scoring server. | [mlflow](https://github.com/zenml-io/zenml/tree/main/examples/mlflow_deployment) |
| NeuralProphet | ✅ | Training | Enables materializing NeuralProphet models. | [neural_prophet](https://github.com/zenml-io/zenml/tree/main/examples/neural_prophet) |
| numpy | ✅ | Exploration |   |   |
| pandas | ✅ | Exploration |   |   |
| Plotly | ✅ | Visualizer | For Pipeline and PipelineRun visualization objects. | [lineage](https://github.com/zenml-io/zenml/tree/main/examples/lineage) |
| PyTorch | ✅ | Training |   | [pytorch](https://github.com/zenml-io/zenml/tree/main/examples/pytorch) |
| PyTorch Lightning | ✅ | Training |   |   |
| Vertex | ✅ | Cloud | Vertex AI as a ZenML step operator. | [vertex_step_operator](https://github.com/zenml-io/zenml/tree/main/examples/step_operator_remote_training) |
| S3 | ✅ | Artifact Store | Use S3 buckets as ZenML artifact stores. | [caching chapter](https://docs.zenml.io/v/docs/guides/functional-api/caching) |
| Sagemaker | ✅ | Cloud | Sagemaker as a ZenML step operator. | [sagemaker_step_operator](https://github.com/zenml-io/zenml/tree/main/examples/step_operator_remote_training) |
| scikit-learn | ✅ | Training |   | [caching chapter](https://docs.zenml.io/v/docs/guides/functional-api/caching) |
| scipy | ✅ | Materializer | Use sparse matrices. |   |
| Seldon Core | ✅ | Deployment | Seldon Core as a model deployer. | [seldon](https://github.com/zenml-io/zenml/tree/main/examples/seldon_deployment) |
| Tensorflow | ✅ | Training, Visualizer | Tensorboard support. | [quickstart](https://github.com/zenml-io/zenml/tree/main/examples/quickstart). [kubeflow](https://github.com/zenml-io/zenml/tree/main/examples/kubeflow) |
| Weights & Biases Tracking | ✅ | Experiment Tracking | Tracks your pipelines and your training runs. | [wandb_tracking](https://github.com/zenml-io/zenml/tree/main/examples/wandb_tracking) |
| whylogs | ✅ | logging | Integration fully implemented for data logging. | [whylogs](https://github.com/zenml-io/zenml/tree/main/examples/whylogs) |
| xgboost | ✅ | Training | Support for `Booster` and `DMatrix` materialization. | [xgboost](https://github.com/zenml-io/zenml/tree/main/examples/xgboost) |
=======
| Integration               | Status | Type                   | Implementation Notes                                                                          | Example                                                                                                                                                  |
|---------------------------|--------|------------------------|-----------------------------------------------------------------------------------------------|----------------------------------------------------------------------------------------------------------------------------------------------------------|
| Apache Airflow            | ✅      | Orchestrator           | Works for local environment.                                                                  | [airflow_local](https://github.com/zenml-io/zenml/tree/main/examples/airflow_local)                                                                      |
| Apache Beam               | ✅      | Distributed Processing |                                                                                               |                                                                                                                                                          |
| AWS                       | ✅      | Secrets Manager        | Use AWS as a secrets manager.                                                                 |                                                                                                                                                          |
| Azure                     | ✅      | Cloud                  | Use Azure Blob Storage buckets as ZenML artifact stores and AzureML as a ZenML step operator. | [azureml_step_operator](https://github.com/zenml-io/zenml/tree/main/examples/step_operator_remote_training)                                              |
| BentoML                   | ⛏      | Cloud                  | Looking for community implementors.                                                           |                                                                                                                                                          |
| Dash                      | ✅      | Visualizer             | For Pipeline and PipelineRun visualization objects.                                           | [lineage](https://github.com/zenml-io/zenml/tree/main/examples/lineage)                                                                                  |
| Evidently                 | ✅      | Monitoring             | Allows for visualization of drift as well as export of a `Profile` object.                    | [drift_detection](https://github.com/zenml-io/zenml/tree/release/0.5.7/examples/drift_detection)                                                         |
| Facets                    | ✅      | Visualizer             | Quickly visualize your datasets using `facets`.                                               | [statistics](https://github.com/zenml-io/zenml/tree/main/examples/statistics)                                                                            |
| Feast                     | ✅      | Feature Store          | Use Feast with Redis for your online features.                                                | [feature_store](https://github.com/zenml-io/zenml/tree/main/examples/feature_store)                                                                      |
| GCP                       | ✅      | Cloud                  | Use GCS buckets as a ZenML artifact store.                                                    |                                                                                                                                                          |
| Graphviz                  | ✅      | Visualizer             | For Pipeline and PipelineRun visualization objects.                                           | [dag_visualizer](https://github.com/zenml-io/zenml/tree/main/examples/dag_visualizer)                                                                    |
| Great Expectations        | ⛏      | Data Validation        | Looking for community implementers.                                                           |                                                                                                                                                          |
| Hugging Face              | ✅      | Materializer           | Use Hugging Face tokenizers, datasets and models.                                             | [huggingface](https://github.com/zenml-io/zenml/tree/main/examples/huggingface)                                                                          |
| KServe                    | ⛏      | Inference              | Looking for community implementers.                                                           |                                                                                                                                                          |
| Kubeflow                  | ✅      | Orchestrator           | Either full Kubeflow or Kubeflow Pipelines. Works for local environments currently.           | [kubeflow](https://github.com/zenml-io/zenml/tree/main/examples/kubeflow)                                                                                |
| lightgbm                  | ✅      | Training               | Support for `Booster` and `Dataset` materialization.                                          | [lightgbm](https://github.com/zenml-io/zenml/tree/main/examples/lightgbm)                                                                                |
| MLflow Tracking           | ✅      | Experiment Tracking    | Tracks your pipelines and your training runs.                                                 | [mlflow](https://github.com/zenml-io/zenml/tree/main/examples/mlflow_tracking)                                                                           |
| MLflow Deployment         | ✅      | Deployment             | Deploys models with the MLflow scoring server.                                                | [mlflow](https://github.com/zenml-io/zenml/tree/main/examples/mlflow_deployment)                                                                         |
| NeuralProphet             | ✅      | Training               | Enables materializing NeuralProphet models.                                                   | [neural_prophet](https://github.com/zenml-io/zenml/tree/main/examples/neural_prophet)                                                                    |
| numpy                     | ✅      | Exploration            |                                                                                               |                                                                                                                                                          |
| pandas                    | ✅      | Exploration            |                                                                                               |                                                                                                                                                          |
| Plotly                    | ✅      | Visualizer             | For Pipeline and PipelineRun visualization objects.                                           | [lineage](https://github.com/zenml-io/zenml/tree/main/examples/lineage)                                                                                  |
| PyTorch                   | ✅      | Training               |                                                                                               | [pytorch](https://github.com/zenml-io/zenml/tree/main/examples/pytorch)                                                                                  |
| PyTorch Lightning         | ✅      | Training               |                                                                                               |                                                                                                                                                          |
| Vertex                    | ✅      | Step Operator          | Vertex AI as a ZenML step operator.                                                           | [vertex_step_operator](https://github.com/zenml-io/zenml/tree/main/examples/step_operator_remote_training)                                               |
| Vertex                    | ✅      | Orchestrator           | Execute your ZenML pipelines using Vertex AI Pipelines                                        |
| S3                        | ✅      | Artifact Store         | Use S3 buckets as ZenML artifact stores.                                                      | [caching chapter](https://docs.zenml.io/v/docs/guides/functional-api/caching)                                                                            |
| Sagemaker                 | ✅      | Cloud                  | Sagemaker as a ZenML step operator.                                                           | [sagemaker_step_operator](https://github.com/zenml-io/zenml/tree/main/examples/step_operator_remote_training)                                            |
| scikit-learn              | ✅      | Training               |                                                                                               | [caching chapter](https://docs.zenml.io/v/docs/guides/functional-api/caching)                                                                            |
| scipy                     | ✅      | Materializer           | Use sparse matrices.                                                                          |                                                                                                                                                          |
| Seldon Core               | ✅      | Deployment             | Seldon Core as a model deployer.                                                              | [seldon](https://github.com/zenml-io/zenml/tree/main/examples/seldon_deployment)                                                                         |
| Tensorflow                | ✅      | Training, Visualizer   | Tensorboard support.                                                                          | [quickstart](https://github.com/zenml-io/zenml/tree/main/examples/quickstart). [kubeflow](https://github.com/zenml-io/zenml/tree/main/examples/kubeflow) |
| Weights & Biases Tracking | ✅      | Experiment Tracking    | Tracks your pipelines and your training runs.                                                 | [wandb_tracking](https://github.com/zenml-io/zenml/tree/main/examples/wandb_tracking)                                                                    |
| whylogs                   | ✅      | logging                | Integration fully implemented for data logging.                                               | [whylogs](https://github.com/zenml-io/zenml/tree/main/examples/whylogs)                                                                                  |
| xgboost                   | ✅      | Training               | Support for `Booster` and `DMatrix` materialization.                                          | [xgboost](https://github.com/zenml-io/zenml/tree/main/examples/xgboost)                                                                                  |
>>>>>>> 4b092d1a

✅ means the integration is already implemented.
⛏ means we are looking to implement the integration soon.

## Help us with integrations!

There are many tools in the ML / MLOps field. We have made an initial
prioritization of which tools to support with integrations, but we also welcome
community contributions. Check our
[Contributing Guide](../../../CONTRIBUTING.md) for more details on how best to
contribute.<|MERGE_RESOLUTION|>--- conflicted
+++ resolved
@@ -31,44 +31,6 @@
 
 These are the third-party integrations that ZenML currently supports:
 
-<<<<<<< HEAD
-| Integration | Status | Type | Implementation Notes | Example |
-| ----------- | ------ | ---- | -------------------- | ------- |
-| Apache Airflow | ✅ | Orchestrator | Works for local environment. | [airflow_local](https://github.com/zenml-io/zenml/tree/main/examples/airflow_local) |
-| Apache Beam | ✅ | Distributed Processing |   |   |
-| AWS | ✅ | Secrets Manager | Use AWS as a secrets manager. |   |
-| Azure | ✅ | Cloud, Secrets Manager | Use Azure Blob Storage buckets as ZenML artifact stores, AzureML as a ZenML step operator and use the Azure Secrets Manager. | [azureml_step_operator](https://github.com/zenml-io/zenml/tree/main/examples/step_operator_remote_training). [cloud_secrets_manager](https://github.com/zenml-io/zenml/tree/main/examples/cloud_secrets_manager) |
-| BentoML | ⛏ | Cloud | Looking for community implementors. |   |
-| Dash | ✅ | Visualizer | For Pipeline and PipelineRun visualization objects. | [lineage](https://github.com/zenml-io/zenml/tree/main/examples/lineage) |
-| Evidently | ✅ | Monitoring | Allows for visualization of drift as well as export of a `Profile` object. | [drift_detection](https://github.com/zenml-io/zenml/tree/release/0.5.7/examples/drift_detection) |
-| Facets | ✅ | Visualizer | Quickly visualize your datasets using `facets`. | [statistics](https://github.com/zenml-io/zenml/tree/main/examples/statistics) |
-| Feast | ✅ | Feature Store | Use Feast with Redis for your online features. | [feature_store](https://github.com/zenml-io/zenml/tree/main/examples/feature_store) |
-| GCP | ✅ | Cloud | Use GCS buckets as a ZenML artifact store. |   |
-| Graphviz | ✅ | Visualizer | For Pipeline and PipelineRun visualization objects. | [dag_visualizer](https://github.com/zenml-io/zenml/tree/main/examples/dag_visualizer) |
-| Great Expectations | ⛏ | Data Validation | Looking for community implementers. |   |
-| Hugging Face | ✅ | Materializer | Use Hugging Face tokenizers, datasets and models. | [huggingface](https://github.com/zenml-io/zenml/tree/main/examples/huggingface) |
-| KServe | ⛏ | Inference | Looking for community implementers. |   |
-| Kubeflow | ✅ | Orchestrator | Either full Kubeflow or Kubeflow Pipelines. Works for local environments currently. | [kubeflow](https://github.com/zenml-io/zenml/tree/main/examples/kubeflow) |
-| lightgbm | ✅ | Training | Support for `Booster` and `Dataset` materialization. | [lightgbm](https://github.com/zenml-io/zenml/tree/main/examples/lightgbm) |
-| MLflow Tracking | ✅ | Experiment Tracking | Tracks your pipelines and your training runs. | [mlflow](https://github.com/zenml-io/zenml/tree/main/examples/mlflow_tracking) |
-| MLflow Deployment | ✅ | Deployment | Deploys models with the MLflow scoring server. | [mlflow](https://github.com/zenml-io/zenml/tree/main/examples/mlflow_deployment) |
-| NeuralProphet | ✅ | Training | Enables materializing NeuralProphet models. | [neural_prophet](https://github.com/zenml-io/zenml/tree/main/examples/neural_prophet) |
-| numpy | ✅ | Exploration |   |   |
-| pandas | ✅ | Exploration |   |   |
-| Plotly | ✅ | Visualizer | For Pipeline and PipelineRun visualization objects. | [lineage](https://github.com/zenml-io/zenml/tree/main/examples/lineage) |
-| PyTorch | ✅ | Training |   | [pytorch](https://github.com/zenml-io/zenml/tree/main/examples/pytorch) |
-| PyTorch Lightning | ✅ | Training |   |   |
-| Vertex | ✅ | Cloud | Vertex AI as a ZenML step operator. | [vertex_step_operator](https://github.com/zenml-io/zenml/tree/main/examples/step_operator_remote_training) |
-| S3 | ✅ | Artifact Store | Use S3 buckets as ZenML artifact stores. | [caching chapter](https://docs.zenml.io/v/docs/guides/functional-api/caching) |
-| Sagemaker | ✅ | Cloud | Sagemaker as a ZenML step operator. | [sagemaker_step_operator](https://github.com/zenml-io/zenml/tree/main/examples/step_operator_remote_training) |
-| scikit-learn | ✅ | Training |   | [caching chapter](https://docs.zenml.io/v/docs/guides/functional-api/caching) |
-| scipy | ✅ | Materializer | Use sparse matrices. |   |
-| Seldon Core | ✅ | Deployment | Seldon Core as a model deployer. | [seldon](https://github.com/zenml-io/zenml/tree/main/examples/seldon_deployment) |
-| Tensorflow | ✅ | Training, Visualizer | Tensorboard support. | [quickstart](https://github.com/zenml-io/zenml/tree/main/examples/quickstart). [kubeflow](https://github.com/zenml-io/zenml/tree/main/examples/kubeflow) |
-| Weights & Biases Tracking | ✅ | Experiment Tracking | Tracks your pipelines and your training runs. | [wandb_tracking](https://github.com/zenml-io/zenml/tree/main/examples/wandb_tracking) |
-| whylogs | ✅ | logging | Integration fully implemented for data logging. | [whylogs](https://github.com/zenml-io/zenml/tree/main/examples/whylogs) |
-| xgboost | ✅ | Training | Support for `Booster` and `DMatrix` materialization. | [xgboost](https://github.com/zenml-io/zenml/tree/main/examples/xgboost) |
-=======
 | Integration               | Status | Type                   | Implementation Notes                                                                          | Example                                                                                                                                                  |
 |---------------------------|--------|------------------------|-----------------------------------------------------------------------------------------------|----------------------------------------------------------------------------------------------------------------------------------------------------------|
 | Apache Airflow            | ✅      | Orchestrator           | Works for local environment.                                                                  | [airflow_local](https://github.com/zenml-io/zenml/tree/main/examples/airflow_local)                                                                      |
@@ -106,7 +68,6 @@
 | Weights & Biases Tracking | ✅      | Experiment Tracking    | Tracks your pipelines and your training runs.                                                 | [wandb_tracking](https://github.com/zenml-io/zenml/tree/main/examples/wandb_tracking)                                                                    |
 | whylogs                   | ✅      | logging                | Integration fully implemented for data logging.                                               | [whylogs](https://github.com/zenml-io/zenml/tree/main/examples/whylogs)                                                                                  |
 | xgboost                   | ✅      | Training               | Support for `Booster` and `DMatrix` materialization.                                          | [xgboost](https://github.com/zenml-io/zenml/tree/main/examples/xgboost)                                                                                  |
->>>>>>> 4b092d1a
 
 ✅ means the integration is already implemented.
 ⛏ means we are looking to implement the integration soon.
