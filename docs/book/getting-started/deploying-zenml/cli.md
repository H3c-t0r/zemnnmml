--- conflicted
+++ resolved
@@ -122,11 +122,7 @@
     the ingress self-signed certificate and to compute the ZenML server
     URL.
 
-<<<<<<< HEAD
-create_sql [true]: Whether to create a SQL database as part of the recipe.
-=======
 deploy_db [true]: Whether to create a SQL database service as part of the recipe.
->>>>>>> 5989c362
 database_username [admin]: The username for the database.
 database_password: The password for the database.
 database_url: The URL of the database to use for the ZenML server.
