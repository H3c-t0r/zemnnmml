#  Copyright (c) ZenML GmbH 2023. All Rights Reserved.
#
#  Licensed under the Apache License, Version 2.0 (the "License");
#  you may not use this file except in compliance with the License.
#  You may obtain a copy of the License at:
#
#       https://www.apache.org/licenses/LICENSE-2.0
#
#  Unless required by applicable law or agreed to in writing, software
#  distributed under the License is distributed on an "AS IS" BASIS,
#  WITHOUT WARRANTIES OR CONDITIONS OF ANY KIND, either express
#  or implied. See the License for the specific language governing
#  permissions and limitations under the License.
"""Legacy ZenML pipeline class definition."""
import inspect
from abc import ABC, abstractmethod
from types import FunctionType
from typing import TYPE_CHECKING, Any, ClassVar, Dict, Mapping, Optional, Union
from uuid import UUID

from zenml.config.schedule import Schedule
from zenml.config.step_configurations import StepConfigurationUpdate
from zenml.exceptions import PipelineInterfaceError
from zenml.logger import get_logger
from zenml.new.pipelines.pipeline import Pipeline
from zenml.steps import BaseStep
from zenml.utils import dict_utils, source_utils

if TYPE_CHECKING:
    from zenml.config.base_settings import SettingsOrDict
    from zenml.config.source import Source
    from zenml.models.pipeline_build_models import (
        PipelineBuildBaseModel,
    )

    StepConfigurationUpdateOrDict = Union[
        Dict[str, Any], StepConfigurationUpdate
    ]
    HookSpecification = Union[str, FunctionType]

logger = get_logger(__name__)

PIPELINE_INNER_FUNC_NAME = "connect"
CLASS_CONFIGURATION = "_CLASS_CONFIGURATION"
PARAM_PIPELINE_NAME = "name"
PARAM_ENABLE_CACHE = "enable_cache"
PARAM_ENABLE_ARTIFACT_METADATA = "enable_artifact_metadata"
PARAM_ENABLE_ARTIFACT_VISUALIZATION = "enable_artifact_visualization"
PARAM_SETTINGS = "settings"
PARAM_EXTRA_OPTIONS = "extra"
PARAM_ON_FAILURE = "on_failure"
PARAM_ON_SUCCESS = "on_success"

TEMPLATE_NAME_ATTRIBUTE = "_template_name"


class BasePipeline(Pipeline, ABC):
    """Legacy pipeline class."""

    _CLASS_CONFIGURATION: ClassVar[Optional[Dict[str, Any]]] = None

    def __init__(self, *args: Any, **kwargs: Any) -> None:
        """Initializes a pipeline.

        Args:
            *args: Initialization arguments.
            **kwargs: Initialization keyword arguments.
        """
        config = self._CLASS_CONFIGURATION or {}
        pipeline_name = (
            config.pop(PARAM_PIPELINE_NAME, None) or self.__class__.__name__
        )
        self._steps = self._verify_steps(
            *args, __name__=pipeline_name, **kwargs
        )

        def entrypoint() -> None:
            self.connect(**self._steps)

        super().__init__(
            name=pipeline_name,
            entrypoint=entrypoint,
            **config,
        )

    @property
    def steps(self) -> Dict[str, BaseStep]:
        """Returns the steps of the pipeline.

        Returns:
            The steps of the pipeline.
        """
        return self._steps

    @abstractmethod
    def connect(self, *args: BaseStep, **kwargs: BaseStep) -> None:
        """Abstract method that connects the pipeline steps.

        Args:
            *args: Connect method arguments.
            **kwargs: Connect method keyword arguments.
        """
        raise NotImplementedError

    def resolve(self) -> "Source":
        """Resolves the pipeline.

        Returns:
            The pipeline source.
        """
        return source_utils.resolve(self.__class__)

    @property
    def source_object(self) -> Any:
        """The source object of this pipeline.

        Returns:
            The source object of this pipeline.
        """
        return self.connect

    def run(
        self,
        *,
        run_name: Optional[str] = None,
        enable_cache: Optional[bool] = None,
        enable_artifact_metadata: Optional[bool] = None,
        enable_artifact_visualization: Optional[bool] = None,
        schedule: Optional[Schedule] = None,
        build: Union[str, "UUID", "PipelineBuildBaseModel", None] = None,
        settings: Optional[Mapping[str, "SettingsOrDict"]] = None,
        step_configurations: Optional[
            Mapping[str, "StepConfigurationUpdateOrDict"]
        ] = None,
        extra: Optional[Dict[str, Any]] = None,
        config_path: Optional[str] = None,
        unlisted: bool = False,
        prevent_build_reuse: bool = False,
    ) -> None:
        """Runs the pipeline on the active stack.

        Args:
            run_name: Name of the pipeline run.
            enable_cache: If caching should be enabled for this pipeline run.
            enable_artifact_metadata: If artifact metadata should be enabled
                for this pipeline run.
            enable_artifact_visualization: If artifact visualization should be
                enabled for this pipeline run.
            schedule: Optional schedule to use for the run.
            build: Optional build to use for the run.
            settings: Settings for this pipeline run.
            step_configurations: Configurations for steps of the pipeline.
            extra: Extra configurations for this pipeline run.
            config_path: Path to a yaml configuration file. This file will
                be parsed as a
                `zenml.config.pipeline_configurations.PipelineRunConfiguration`
                object. Options provided in this file will be overwritten by
                options provided in code using the other arguments of this
                method.
            unlisted: Whether the pipeline run should be unlisted (not assigned
                to any pipeline).
            prevent_build_reuse: Whether to prevent the reuse of a build.
        """
<<<<<<< HEAD
        if constants.SHOULD_PREVENT_PIPELINE_EXECUTION:
            # An environment variable was set to stop the execution of
            # pipelines. This is done to prevent execution of module-level
            # pipeline.run() calls inside docker containers which should only
            # run a single step.
            logger.info(
                "Preventing execution of pipeline '%s'. If this is not "
                "intended behavior, make sure to unset the environment "
                "variable '%s'.",
                self.name,
                constants.ENV_ZENML_PREVENT_PIPELINE_EXECUTION,
            )
            return

        with event_handler(
            event=AnalyticsEvent.RUN_PIPELINE, v2=True
        ) as analytics_handler:
            deployment, pipeline_spec, schedule, build = self._compile(
                config_path=config_path,
                run_name=run_name,
                enable_cache=enable_cache,
                enable_artifact_metadata=enable_artifact_metadata,
                enable_artifact_visualization=enable_artifact_visualization,
                steps=step_configurations,
                settings=settings,
                schedule=schedule,
                build=build,
                extra=extra,
            )

            skip_pipeline_registration = constants.handle_bool_env_var(
                constants.ENV_ZENML_SKIP_PIPELINE_REGISTRATION,
                default=False,
            )

            register_pipeline = not (skip_pipeline_registration or unlisted)

            pipeline_id = None
            if register_pipeline:
                pipeline_id = self._register(pipeline_spec=pipeline_spec).id

            # TODO: check whether orchestrator even support scheduling before
            # registering the schedule
            schedule_id = None
            if schedule:
                if schedule.name:
                    schedule_name = schedule.name
                else:
                    date = datetime.utcnow().strftime("%Y_%m_%d")
                    time = datetime.utcnow().strftime("%H_%M_%S_%f")
                    schedule_name = deployment.run_name_template.format(
                        date=date, time=time
                    )
                components = Client().active_stack_model.components
                orchestrator = components[StackComponentType.ORCHESTRATOR][0]
                schedule_model = ScheduleRequestModel(
                    workspace=Client().active_workspace.id,
                    user=Client().active_user.id,
                    pipeline_id=pipeline_id,
                    orchestrator_id=orchestrator.id,
                    name=schedule_name,
                    active=True,
                    cron_expression=schedule.cron_expression,
                    start_time=schedule.start_time,
                    end_time=schedule.end_time,
                    interval_second=schedule.interval_second,
                    catchup=schedule.catchup,
                )
                schedule_id = (
                    Client().zen_store.create_schedule(schedule_model).id
                )
                logger.info(
                    f"Created schedule `{schedule_name}` for pipeline "
                    f"`{deployment.pipeline_configuration.name}`."
                )

            stack = Client().active_stack

            local_repo_context = (
                code_repository_utils.find_active_code_repository()
            )
            code_repository = build_utils.verify_local_repository_context(
                deployment=deployment, local_repo_context=local_repo_context
            )

            build_model = build_utils.reuse_or_create_pipeline_build(
                deployment=deployment,
                pipeline_id=pipeline_id,
                allow_build_reuse=not prevent_build_reuse,
                build=build,
                code_repository=code_repository,
            )
            build_id = build_model.id if build_model else None

            code_reference = None
            if local_repo_context and not local_repo_context.is_dirty:
                source_root = source_utils.get_source_root()
                subdirectory = (
                    Path(source_root)
                    .resolve()
                    .relative_to(local_repo_context.root)
                )

                code_reference = CodeReferenceRequestModel(
                    commit=local_repo_context.current_commit,
                    subdirectory=subdirectory.as_posix(),
                    code_repository=local_repo_context.code_repository_id,
                )

            deployment_request = PipelineDeploymentRequestModel(
                user=Client().active_user.id,
                workspace=Client().active_workspace.id,
                stack=stack.id,
                pipeline=pipeline_id,
                build=build_id,
                schedule=schedule_id,
                code_reference=code_reference,
                **deployment.dict(),
            )
            deployment_model = Client().zen_store.create_deployment(
                deployment=deployment_request
            )

            analytics_handler.metadata = self._get_pipeline_analytics_metadata(
                deployment=deployment_model, stack=stack
            )
            caching_status = (
                "enabled"
                if deployment.pipeline_configuration.enable_cache is not False
                else "disabled"
            )
            logger.info(
                "%s %s on stack `%s` (caching %s)",
                "Scheduling" if deployment_model.schedule else "Running",
                f"pipeline `{deployment_model.pipeline_configuration.name}`"
                if register_pipeline
                else "unlisted pipeline",
                stack.name,
                caching_status,
            )

            stack.prepare_pipeline_deployment(deployment=deployment_model)

            # Prevent execution of nested pipelines which might lead to
            # unexpected behavior
            constants.SHOULD_PREVENT_PIPELINE_EXECUTION = True
            try:
                stack.deploy_pipeline(deployment=deployment_model)
            finally:
                constants.SHOULD_PREVENT_PIPELINE_EXECUTION = False

            if deployment_model:
                runs = Client().list_runs(
                    deployment_id=deployment_model.id,
                    sort_by="asc:start_time",
                    size=1,
                )

                if runs.items:
                    # Log the dashboard URL
                    dashboard_utils.print_run_url(
                        run_name=deployment.run_name_template,
                        pipeline_id=runs[0].id,
                    )
                else:
                    logger.warning(
                        f"Your orchestrator '{stack.orchestrator.name}' is "
                        f"running remotely. Note that the pipeline run will "
                        f"only show up on the ZenML dashboard once the first "
                        f"step has started executing on the remote "
                        f"infrastructure.",
                    )

    get_runs = GetRunsDescriptor()

    def write_run_configuration_template(
        self, path: str, stack: Optional["Stack"] = None
    ) -> None:
        """Writes a run configuration yaml template.

        Args:
            path: The path where the template will be written.
            stack: The stack for which the template should be generated. If
                not given, the active stack will be used.
        """
        from zenml.config.base_settings import ConfigurationLevel
        from zenml.config.step_configurations import (
            PartialArtifactConfiguration,
=======
        pipeline_copy = self.with_options(
            run_name=run_name,
            schedule=schedule,
            build=build,
            step_configurations=step_configurations,
            config_path=config_path,
            unlisted=unlisted,
            prevent_build_reuse=prevent_build_reuse,
>>>>>>> 99380010
        )
        new_run_args = dict_utils.remove_none_values(
            {
                "enable_cache": enable_cache,
                "enable_artifact_metadata": enable_artifact_metadata,
                "enable_artifact_visualization": enable_artifact_visualization,
                "settings": settings,
                "extra": extra,
            }
        )
        pipeline_copy._run_args.update(new_run_args)

        pipeline_copy()

    def _compute_invocation_id(
        self,
        step: "BaseStep",
        custom_id: Optional[str] = None,
        allow_suffix: bool = True,
    ) -> str:
        """Compute the invocation ID.

        Args:
            step: The step for which to compute the ID.
            custom_id: Custom ID to use for the invocation.
            allow_suffix: Whether a suffix can be appended to the invocation
                ID.

        Returns:
            The invocation ID.
        """
        custom_id = getattr(step, TEMPLATE_NAME_ATTRIBUTE, None)

        return super()._compute_invocation_id(
            step=step, custom_id=custom_id, allow_suffix=False
        )

    def _verify_steps(
        self, *args: Any, __name__: str, **kwargs: Any
    ) -> Dict[str, "BaseStep"]:
        """Verifies the initialization args and kwargs of this pipeline.

        This method makes sure that no missing/unexpected arguments or
        arguments of a wrong type are passed when creating a pipeline.

        Args:
            *args: The args passed to the init method of this pipeline.
            __name__: The pipeline name. The naming of this argument is to avoid
                conflicts with other arguments.
            **kwargs: The kwargs passed to the init method of this pipeline.

        Raises:
            PipelineInterfaceError: If there are too many/few arguments or
                arguments with a wrong name/type.

        Returns:
            The verified steps.
        """
        signature = inspect.signature(self.connect, follow_wrapped=True)

        try:
            bound_args = signature.bind(*args, **kwargs)
        except TypeError as e:
            raise PipelineInterfaceError(
                f"Wrong arguments when initializing pipeline '{__name__}': {e}"
            ) from e

        steps = {}

        for key, potential_step in bound_args.arguments.items():
            step_class = type(potential_step)

            if inspect.isclass(potential_step) and issubclass(
                potential_step, BaseStep
            ):
                raise PipelineInterfaceError(
                    f"Wrong argument type (`{step_class}`) for argument "
                    f"'{key}' of pipeline '{__name__}'. "
                    f"A `BaseStep` subclass was provided instead of an "
                    f"instance. "
                    f"This might have been caused due to missing brackets of "
                    f"your steps when creating a pipeline with `@step` "
                    f"decorated functions, "
                    f"for which the correct syntax is `pipeline(step=step())`."
                )

            if not isinstance(potential_step, BaseStep):
                raise PipelineInterfaceError(
                    f"Wrong argument type (`{step_class}`) for argument "
                    f"'{key}' of pipeline '{__name__}'. Only "
                    f"`@step` decorated functions or instances of `BaseStep` "
                    f"subclasses can be used as arguments when creating "
                    f"a pipeline."
                )

            steps[key] = potential_step
            setattr(potential_step, TEMPLATE_NAME_ATTRIBUTE, key)

        return steps<|MERGE_RESOLUTION|>--- conflicted
+++ resolved
@@ -161,196 +161,6 @@
                 to any pipeline).
             prevent_build_reuse: Whether to prevent the reuse of a build.
         """
-<<<<<<< HEAD
-        if constants.SHOULD_PREVENT_PIPELINE_EXECUTION:
-            # An environment variable was set to stop the execution of
-            # pipelines. This is done to prevent execution of module-level
-            # pipeline.run() calls inside docker containers which should only
-            # run a single step.
-            logger.info(
-                "Preventing execution of pipeline '%s'. If this is not "
-                "intended behavior, make sure to unset the environment "
-                "variable '%s'.",
-                self.name,
-                constants.ENV_ZENML_PREVENT_PIPELINE_EXECUTION,
-            )
-            return
-
-        with event_handler(
-            event=AnalyticsEvent.RUN_PIPELINE, v2=True
-        ) as analytics_handler:
-            deployment, pipeline_spec, schedule, build = self._compile(
-                config_path=config_path,
-                run_name=run_name,
-                enable_cache=enable_cache,
-                enable_artifact_metadata=enable_artifact_metadata,
-                enable_artifact_visualization=enable_artifact_visualization,
-                steps=step_configurations,
-                settings=settings,
-                schedule=schedule,
-                build=build,
-                extra=extra,
-            )
-
-            skip_pipeline_registration = constants.handle_bool_env_var(
-                constants.ENV_ZENML_SKIP_PIPELINE_REGISTRATION,
-                default=False,
-            )
-
-            register_pipeline = not (skip_pipeline_registration or unlisted)
-
-            pipeline_id = None
-            if register_pipeline:
-                pipeline_id = self._register(pipeline_spec=pipeline_spec).id
-
-            # TODO: check whether orchestrator even support scheduling before
-            # registering the schedule
-            schedule_id = None
-            if schedule:
-                if schedule.name:
-                    schedule_name = schedule.name
-                else:
-                    date = datetime.utcnow().strftime("%Y_%m_%d")
-                    time = datetime.utcnow().strftime("%H_%M_%S_%f")
-                    schedule_name = deployment.run_name_template.format(
-                        date=date, time=time
-                    )
-                components = Client().active_stack_model.components
-                orchestrator = components[StackComponentType.ORCHESTRATOR][0]
-                schedule_model = ScheduleRequestModel(
-                    workspace=Client().active_workspace.id,
-                    user=Client().active_user.id,
-                    pipeline_id=pipeline_id,
-                    orchestrator_id=orchestrator.id,
-                    name=schedule_name,
-                    active=True,
-                    cron_expression=schedule.cron_expression,
-                    start_time=schedule.start_time,
-                    end_time=schedule.end_time,
-                    interval_second=schedule.interval_second,
-                    catchup=schedule.catchup,
-                )
-                schedule_id = (
-                    Client().zen_store.create_schedule(schedule_model).id
-                )
-                logger.info(
-                    f"Created schedule `{schedule_name}` for pipeline "
-                    f"`{deployment.pipeline_configuration.name}`."
-                )
-
-            stack = Client().active_stack
-
-            local_repo_context = (
-                code_repository_utils.find_active_code_repository()
-            )
-            code_repository = build_utils.verify_local_repository_context(
-                deployment=deployment, local_repo_context=local_repo_context
-            )
-
-            build_model = build_utils.reuse_or_create_pipeline_build(
-                deployment=deployment,
-                pipeline_id=pipeline_id,
-                allow_build_reuse=not prevent_build_reuse,
-                build=build,
-                code_repository=code_repository,
-            )
-            build_id = build_model.id if build_model else None
-
-            code_reference = None
-            if local_repo_context and not local_repo_context.is_dirty:
-                source_root = source_utils.get_source_root()
-                subdirectory = (
-                    Path(source_root)
-                    .resolve()
-                    .relative_to(local_repo_context.root)
-                )
-
-                code_reference = CodeReferenceRequestModel(
-                    commit=local_repo_context.current_commit,
-                    subdirectory=subdirectory.as_posix(),
-                    code_repository=local_repo_context.code_repository_id,
-                )
-
-            deployment_request = PipelineDeploymentRequestModel(
-                user=Client().active_user.id,
-                workspace=Client().active_workspace.id,
-                stack=stack.id,
-                pipeline=pipeline_id,
-                build=build_id,
-                schedule=schedule_id,
-                code_reference=code_reference,
-                **deployment.dict(),
-            )
-            deployment_model = Client().zen_store.create_deployment(
-                deployment=deployment_request
-            )
-
-            analytics_handler.metadata = self._get_pipeline_analytics_metadata(
-                deployment=deployment_model, stack=stack
-            )
-            caching_status = (
-                "enabled"
-                if deployment.pipeline_configuration.enable_cache is not False
-                else "disabled"
-            )
-            logger.info(
-                "%s %s on stack `%s` (caching %s)",
-                "Scheduling" if deployment_model.schedule else "Running",
-                f"pipeline `{deployment_model.pipeline_configuration.name}`"
-                if register_pipeline
-                else "unlisted pipeline",
-                stack.name,
-                caching_status,
-            )
-
-            stack.prepare_pipeline_deployment(deployment=deployment_model)
-
-            # Prevent execution of nested pipelines which might lead to
-            # unexpected behavior
-            constants.SHOULD_PREVENT_PIPELINE_EXECUTION = True
-            try:
-                stack.deploy_pipeline(deployment=deployment_model)
-            finally:
-                constants.SHOULD_PREVENT_PIPELINE_EXECUTION = False
-
-            if deployment_model:
-                runs = Client().list_runs(
-                    deployment_id=deployment_model.id,
-                    sort_by="asc:start_time",
-                    size=1,
-                )
-
-                if runs.items:
-                    # Log the dashboard URL
-                    dashboard_utils.print_run_url(
-                        run_name=deployment.run_name_template,
-                        pipeline_id=runs[0].id,
-                    )
-                else:
-                    logger.warning(
-                        f"Your orchestrator '{stack.orchestrator.name}' is "
-                        f"running remotely. Note that the pipeline run will "
-                        f"only show up on the ZenML dashboard once the first "
-                        f"step has started executing on the remote "
-                        f"infrastructure.",
-                    )
-
-    get_runs = GetRunsDescriptor()
-
-    def write_run_configuration_template(
-        self, path: str, stack: Optional["Stack"] = None
-    ) -> None:
-        """Writes a run configuration yaml template.
-
-        Args:
-            path: The path where the template will be written.
-            stack: The stack for which the template should be generated. If
-                not given, the active stack will be used.
-        """
-        from zenml.config.base_settings import ConfigurationLevel
-        from zenml.config.step_configurations import (
-            PartialArtifactConfiguration,
-=======
         pipeline_copy = self.with_options(
             run_name=run_name,
             schedule=schedule,
@@ -359,7 +169,6 @@
             config_path=config_path,
             unlisted=unlisted,
             prevent_build_reuse=prevent_build_reuse,
->>>>>>> 99380010
         )
         new_run_args = dict_utils.remove_none_values(
             {
