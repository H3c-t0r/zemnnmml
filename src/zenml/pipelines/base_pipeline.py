#  Copyright (c) ZenML GmbH 2023. All Rights Reserved.
#
#  Licensed under the Apache License, Version 2.0 (the "License");
#  you may not use this file except in compliance with the License.
#  You may obtain a copy of the License at:
#
#       https://www.apache.org/licenses/LICENSE-2.0
#
#  Unless required by applicable law or agreed to in writing, software
#  distributed under the License is distributed on an "AS IS" BASIS,
#  WITHOUT WARRANTIES OR CONDITIONS OF ANY KIND, either express
#  or implied. See the License for the specific language governing
#  permissions and limitations under the License.
"""Legacy ZenML pipeline class definition."""
import inspect
from abc import ABC, abstractmethod
from types import FunctionType
from typing import TYPE_CHECKING, Any, ClassVar, Dict, Mapping, Optional, Union
from uuid import UUID

from zenml.config.schedule import Schedule
from zenml.config.step_configurations import StepConfigurationUpdate
from zenml.exceptions import PipelineInterfaceError
from zenml.logger import get_logger
from zenml.new.pipelines.pipeline import Pipeline
from zenml.steps import BaseStep
from zenml.utils import dict_utils, source_utils

if TYPE_CHECKING:
    from zenml.config.base_settings import SettingsOrDict
    from zenml.config.source import Source
    from zenml.models.pipeline_build_models import (
        PipelineBuildBaseModel,
    )

    StepConfigurationUpdateOrDict = Union[
        Dict[str, Any], StepConfigurationUpdate
    ]
    HookSpecification = Union[str, FunctionType]

logger = get_logger(__name__)

PIPELINE_INNER_FUNC_NAME = "connect"
CLASS_CONFIGURATION = "_CLASS_CONFIGURATION"
PARAM_PIPELINE_NAME = "name"
PARAM_ENABLE_CACHE = "enable_cache"
PARAM_ENABLE_ARTIFACT_METADATA = "enable_artifact_metadata"
PARAM_ENABLE_ARTIFACT_VISUALIZATION = "enable_artifact_visualization"
<<<<<<< HEAD
PARAM_ENABLE_STEP_LOGS = "enable_step_logs"
INSTANCE_CONFIGURATION = "INSTANCE_CONFIGURATION"
=======
>>>>>>> effeaf63
PARAM_SETTINGS = "settings"
PARAM_EXTRA_OPTIONS = "extra"
PARAM_ON_FAILURE = "on_failure"
PARAM_ON_SUCCESS = "on_success"

TEMPLATE_NAME_ATTRIBUTE = "_template_name"


class BasePipeline(Pipeline, ABC):
    """Legacy pipeline class."""

    _CLASS_CONFIGURATION: ClassVar[Optional[Dict[str, Any]]] = None

    def __init__(self, *args: Any, **kwargs: Any) -> None:
        """Initializes a pipeline.

        Args:
            *args: Initialization arguments.
            **kwargs: Initialization keyword arguments.
        """
        config = self._CLASS_CONFIGURATION or {}
        pipeline_name = (
            config.pop(PARAM_PIPELINE_NAME, None) or self.__class__.__name__
        )
<<<<<<< HEAD


class BasePipeline(metaclass=BasePipelineMeta):
    """Abstract base class for all ZenML pipelines.

    Attributes:
        name: The name of this pipeline.
        enable_cache: A boolean indicating if caching is enabled for this
            pipeline.
        enable_artifact_metadata: A boolean indicating if artifact metadata
            is enabled for this pipeline.
        enable_artifact_visualization: A boolean indicating if artifact
            visualization is enabled for this pipeline.
        enable_step_logs: A boolean indicating if step logs are enabled for
            this pipeline.
    """

    STEP_SPEC: ClassVar[Dict[str, Any]] = None  # type: ignore[assignment]

    INSTANCE_CONFIGURATION: Dict[str, Any] = {}

    def __init__(self, *args: BaseStep, **kwargs: Any) -> None:
        """Initialize the BasePipeline.

        Args:
            *args: The steps to be executed by this pipeline.
            **kwargs: The configuration for this pipeline.
        """
        kwargs.update(self.INSTANCE_CONFIGURATION)

        self._configuration = PipelineConfiguration(
            name=self.__class__.__name__,
            enable_cache=kwargs.pop(PARAM_ENABLE_CACHE, None),
            enable_artifact_metadata=kwargs.pop(
                PARAM_ENABLE_ARTIFACT_METADATA, None
            ),
            enable_artifact_visualization=kwargs.pop(
                PARAM_ENABLE_ARTIFACT_VISUALIZATION, None
            ),
            enable_step_logs=kwargs.pop(PARAM_ENABLE_STEP_LOGS, None),
=======
        self._steps = self._verify_steps(
            *args, __name__=pipeline_name, **kwargs
>>>>>>> effeaf63
        )

        def entrypoint() -> None:
            self.connect(**self._steps)

        super().__init__(
            name=pipeline_name,
            entrypoint=entrypoint,
            **config,
        )

    @property
    def steps(self) -> Dict[str, BaseStep]:
        """Returns the steps of the pipeline.

        Returns:
            The steps of the pipeline.
        """
<<<<<<< HEAD
        if version.parse(model.spec.version) < version.parse("0.2"):
            raise ValueError(
                "Loading a pipeline is only possible for pipeline specs with "
                "version 0.2 or higher."
            )

        steps = cls._load_and_verify_steps(pipeline_spec=model.spec)
        connect_method = cls._generate_connect_method(model=model)

        pipeline_class: Type[T] = type(
            model.name,
            (cls,),
            {
                PIPELINE_INNER_FUNC_NAME: staticmethod(connect_method),
                "__doc__": model.docstring,
            },
        )

        pipeline_instance = pipeline_class(**steps)

        version_hash = pipeline_instance._compute_unique_identifier(
            pipeline_spec=model.spec
        )
        if version_hash != model.version_hash:
            logger.warning(
                "Trying to load pipeline version `%s`, but the local step code "
                "changed since this pipeline version was registered. Using "
                "this pipeline instance will result in a different pipeline "
                "version being registered or reused.",
                model.version,
            )

        return pipeline_instance

    def configure(
        self: T,
        enable_cache: Optional[bool] = None,
        enable_artifact_metadata: Optional[bool] = None,
        enable_artifact_visualization: Optional[bool] = None,
        enable_step_logs: Optional[bool] = None,
        settings: Optional[Mapping[str, "SettingsOrDict"]] = None,
        extra: Optional[Dict[str, Any]] = None,
        merge: bool = True,
        on_failure: Optional["HookSpecification"] = None,
        on_success: Optional["HookSpecification"] = None,
    ) -> T:
        """Configures the pipeline.

        Configuration merging example:
        * `merge==True`:
            pipeline.configure(extra={"key1": 1})
            pipeline.configure(extra={"key2": 2}, merge=True)
            pipeline.configuration.extra # {"key1": 1, "key2": 2}
        * `merge==False`:
            pipeline.configure(extra={"key1": 1})
            pipeline.configure(extra={"key2": 2}, merge=False)
            pipeline.configuration.extra # {"key2": 2}

        Args:
            enable_cache: If caching should be enabled for this pipeline.
            enable_artifact_metadata: If artifact metadata should be enabled for
                this pipeline.
            enable_artifact_visualization: If artifact visualization should be
                enabled for this pipeline.
            enable_step_logs: If step logs should be enabled for this pipeline.
            settings: settings for this pipeline.
            extra: Extra configurations for this pipeline.
            merge: If `True`, will merge the given dictionary configurations
                like `extra` and `settings` with existing
                configurations. If `False` the given configurations will
                overwrite all existing ones. See the general description of this
                method for an example.
            on_failure: Callback function in event of failure of the step. Can be
                a function with three possible parameters, `StepContext`,
                `BaseParameters`, and `BaseException`, or a source path to a
                function of the same specifications (e.g. `module.my_function`)
            on_success: Callback function in event of failure of the step. Can be
                a function with two possible parameters, `StepContext` and
                `BaseParameters, or a source path to a function of the same
                specifications (e.g. `module.my_function`).

        Returns:
            The pipeline instance that this method was called on.
        """
        failure_hook_source = None
        if on_failure:
            # string of on_failure hook function to be used for this pipeline
            failure_hook_source = resolve_and_validate_hook(on_failure)

        success_hook_source = None
        if on_success:
            # string of on_success hook function to be used for this pipeline
            success_hook_source = resolve_and_validate_hook(on_success)

        values = dict_utils.remove_none_values(
            {
                "enable_cache": enable_cache,
                "enable_artifact_metadata": enable_artifact_metadata,
                "enable_artifact_visualization": enable_artifact_visualization,
                "enable_step_logs": enable_step_logs,
                "settings": settings,
                "extra": extra,
                "failure_hook_source": failure_hook_source,
                "success_hook_source": success_hook_source,
            }
        )
        config = PipelineConfigurationUpdate(**values)
        self._apply_configuration(config, merge=merge)
        return self
=======
        return self._steps
>>>>>>> effeaf63

    @abstractmethod
    def connect(self, *args: BaseStep, **kwargs: BaseStep) -> None:
        """Abstract method that connects the pipeline steps.

        Args:
            *args: Connect method arguments.
            **kwargs: Connect method keyword arguments.
        """
        raise NotImplementedError

    def resolve(self) -> "Source":
        """Resolves the pipeline.

        Returns:
            The pipeline source.
        """
        return source_utils.resolve(self.__class__)

    @property
    def source_object(self) -> Any:
        """The source object of this pipeline.

        Returns:
            The source object of this pipeline.
        """
        return self.connect

    def run(
        self,
        *,
        run_name: Optional[str] = None,
        enable_cache: Optional[bool] = None,
        enable_artifact_metadata: Optional[bool] = None,
        enable_artifact_visualization: Optional[bool] = None,
        enable_step_logs: Optional[bool] = None,
        schedule: Optional[Schedule] = None,
        build: Union[str, "UUID", "PipelineBuildBaseModel", None] = None,
        settings: Optional[Mapping[str, "SettingsOrDict"]] = None,
        step_configurations: Optional[
            Mapping[str, "StepConfigurationUpdateOrDict"]
        ] = None,
        extra: Optional[Dict[str, Any]] = None,
        config_path: Optional[str] = None,
        unlisted: bool = False,
        prevent_build_reuse: bool = False,
    ) -> None:
        """Runs the pipeline on the active stack.

        Args:
            run_name: Name of the pipeline run.
            enable_cache: If caching should be enabled for this pipeline run.
            enable_artifact_metadata: If artifact metadata should be enabled
                for this pipeline run.
            enable_artifact_visualization: If artifact visualization should be
                enabled for this pipeline run.
            enable_step_logs: If step logs should be enabled for this pipeline
                run.
            schedule: Optional schedule to use for the run.
            build: Optional build to use for the run.
            settings: Settings for this pipeline run.
            step_configurations: Configurations for steps of the pipeline.
            extra: Extra configurations for this pipeline run.
            config_path: Path to a yaml configuration file. This file will
                be parsed as a
                `zenml.config.pipeline_configurations.PipelineRunConfiguration`
                object. Options provided in this file will be overwritten by
                options provided in code using the other arguments of this
                method.
            unlisted: Whether the pipeline run should be unlisted (not assigned
                to any pipeline).
            prevent_build_reuse: Whether to prevent the reuse of a build.
        """
<<<<<<< HEAD
        if constants.SHOULD_PREVENT_PIPELINE_EXECUTION:
            # An environment variable was set to stop the execution of
            # pipelines. This is done to prevent execution of module-level
            # pipeline.run() calls inside docker containers which should only
            # run a single step.
            logger.info(
                "Preventing execution of pipeline '%s'. If this is not "
                "intended behavior, make sure to unset the environment "
                "variable '%s'.",
                self.name,
                constants.ENV_ZENML_PREVENT_PIPELINE_EXECUTION,
            )
            return

        with event_handler(
            event=AnalyticsEvent.RUN_PIPELINE, v2=True
        ) as analytics_handler:
            deployment, pipeline_spec, schedule, build = self._compile(
                config_path=config_path,
                run_name=run_name,
                enable_cache=enable_cache,
                enable_artifact_metadata=enable_artifact_metadata,
                enable_artifact_visualization=enable_artifact_visualization,
                enable_step_logs=enable_step_logs,
                steps=step_configurations,
                settings=settings,
                schedule=schedule,
                build=build,
                extra=extra,
            )

            skip_pipeline_registration = constants.handle_bool_env_var(
                constants.ENV_ZENML_SKIP_PIPELINE_REGISTRATION,
                default=False,
            )

            register_pipeline = not (skip_pipeline_registration or unlisted)

            pipeline_id = None
            if register_pipeline:
                pipeline_id = self._register(pipeline_spec=pipeline_spec).id

            # TODO: check whether orchestrator even support scheduling before
            # registering the schedule
            schedule_id = None
            if schedule:
                if schedule.name:
                    schedule_name = schedule.name
                else:
                    date = datetime.utcnow().strftime("%Y_%m_%d")
                    time = datetime.utcnow().strftime("%H_%M_%S_%f")
                    schedule_name = deployment.run_name_template.format(
                        date=date, time=time
                    )
                components = Client().active_stack_model.components
                orchestrator = components[StackComponentType.ORCHESTRATOR][0]
                schedule_model = ScheduleRequestModel(
                    workspace=Client().active_workspace.id,
                    user=Client().active_user.id,
                    pipeline_id=pipeline_id,
                    orchestrator_id=orchestrator.id,
                    name=schedule_name,
                    active=True,
                    cron_expression=schedule.cron_expression,
                    start_time=schedule.start_time,
                    end_time=schedule.end_time,
                    interval_second=schedule.interval_second,
                    catchup=schedule.catchup,
                )
                schedule_id = (
                    Client().zen_store.create_schedule(schedule_model).id
                )
                logger.info(
                    f"Created schedule `{schedule_name}` for pipeline "
                    f"`{deployment.pipeline_configuration.name}`."
                )

            stack = Client().active_stack

            local_repo_context = (
                code_repository_utils.find_active_code_repository()
            )
            code_repository = build_utils.verify_local_repository_context(
                deployment=deployment, local_repo_context=local_repo_context
            )

            build_model = build_utils.reuse_or_create_pipeline_build(
                deployment=deployment,
                pipeline_id=pipeline_id,
                allow_build_reuse=not prevent_build_reuse,
                build=build,
                code_repository=code_repository,
            )
            build_id = build_model.id if build_model else None

            code_reference = None
            if local_repo_context and not local_repo_context.is_dirty:
                source_root = source_utils.get_source_root()
                subdirectory = (
                    Path(source_root)
                    .resolve()
                    .relative_to(local_repo_context.root)
                )

                code_reference = CodeReferenceRequestModel(
                    commit=local_repo_context.current_commit,
                    subdirectory=subdirectory.as_posix(),
                    code_repository=local_repo_context.code_repository_id,
                )

            deployment_request = PipelineDeploymentRequestModel(
                user=Client().active_user.id,
                workspace=Client().active_workspace.id,
                stack=stack.id,
                pipeline=pipeline_id,
                build=build_id,
                schedule=schedule_id,
                code_reference=code_reference,
                **deployment.dict(),
            )
            deployment_model = Client().zen_store.create_deployment(
                deployment=deployment_request
            )

            analytics_handler.metadata = self._get_pipeline_analytics_metadata(
                deployment=deployment_model, stack=stack
            )
            caching_status = (
                "enabled"
                if deployment.pipeline_configuration.enable_cache is not False
                else "disabled"
            )
            logger.info(
                "%s %s on stack `%s` (caching %s)",
                "Scheduling" if deployment_model.schedule else "Running",
                f"pipeline `{deployment_model.pipeline_configuration.name}`"
                if register_pipeline
                else "unlisted pipeline",
                stack.name,
                caching_status,
            )

            stack.prepare_pipeline_deployment(deployment=deployment_model)

            # Prevent execution of nested pipelines which might lead to
            # unexpected behavior
            constants.SHOULD_PREVENT_PIPELINE_EXECUTION = True
            try:
                stack.deploy_pipeline(deployment=deployment_model)
            finally:
                constants.SHOULD_PREVENT_PIPELINE_EXECUTION = False

            # Log the dashboard URL
            dashboard_utils.print_run_url(
                run_name=deployment.run_name_template,
                pipeline_id=pipeline_id,
            )

    get_runs = GetRunsDescriptor()

    def write_run_configuration_template(
        self, path: str, stack: Optional["Stack"] = None
    ) -> None:
        """Writes a run configuration yaml template.

        Args:
            path: The path where the template will be written.
            stack: The stack for which the template should be generated. If
                not given, the active stack will be used.
        """
        from zenml.config.base_settings import ConfigurationLevel
        from zenml.config.step_configurations import (
            PartialArtifactConfiguration,
=======
        pipeline_copy = self.with_options(
            run_name=run_name,
            schedule=schedule,
            build=build,
            step_configurations=step_configurations,
            config_path=config_path,
            unlisted=unlisted,
            prevent_build_reuse=prevent_build_reuse,
>>>>>>> effeaf63
        )
        new_run_args = dict_utils.remove_none_values(
            {
                "enable_cache": enable_cache,
                "enable_artifact_metadata": enable_artifact_metadata,
                "enable_artifact_visualization": enable_artifact_visualization,
                "settings": settings,
                "extra": extra,
            }
        )
        pipeline_copy._run_args.update(new_run_args)

        pipeline_copy()

    def _compute_invocation_id(
        self,
        step: "BaseStep",
        custom_id: Optional[str] = None,
        allow_suffix: bool = True,
    ) -> str:
        """Compute the invocation ID.

        Args:
            step: The step for which to compute the ID.
            custom_id: Custom ID to use for the invocation.
            allow_suffix: Whether a suffix can be appended to the invocation
                ID.

        Returns:
            The invocation ID.
        """
        custom_id = getattr(step, TEMPLATE_NAME_ATTRIBUTE, None)

        return super()._compute_invocation_id(
            step=step, custom_id=custom_id, allow_suffix=False
        )

    def _verify_steps(
        self, *args: Any, __name__: str, **kwargs: Any
    ) -> Dict[str, "BaseStep"]:
        """Verifies the initialization args and kwargs of this pipeline.

        This method makes sure that no missing/unexpected arguments or
        arguments of a wrong type are passed when creating a pipeline.

        Args:
            *args: The args passed to the init method of this pipeline.
            __name__: The pipeline name. The naming of this argument is to avoid
                conflicts with other arguments.
            **kwargs: The kwargs passed to the init method of this pipeline.

        Raises:
            PipelineInterfaceError: If there are too many/few arguments or
                arguments with a wrong name/type.

        Returns:
            The verified steps.
        """
        signature = inspect.signature(self.connect, follow_wrapped=True)

        try:
            bound_args = signature.bind(*args, **kwargs)
        except TypeError as e:
            raise PipelineInterfaceError(
                f"Wrong arguments when initializing pipeline '{__name__}': {e}"
            ) from e

        steps = {}

        for key, potential_step in bound_args.arguments.items():
            step_class = type(potential_step)

            if inspect.isclass(potential_step) and issubclass(
                potential_step, BaseStep
            ):
                raise PipelineInterfaceError(
                    f"Wrong argument type (`{step_class}`) for argument "
                    f"'{key}' of pipeline '{__name__}'. "
                    f"A `BaseStep` subclass was provided instead of an "
                    f"instance. "
                    f"This might have been caused due to missing brackets of "
                    f"your steps when creating a pipeline with `@step` "
                    f"decorated functions, "
                    f"for which the correct syntax is `pipeline(step=step())`."
                )

            if not isinstance(potential_step, BaseStep):
                raise PipelineInterfaceError(
                    f"Wrong argument type (`{step_class}`) for argument "
                    f"'{key}' of pipeline '{__name__}'. Only "
                    f"`@step` decorated functions or instances of `BaseStep` "
                    f"subclasses can be used as arguments when creating "
                    f"a pipeline."
                )

            steps[key] = potential_step
            setattr(potential_step, TEMPLATE_NAME_ATTRIBUTE, key)

        return steps<|MERGE_RESOLUTION|>--- conflicted
+++ resolved
@@ -46,11 +46,7 @@
 PARAM_ENABLE_CACHE = "enable_cache"
 PARAM_ENABLE_ARTIFACT_METADATA = "enable_artifact_metadata"
 PARAM_ENABLE_ARTIFACT_VISUALIZATION = "enable_artifact_visualization"
-<<<<<<< HEAD
 PARAM_ENABLE_STEP_LOGS = "enable_step_logs"
-INSTANCE_CONFIGURATION = "INSTANCE_CONFIGURATION"
-=======
->>>>>>> effeaf63
 PARAM_SETTINGS = "settings"
 PARAM_EXTRA_OPTIONS = "extra"
 PARAM_ON_FAILURE = "on_failure"
@@ -75,51 +71,8 @@
         pipeline_name = (
             config.pop(PARAM_PIPELINE_NAME, None) or self.__class__.__name__
         )
-<<<<<<< HEAD
-
-
-class BasePipeline(metaclass=BasePipelineMeta):
-    """Abstract base class for all ZenML pipelines.
-
-    Attributes:
-        name: The name of this pipeline.
-        enable_cache: A boolean indicating if caching is enabled for this
-            pipeline.
-        enable_artifact_metadata: A boolean indicating if artifact metadata
-            is enabled for this pipeline.
-        enable_artifact_visualization: A boolean indicating if artifact
-            visualization is enabled for this pipeline.
-        enable_step_logs: A boolean indicating if step logs are enabled for
-            this pipeline.
-    """
-
-    STEP_SPEC: ClassVar[Dict[str, Any]] = None  # type: ignore[assignment]
-
-    INSTANCE_CONFIGURATION: Dict[str, Any] = {}
-
-    def __init__(self, *args: BaseStep, **kwargs: Any) -> None:
-        """Initialize the BasePipeline.
-
-        Args:
-            *args: The steps to be executed by this pipeline.
-            **kwargs: The configuration for this pipeline.
-        """
-        kwargs.update(self.INSTANCE_CONFIGURATION)
-
-        self._configuration = PipelineConfiguration(
-            name=self.__class__.__name__,
-            enable_cache=kwargs.pop(PARAM_ENABLE_CACHE, None),
-            enable_artifact_metadata=kwargs.pop(
-                PARAM_ENABLE_ARTIFACT_METADATA, None
-            ),
-            enable_artifact_visualization=kwargs.pop(
-                PARAM_ENABLE_ARTIFACT_VISUALIZATION, None
-            ),
-            enable_step_logs=kwargs.pop(PARAM_ENABLE_STEP_LOGS, None),
-=======
         self._steps = self._verify_steps(
             *args, __name__=pipeline_name, **kwargs
->>>>>>> effeaf63
         )
 
         def entrypoint() -> None:
@@ -138,119 +91,7 @@
         Returns:
             The steps of the pipeline.
         """
-<<<<<<< HEAD
-        if version.parse(model.spec.version) < version.parse("0.2"):
-            raise ValueError(
-                "Loading a pipeline is only possible for pipeline specs with "
-                "version 0.2 or higher."
-            )
-
-        steps = cls._load_and_verify_steps(pipeline_spec=model.spec)
-        connect_method = cls._generate_connect_method(model=model)
-
-        pipeline_class: Type[T] = type(
-            model.name,
-            (cls,),
-            {
-                PIPELINE_INNER_FUNC_NAME: staticmethod(connect_method),
-                "__doc__": model.docstring,
-            },
-        )
-
-        pipeline_instance = pipeline_class(**steps)
-
-        version_hash = pipeline_instance._compute_unique_identifier(
-            pipeline_spec=model.spec
-        )
-        if version_hash != model.version_hash:
-            logger.warning(
-                "Trying to load pipeline version `%s`, but the local step code "
-                "changed since this pipeline version was registered. Using "
-                "this pipeline instance will result in a different pipeline "
-                "version being registered or reused.",
-                model.version,
-            )
-
-        return pipeline_instance
-
-    def configure(
-        self: T,
-        enable_cache: Optional[bool] = None,
-        enable_artifact_metadata: Optional[bool] = None,
-        enable_artifact_visualization: Optional[bool] = None,
-        enable_step_logs: Optional[bool] = None,
-        settings: Optional[Mapping[str, "SettingsOrDict"]] = None,
-        extra: Optional[Dict[str, Any]] = None,
-        merge: bool = True,
-        on_failure: Optional["HookSpecification"] = None,
-        on_success: Optional["HookSpecification"] = None,
-    ) -> T:
-        """Configures the pipeline.
-
-        Configuration merging example:
-        * `merge==True`:
-            pipeline.configure(extra={"key1": 1})
-            pipeline.configure(extra={"key2": 2}, merge=True)
-            pipeline.configuration.extra # {"key1": 1, "key2": 2}
-        * `merge==False`:
-            pipeline.configure(extra={"key1": 1})
-            pipeline.configure(extra={"key2": 2}, merge=False)
-            pipeline.configuration.extra # {"key2": 2}
-
-        Args:
-            enable_cache: If caching should be enabled for this pipeline.
-            enable_artifact_metadata: If artifact metadata should be enabled for
-                this pipeline.
-            enable_artifact_visualization: If artifact visualization should be
-                enabled for this pipeline.
-            enable_step_logs: If step logs should be enabled for this pipeline.
-            settings: settings for this pipeline.
-            extra: Extra configurations for this pipeline.
-            merge: If `True`, will merge the given dictionary configurations
-                like `extra` and `settings` with existing
-                configurations. If `False` the given configurations will
-                overwrite all existing ones. See the general description of this
-                method for an example.
-            on_failure: Callback function in event of failure of the step. Can be
-                a function with three possible parameters, `StepContext`,
-                `BaseParameters`, and `BaseException`, or a source path to a
-                function of the same specifications (e.g. `module.my_function`)
-            on_success: Callback function in event of failure of the step. Can be
-                a function with two possible parameters, `StepContext` and
-                `BaseParameters, or a source path to a function of the same
-                specifications (e.g. `module.my_function`).
-
-        Returns:
-            The pipeline instance that this method was called on.
-        """
-        failure_hook_source = None
-        if on_failure:
-            # string of on_failure hook function to be used for this pipeline
-            failure_hook_source = resolve_and_validate_hook(on_failure)
-
-        success_hook_source = None
-        if on_success:
-            # string of on_success hook function to be used for this pipeline
-            success_hook_source = resolve_and_validate_hook(on_success)
-
-        values = dict_utils.remove_none_values(
-            {
-                "enable_cache": enable_cache,
-                "enable_artifact_metadata": enable_artifact_metadata,
-                "enable_artifact_visualization": enable_artifact_visualization,
-                "enable_step_logs": enable_step_logs,
-                "settings": settings,
-                "extra": extra,
-                "failure_hook_source": failure_hook_source,
-                "success_hook_source": success_hook_source,
-            }
-        )
-        config = PipelineConfigurationUpdate(**values)
-        self._apply_configuration(config, merge=merge)
-        return self
-=======
         return self._steps
->>>>>>> effeaf63
 
     @abstractmethod
     def connect(self, *args: BaseStep, **kwargs: BaseStep) -> None:
@@ -324,181 +165,6 @@
                 to any pipeline).
             prevent_build_reuse: Whether to prevent the reuse of a build.
         """
-<<<<<<< HEAD
-        if constants.SHOULD_PREVENT_PIPELINE_EXECUTION:
-            # An environment variable was set to stop the execution of
-            # pipelines. This is done to prevent execution of module-level
-            # pipeline.run() calls inside docker containers which should only
-            # run a single step.
-            logger.info(
-                "Preventing execution of pipeline '%s'. If this is not "
-                "intended behavior, make sure to unset the environment "
-                "variable '%s'.",
-                self.name,
-                constants.ENV_ZENML_PREVENT_PIPELINE_EXECUTION,
-            )
-            return
-
-        with event_handler(
-            event=AnalyticsEvent.RUN_PIPELINE, v2=True
-        ) as analytics_handler:
-            deployment, pipeline_spec, schedule, build = self._compile(
-                config_path=config_path,
-                run_name=run_name,
-                enable_cache=enable_cache,
-                enable_artifact_metadata=enable_artifact_metadata,
-                enable_artifact_visualization=enable_artifact_visualization,
-                enable_step_logs=enable_step_logs,
-                steps=step_configurations,
-                settings=settings,
-                schedule=schedule,
-                build=build,
-                extra=extra,
-            )
-
-            skip_pipeline_registration = constants.handle_bool_env_var(
-                constants.ENV_ZENML_SKIP_PIPELINE_REGISTRATION,
-                default=False,
-            )
-
-            register_pipeline = not (skip_pipeline_registration or unlisted)
-
-            pipeline_id = None
-            if register_pipeline:
-                pipeline_id = self._register(pipeline_spec=pipeline_spec).id
-
-            # TODO: check whether orchestrator even support scheduling before
-            # registering the schedule
-            schedule_id = None
-            if schedule:
-                if schedule.name:
-                    schedule_name = schedule.name
-                else:
-                    date = datetime.utcnow().strftime("%Y_%m_%d")
-                    time = datetime.utcnow().strftime("%H_%M_%S_%f")
-                    schedule_name = deployment.run_name_template.format(
-                        date=date, time=time
-                    )
-                components = Client().active_stack_model.components
-                orchestrator = components[StackComponentType.ORCHESTRATOR][0]
-                schedule_model = ScheduleRequestModel(
-                    workspace=Client().active_workspace.id,
-                    user=Client().active_user.id,
-                    pipeline_id=pipeline_id,
-                    orchestrator_id=orchestrator.id,
-                    name=schedule_name,
-                    active=True,
-                    cron_expression=schedule.cron_expression,
-                    start_time=schedule.start_time,
-                    end_time=schedule.end_time,
-                    interval_second=schedule.interval_second,
-                    catchup=schedule.catchup,
-                )
-                schedule_id = (
-                    Client().zen_store.create_schedule(schedule_model).id
-                )
-                logger.info(
-                    f"Created schedule `{schedule_name}` for pipeline "
-                    f"`{deployment.pipeline_configuration.name}`."
-                )
-
-            stack = Client().active_stack
-
-            local_repo_context = (
-                code_repository_utils.find_active_code_repository()
-            )
-            code_repository = build_utils.verify_local_repository_context(
-                deployment=deployment, local_repo_context=local_repo_context
-            )
-
-            build_model = build_utils.reuse_or_create_pipeline_build(
-                deployment=deployment,
-                pipeline_id=pipeline_id,
-                allow_build_reuse=not prevent_build_reuse,
-                build=build,
-                code_repository=code_repository,
-            )
-            build_id = build_model.id if build_model else None
-
-            code_reference = None
-            if local_repo_context and not local_repo_context.is_dirty:
-                source_root = source_utils.get_source_root()
-                subdirectory = (
-                    Path(source_root)
-                    .resolve()
-                    .relative_to(local_repo_context.root)
-                )
-
-                code_reference = CodeReferenceRequestModel(
-                    commit=local_repo_context.current_commit,
-                    subdirectory=subdirectory.as_posix(),
-                    code_repository=local_repo_context.code_repository_id,
-                )
-
-            deployment_request = PipelineDeploymentRequestModel(
-                user=Client().active_user.id,
-                workspace=Client().active_workspace.id,
-                stack=stack.id,
-                pipeline=pipeline_id,
-                build=build_id,
-                schedule=schedule_id,
-                code_reference=code_reference,
-                **deployment.dict(),
-            )
-            deployment_model = Client().zen_store.create_deployment(
-                deployment=deployment_request
-            )
-
-            analytics_handler.metadata = self._get_pipeline_analytics_metadata(
-                deployment=deployment_model, stack=stack
-            )
-            caching_status = (
-                "enabled"
-                if deployment.pipeline_configuration.enable_cache is not False
-                else "disabled"
-            )
-            logger.info(
-                "%s %s on stack `%s` (caching %s)",
-                "Scheduling" if deployment_model.schedule else "Running",
-                f"pipeline `{deployment_model.pipeline_configuration.name}`"
-                if register_pipeline
-                else "unlisted pipeline",
-                stack.name,
-                caching_status,
-            )
-
-            stack.prepare_pipeline_deployment(deployment=deployment_model)
-
-            # Prevent execution of nested pipelines which might lead to
-            # unexpected behavior
-            constants.SHOULD_PREVENT_PIPELINE_EXECUTION = True
-            try:
-                stack.deploy_pipeline(deployment=deployment_model)
-            finally:
-                constants.SHOULD_PREVENT_PIPELINE_EXECUTION = False
-
-            # Log the dashboard URL
-            dashboard_utils.print_run_url(
-                run_name=deployment.run_name_template,
-                pipeline_id=pipeline_id,
-            )
-
-    get_runs = GetRunsDescriptor()
-
-    def write_run_configuration_template(
-        self, path: str, stack: Optional["Stack"] = None
-    ) -> None:
-        """Writes a run configuration yaml template.
-
-        Args:
-            path: The path where the template will be written.
-            stack: The stack for which the template should be generated. If
-                not given, the active stack will be used.
-        """
-        from zenml.config.base_settings import ConfigurationLevel
-        from zenml.config.step_configurations import (
-            PartialArtifactConfiguration,
-=======
         pipeline_copy = self.with_options(
             run_name=run_name,
             schedule=schedule,
@@ -507,13 +173,13 @@
             config_path=config_path,
             unlisted=unlisted,
             prevent_build_reuse=prevent_build_reuse,
->>>>>>> effeaf63
         )
         new_run_args = dict_utils.remove_none_values(
             {
                 "enable_cache": enable_cache,
                 "enable_artifact_metadata": enable_artifact_metadata,
                 "enable_artifact_visualization": enable_artifact_visualization,
+                "enable_step_logs": enable_step_logs,
                 "settings": settings,
                 "extra": extra,
             }
