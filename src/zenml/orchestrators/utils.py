#  Copyright (c) ZenML GmbH 2021. All Rights Reserved.
#
#  Licensed under the Apache License, Version 2.0 (the "License");
#  you may not use this file except in compliance with the License.
#  You may obtain a copy of the License at:
#
#       https://www.apache.org/licenses/LICENSE-2.0
#
#  Unless required by applicable law or agreed to in writing, software
#  distributed under the License is distributed on an "AS IS" BASIS,
#  WITHOUT WARRANTIES OR CONDITIONS OF ANY KIND, either express
#  or implied. See the License for the specific language governing
#  permissions and limitations under the License.
"""Utility functions for the orchestrator."""

import random
from datetime import datetime
from typing import TYPE_CHECKING, Dict, Optional
from uuid import UUID

from zenml.client import Client
from zenml.config.global_config import (
    CONFIG_ENV_VAR_PREFIX,
    GlobalConfiguration,
)
from zenml.constants import (
    ENV_ZENML_ACTIVE_STACK_ID,
    ENV_ZENML_ACTIVE_WORKSPACE_ID,
    ENV_ZENML_SECRETS_STORE_PREFIX,
    ENV_ZENML_STORE_PREFIX,
    PIPELINE_API_TOKEN_EXPIRES_MINUTES,
)
from zenml.enums import StoreType
from zenml.logger import get_logger

if TYPE_CHECKING:
<<<<<<< HEAD
    from zenml.models.pipeline_deployment_models import (
        PipelineDeploymentResponseModel,
    )
=======
    from zenml.models import PipelineDeploymentResponse
    from zenml.orchestrators import BaseOrchestrator
>>>>>>> e17f4d3a

logger = get_logger(__name__)


def get_orchestrator_run_name(pipeline_name: str) -> str:
    """Gets an orchestrator run name.

    This run name is not the same as the ZenML run name but can instead be
    used to display in the orchestrator UI.

    Args:
        pipeline_name: Name of the pipeline that will run.

    Returns:
        The orchestrator run name.
    """
    user_name = Client().active_user.name
    return f"{pipeline_name}_{user_name}_{random.Random().getrandbits(32):08x}"


def is_setting_enabled(
    is_enabled_on_step: Optional[bool],
    is_enabled_on_pipeline: Optional[bool],
) -> bool:
    """Checks if a certain setting is enabled within a step run.

    This is the case if:
    - the setting is explicitly enabled for the step, or
    - the setting is neither explicitly disabled for the step nor the pipeline.

    Args:
        is_enabled_on_step: The setting of the step.
        is_enabled_on_pipeline: The setting of the pipeline.

    Returns:
        True if the setting is enabled within the step run, False otherwise.
    """
    if is_enabled_on_step is not None:
        return is_enabled_on_step
    if is_enabled_on_pipeline is not None:
        return is_enabled_on_pipeline
    return True


def get_config_environment_vars(
    deployment: Optional["PipelineDeploymentResponse"] = None,
) -> Dict[str, str]:
    """Gets environment variables to set for mirroring the active config.

    If a pipeline deployment is given, the environment variables will be set to
    include a newly generated API token valid for the duration of the pipeline
    run instead of the API token from the global config.

    Args:
        deployment: Optional deployment to use for the environment variables.

    Returns:
        Environment variable dict.
    """
    from zenml.zen_stores.rest_zen_store import RestZenStore

    global_config = GlobalConfiguration()
    environment_vars = {}

    for key in global_config.__fields__.keys():
        if key == "store":
            continue

        value = getattr(global_config, key)
        if value is not None:
            environment_vars[CONFIG_ENV_VAR_PREFIX + key.upper()] = str(value)

    if global_config.store:
        store_dict = global_config.store.dict(exclude_none=True)
        secrets_store_dict = store_dict.pop("secrets_store", None) or {}

        for key, value in store_dict.items():
            if key in ["username", "password"]:
                # Don't include the username and password as we use the token to
                # authenticate with the server
                continue

            environment_vars[ENV_ZENML_STORE_PREFIX + key.upper()] = str(value)

        for key, value in secrets_store_dict.items():
            environment_vars[
                ENV_ZENML_SECRETS_STORE_PREFIX + key.upper()
            ] = str(value)

        if deployment and global_config.store.type == StoreType.REST:
            # When connected to a ZenML server, if a pipeline deployment is
            # supplied, we need to fetch an API token that will be valid for the
            # duration of the pipeline run.
            assert isinstance(global_config.zen_store, RestZenStore)
            pipeline_id: Optional[UUID] = None
            if deployment.pipeline:
                pipeline_id = deployment.pipeline.id
            schedule_id: Optional[UUID] = None
            expires_minutes: Optional[int] = PIPELINE_API_TOKEN_EXPIRES_MINUTES
            if deployment.schedule:
                schedule_id = deployment.schedule.id
                # If a schedule is given, this is a long running pipeline that
                # should not have an API token that expires.
                expires_minutes = None
            api_token = global_config.zen_store.get_api_token(
                pipeline_id=pipeline_id,
                schedule_id=schedule_id,
                expires_minutes=expires_minutes,
            )
            environment_vars[ENV_ZENML_STORE_PREFIX + "API_TOKEN"] = api_token

    # Make sure to use the correct active stack/workspace which might come
    # from a .zen repository and not the global config
    environment_vars[ENV_ZENML_ACTIVE_STACK_ID] = str(
        Client().active_stack_model.id
    )
    environment_vars[ENV_ZENML_ACTIVE_WORKSPACE_ID] = str(
        Client().active_workspace.id
    )

    return environment_vars


def get_run_name(run_name_template: str) -> str:
    """Fill out the run name template to get a complete run name.

    Args:
        run_name_template: The run name template to fill out.

    Raises:
        ValueError: If the run name is empty.

    Returns:
        The run name derived from the template.
    """
    date = datetime.utcnow().strftime("%Y_%m_%d")
    time = datetime.utcnow().strftime("%H_%M_%S_%f")

    run_name = run_name_template.format(date=date, time=time)

    if run_name == "":
        raise ValueError("Empty run names are not allowed.")

    return run_name<|MERGE_RESOLUTION|>--- conflicted
+++ resolved
@@ -34,14 +34,8 @@
 from zenml.logger import get_logger
 
 if TYPE_CHECKING:
-<<<<<<< HEAD
-    from zenml.models.pipeline_deployment_models import (
-        PipelineDeploymentResponseModel,
-    )
-=======
     from zenml.models import PipelineDeploymentResponse
-    from zenml.orchestrators import BaseOrchestrator
->>>>>>> e17f4d3a
+
 
 logger = get_logger(__name__)
 
