#  Copyright (c) ZenML GmbH 2022. All Rights Reserved.
#
#  Licensed under the Apache License, Version 2.0 (the "License");
#  you may not use this file except in compliance with the License.
#  You may obtain a copy of the License at:
#
#       https://www.apache.org/licenses/LICENSE-2.0
#
#  Unless required by applicable law or agreed to in writing, software
#  distributed under the License is distributed on an "AS IS" BASIS,
#  WITHOUT WARRANTIES OR CONDITIONS OF ANY KIND, either express
#  or implied. See the License for the specific language governing
#  permissions and limitations under the License.
"""Class to launch (run directly or using a step operator) steps."""

import time
from contextlib import nullcontext
from datetime import datetime
from typing import TYPE_CHECKING, Dict, Optional, Tuple

from zenml.client import Client
from zenml.config.step_configurations import Step
from zenml.config.step_run_info import StepRunInfo
from zenml.constants import (
    ENV_ZENML_DISABLE_STEP_LOGS_STORAGE,
    STEP_SOURCE_PARAMETER_NAME,
    TEXT_FIELD_MAX_LENGTH,
    handle_bool_env_var,
)
from zenml.enums import ExecutionStatus
from zenml.environment import get_run_environment_dict
from zenml.logger import get_logger
from zenml.logging import step_logging
from zenml.logging.step_logging import StepLogsStorageContext
from zenml.models import (
    ArtifactResponse,
    LogsRequest,
    PipelineDeploymentResponse,
    PipelineRunRequest,
    PipelineRunResponse,
    StepRunRequest,
    StepRunResponse,
)
from zenml.orchestrators import (
    cache_utils,
    input_utils,
    output_utils,
    publish_utils,
)
from zenml.orchestrators import utils as orchestrator_utils
from zenml.orchestrators.step_runner import StepRunner
from zenml.orchestrators.utils import (
    get_run_name,
    is_setting_enabled,
)
from zenml.stack import Stack
from zenml.utils import string_utils

if TYPE_CHECKING:
    from zenml.model import ModelConfig
    from zenml.step_operators import BaseStepOperator

logger = get_logger(__name__)


def _get_step_operator(
    stack: "Stack", step_operator_name: str
) -> "BaseStepOperator":
    """Fetches the step operator from the stack.

    Args:
        stack: Stack on which the step is being run.
        step_operator_name: Name of the step operator to get.

    Returns:
        The step operator to run a step.

    Raises:
        RuntimeError: If no active step operator is found.
    """
    step_operator = stack.step_operator

    # the two following errors should never happen as the stack gets
    # validated before running the pipeline
    if not step_operator:
        raise RuntimeError(
            f"No step operator specified for active stack '{stack.name}'."
        )

    if step_operator_name != step_operator.name:
        raise RuntimeError(
            f"No step operator named '{step_operator_name}' in active "
            f"stack '{stack.name}'."
        )

    return step_operator


class StepLauncher:
    """A class responsible for launching a step of a ZenML pipeline.

    This class follows these steps to launch and publish a ZenML step:
    1. Publish or reuse a `PipelineRun`
    2. Resolve the input artifacts of the step
    3. Generate a cache key for the step
    4. Check if the step can be cached or not
    5. Publish a new `StepRun`
    6. If the step can't be cached, the step will be executed in one of these
    two ways depending on its configuration:
        - Calling a `step operator` to run the step in a different environment
        - Calling a `step runner` to run the step in the current environment
    7. Update the status of the previously published `StepRun`
    8. Update the status of the `PipelineRun`
    """

    def __init__(
        self,
        deployment: PipelineDeploymentResponse,
        step: Step,
        orchestrator_run_id: str,
    ):
        """Initializes the launcher.

        Args:
            deployment: The pipeline deployment.
            step: The step to launch.
            orchestrator_run_id: The orchestrator pipeline run id.

        Raises:
            RuntimeError: If the deployment has no associated stack.
        """
        self._deployment = deployment
        self._step = step
        self._orchestrator_run_id = orchestrator_run_id

        if not deployment.stack:
            raise RuntimeError(
                f"Missing stack for deployment {deployment.id}. This is "
                "probably because the stack was manually deleted."
            )

        self._stack = Stack.from_model(deployment.stack)
        self._step_name = step.spec.pipeline_parameter_name

    def launch(self) -> None:
        """Launches the step.

        Raises:
            Exception: If the step failed to launch, run, or publish.
        """
        pipeline_run, run_was_created = self._create_or_reuse_run()

        # Enable or disable step logs storage
        if handle_bool_env_var(ENV_ZENML_DISABLE_STEP_LOGS_STORAGE, False):
            step_logging_enabled = False
        else:
            step_logging_enabled = is_setting_enabled(
                is_enabled_on_step=self._step.config.enable_step_logs,
                is_enabled_on_pipeline=self._deployment.pipeline_configuration.enable_step_logs,
            )

        logs_context = nullcontext()
        logs_model = None

        if step_logging_enabled:
            # Configure the logs
            logs_uri = step_logging.prepare_logs_uri(
                self._stack.artifact_store,
                self._step.config.name,
            )

            logs_context = StepLogsStorageContext(
                logs_uri=logs_uri
            )  # type: ignore[assignment]

            logs_model = LogsRequest(
                uri=logs_uri,
                artifact_store_id=self._stack.artifact_store.id,
            )

        try:
            with logs_context:
                if run_was_created:
                    pipeline_run_metadata = (
                        self._stack.get_pipeline_run_metadata(
                            run_id=pipeline_run.id
                        )
                    )
                    publish_utils.publish_pipeline_run_metadata(
                        pipeline_run_id=pipeline_run.id,
                        pipeline_run_metadata=pipeline_run_metadata,
                    )
                client = Client()
                (
                    docstring,
                    source_code,
                ) = self._get_step_docstring_and_source_code()

                code_hash = self._deployment.step_configurations[
                    self._step_name
                ].config.caching_parameters.get(STEP_SOURCE_PARAMETER_NAME)
                step_run = StepRunRequest(
                    name=self._step_name,
                    pipeline_run_id=pipeline_run.id,
                    deployment=self._deployment.id,
                    code_hash=code_hash,
                    status=ExecutionStatus.RUNNING,
                    docstring=docstring,
                    source_code=source_code,
                    start_time=datetime.utcnow(),
                    user=client.active_user.id,
                    workspace=client.active_workspace.id,
                    logs=logs_model,
                )
                try:
                    execution_needed, step_run = self._prepare(
                        step_run=step_run
                    )
                except:  # noqa: E722
                    logger.error(
                        f"Failed preparing run step `{self._step_name}`."
                    )
                    step_run.status = ExecutionStatus.FAILED
                    step_run.end_time = datetime.utcnow()
                    raise
                finally:
                    step_run_response = Client().zen_store.create_run_step(
                        step_run
                    )

                logger.info(f"Step `{self._step_name}` has started.")
                if execution_needed:
                    try:
                        self._run_step(
                            pipeline_run=pipeline_run,
                            step_run=step_run_response,
                        )
                    except Exception as e:  # noqa: E722
                        logger.error(
                            f"Failed to run step `{self._step_name}`."
                        )
                        logger.exception(e)
                        publish_utils.publish_failed_step_run(
                            step_run_response.id
                        )
                        raise

                publish_utils.update_pipeline_run_status(
                    pipeline_run=pipeline_run,
                    num_steps=len(self._deployment.step_configurations),
                )
        except:  # noqa: E722
            logger.error(f"Pipeline run `{pipeline_run.name}` failed.")
            publish_utils.publish_failed_pipeline_run(pipeline_run.id)
            raise

    def _get_step_docstring_and_source_code(self) -> Tuple[Optional[str], str]:
        """Gets the docstring and source code of the step.

        If any of the two is longer than 1000 characters, it will be truncated.

        Returns:
            The docstring and source code of the step.
        """
        from zenml.steps.base_step import BaseStep

        step_instance = BaseStep.load_from_source(self._step.spec.source)

        docstring = step_instance.docstring
        if docstring and len(docstring) > TEXT_FIELD_MAX_LENGTH:
            docstring = docstring[: (TEXT_FIELD_MAX_LENGTH - 3)] + "..."

        source_code = step_instance.source_code
        if source_code and len(source_code) > TEXT_FIELD_MAX_LENGTH:
            source_code = source_code[: (TEXT_FIELD_MAX_LENGTH - 3)] + "..."

        return docstring, source_code

    def _create_or_reuse_run(self) -> Tuple[PipelineRunResponse, bool]:
        """Creates a pipeline run or reuses an existing one.

        Returns:
            The created or existing pipeline run,
            and a boolean indicating whether the run was created or reused.
        """
        run_name = get_run_name(
            run_name_template=self._deployment.run_name_template
        )

        logger.debug("Creating pipeline run %s", run_name)

        client = Client()
<<<<<<< HEAD
        pipeline_run = PipelineRunRequestModel(
=======
        pipeline_run = PipelineRunRequest(
            id=run_id,
>>>>>>> e17f4d3a
            name=run_name,
            orchestrator_run_id=self._orchestrator_run_id,
            user=client.active_user.id,
            workspace=client.active_workspace.id,
            deployment=self._deployment.id,
            pipeline=self._deployment.pipeline.id
            if self._deployment.pipeline
            else None,
            status=ExecutionStatus.RUNNING,
            orchestrator_environment=get_run_environment_dict(),
            start_time=datetime.utcnow(),
        )
        return client.zen_store.get_or_create_run(pipeline_run)

    def _prepare(
        self,
        step_run: StepRunRequest,
    ) -> Tuple[bool, StepRunRequest]:
        """Prepares running the step.

        Args:
            step_run: The step to run.

        Returns:
            Tuple that specifies whether the step needs to be executed as
            well as the response model of the registered step run.
        """
        model_config = (
            self._deployment.step_configurations[
                step_run.name
            ].config.model_config
            or self._deployment.pipeline_configuration.model_config
        )
        input_artifacts, parent_step_ids = input_utils.resolve_step_inputs(
            step=self._step,
            run_id=step_run.pipeline_run_id,
            model_config=model_config,
        )
        input_artifact_ids = {
            input_name: artifact.id
            for input_name, artifact in input_artifacts.items()
        }

        cache_key = cache_utils.generate_cache_key(
            step=self._step,
            input_artifact_ids=input_artifact_ids,
            artifact_store=self._stack.artifact_store,
            workspace_id=Client().active_workspace.id,
        )

        step_run.inputs = input_artifact_ids
        step_run.parent_step_ids = parent_step_ids
        step_run.cache_key = cache_key

        cache_enabled = is_setting_enabled(
            is_enabled_on_step=self._step.config.enable_cache,
            is_enabled_on_pipeline=self._deployment.pipeline_configuration.enable_cache,
        )

        step_cache = self._step.config.enable_cache
        if step_cache is not None:
            logger.info(
                f"Caching {'`enabled`' if step_cache else '`disabled`'} "
                f"explicitly for `{self._step_name}`."
            )

        execution_needed = True
        if cache_enabled:
            cached_step_run = cache_utils.get_cached_step_run(
                cache_key=cache_key
            )
            if cached_step_run:
                logger.info(f"Using cached version of `{self._step_name}`.")
                execution_needed = False
                cached_outputs = cached_step_run.outputs
                step_run.original_step_run_id = cached_step_run.id
                step_run.outputs = {
                    output_name: artifact.id
                    for output_name, artifact in cached_outputs.items()
                }
                self._link_cached_artifacts_to_model_version(
                    model_config_from_context=model_config,
                    step_run=step_run,
                )
                step_run.status = ExecutionStatus.CACHED
                step_run.end_time = step_run.start_time

        return execution_needed, step_run

    def _link_cached_artifacts_to_model_version(
        self,
        model_config_from_context: Optional["ModelConfig"],
        step_run: StepRunRequest,
    ) -> None:
        """Links the output artifacts of the cached step to the model version in Control Plane.

        Args:
            model_config_from_context: The model config of the current step.
            step_run: The step to run.
        """
        from zenml.model.artifact_config import ArtifactConfig
        from zenml.steps.base_step import BaseStep
        from zenml.steps.utils import parse_return_type_annotations

        step_instance = BaseStep.load_from_source(self._step.spec.source)
        output_annotations = parse_return_type_annotations(
            step_instance.entrypoint
        )
        for output_name_, output_ in step_run.outputs.items():
            if output_name_ in output_annotations:
                annotation = output_annotations.get(output_name_, None)
                if annotation and annotation.artifact_config is not None:
                    artifact_config_ = annotation.artifact_config.copy()
                else:
                    artifact_config_ = ArtifactConfig(
                        artifact_name=output_name_
                    )

                if artifact_config_.model_name is None:
                    model_config = model_config_from_context
                else:
                    from zenml.model.model_config import ModelConfig

                    model_config = ModelConfig(
                        name=artifact_config_.model_name,
                        version=artifact_config_.model_version,
                    )
                if model_config:
                    model_config.get_or_create_model_version()

                    artifact_config_._pipeline_name = (
                        self._deployment.pipeline_configuration.name
                    )
                    artifact_config_._step_name = self._step_name
                    logger.debug(
                        f"Linking artifact `{artifact_config_.artifact_name}` "
                        f"to model `{model_config.name}` version "
                        f"`{model_config.version}`."
                    )
                    artifact_config_.link_to_model(
                        artifact_uuid=output_,
                        model_config=model_config,
                    )

    def _run_step(
        self,
        pipeline_run: PipelineRunResponse,
        step_run: StepRunResponse,
    ) -> None:
        """Runs the current step.

        Args:
            pipeline_run: The model of the current pipeline run.
            step_run: The model of the current step run.
        """
        # Prepare step run information.
        step_run_info = StepRunInfo(
            config=self._step.config,
            pipeline=self._deployment.pipeline_configuration,
            run_name=pipeline_run.name,
            pipeline_step_name=self._step_name,
            run_id=pipeline_run.id,
            step_run_id=step_run.id,
        )

        output_artifact_uris = output_utils.prepare_output_artifact_uris(
            step_run=step_run, stack=self._stack, step=self._step
        )

        # Run the step.
        start_time = time.time()
        try:
            if self._step.config.step_operator:
                self._run_step_with_step_operator(
                    step_operator_name=self._step.config.step_operator,
                    step_run_info=step_run_info,
                )
            else:
                self._run_step_without_step_operator(
                    pipeline_run=pipeline_run,
                    step_run=step_run,
                    step_run_info=step_run_info,
                    input_artifacts=step_run.inputs,
                    output_artifact_uris=output_artifact_uris,
                )
        except:  # noqa: E722
            output_utils.remove_artifact_dirs(
                artifact_uris=list(output_artifact_uris.values())
            )
            raise

        duration = time.time() - start_time
        logger.info(
            f"Step `{self._step_name}` has finished in "
            f"`{string_utils.get_human_readable_time(duration)}`."
        )

    def _run_step_with_step_operator(
        self,
        step_operator_name: str,
        step_run_info: StepRunInfo,
    ) -> None:
        """Runs the current step with a step operator.

        Args:
            step_operator_name: The name of the step operator to use.
            step_run_info: Additional information needed to run the step.
        """
        step_operator = _get_step_operator(
            stack=self._stack,
            step_operator_name=step_operator_name,
        )
        entrypoint_cfg_class = step_operator.entrypoint_config_class
        entrypoint_command = (
            entrypoint_cfg_class.get_entrypoint_command()
            + entrypoint_cfg_class.get_entrypoint_arguments(
                step_name=self._step_name,
                deployment_id=self._deployment.id,
                step_run_id=str(step_run_info.step_run_id),
            )
        )
        environment = orchestrator_utils.get_config_environment_vars(
            deployment=self._deployment
        )
        logger.info(
            "Using step operator `%s` to run step `%s`.",
            step_operator.name,
            self._step_name,
        )
        step_operator.launch(
            info=step_run_info,
            entrypoint_command=entrypoint_command,
            environment=environment,
        )

    def _run_step_without_step_operator(
        self,
        pipeline_run: PipelineRunResponse,
        step_run: StepRunResponse,
        step_run_info: StepRunInfo,
        input_artifacts: Dict[str, ArtifactResponse],
        output_artifact_uris: Dict[str, str],
    ) -> None:
        """Runs the current step without a step operator.

        Args:
            pipeline_run: The model of the current pipeline run.
            step_run: The model of the current step run.
            step_run_info: Additional information needed to run the step.
            input_artifacts: The input artifacts of the current step.
            output_artifact_uris: The output artifact URIs of the current step.
        """
        runner = StepRunner(step=self._step, stack=self._stack)
        runner.run(
            pipeline_run=pipeline_run,
            step_run=step_run,
            input_artifacts=input_artifacts,
            output_artifact_uris=output_artifact_uris,
            step_run_info=step_run_info,
        )<|MERGE_RESOLUTION|>--- conflicted
+++ resolved
@@ -290,12 +290,7 @@
         logger.debug("Creating pipeline run %s", run_name)
 
         client = Client()
-<<<<<<< HEAD
-        pipeline_run = PipelineRunRequestModel(
-=======
         pipeline_run = PipelineRunRequest(
-            id=run_id,
->>>>>>> e17f4d3a
             name=run_name,
             orchestrator_run_id=self._orchestrator_run_id,
             user=client.active_user.id,
