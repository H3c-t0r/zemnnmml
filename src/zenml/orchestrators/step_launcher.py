--- conflicted
+++ resolved
@@ -246,11 +246,8 @@
             num_steps=len(self._deployment.steps),
             client_environment=self._deployment.client_environment,
             orchestrator_environment=get_run_environment_dict(),
-<<<<<<< HEAD
             server_version=client.zen_store.get_store_info().version,
-=======
             start_time=datetime.utcnow(),
->>>>>>> d5ae542e
         )
         return client.zen_store.get_or_create_run(pipeline_run)
 
