#  Copyright (c) ZenML GmbH 2022. All Rights Reserved.
#
#  Licensed under the Apache License, Version 2.0 (the "License");
#  you may not use this file except in compliance with the License.
#  You may obtain a copy of the License at:
#
#       https://www.apache.org/licenses/LICENSE-2.0
#
#  Unless required by applicable law or agreed to in writing, software
#  distributed under the License is distributed on an "AS IS" BASIS,
#  WITHOUT WARRANTIES OR CONDITIONS OF ANY KIND, either express
#  or implied. See the License for the specific language governing
#  permissions and limitations under the License.

"""Class to run steps."""

import inspect
from typing import (
    TYPE_CHECKING,
    Any,
    Dict,
    List,
    Optional,
    Tuple,
    Type,
)

from zenml.client import Client
from zenml.config.step_configurations import StepConfiguration
from zenml.config.step_run_info import StepRunInfo
from zenml.enums import StackComponentType
from zenml.exceptions import StepInterfaceError
from zenml.logger import get_logger
from zenml.materializers.base_materializer import BaseMaterializer
from zenml.materializers.unmaterialized_artifact import UnmaterializedArtifact
from zenml.models.artifact_models import (
    ArtifactRequestModel,
    ArtifactResponseModel,
)
from zenml.models.visualization_models import VisualizationModel
from zenml.orchestrators.publish_utils import (
    publish_output_artifact_metadata,
    publish_output_artifacts,
    publish_step_run_metadata,
    publish_successful_step_run,
)
from zenml.orchestrators.utils import is_setting_enabled
from zenml.steps.step_context import StepContext
from zenml.steps.step_environment import StepEnvironment
from zenml.steps.utils import (
    parse_return_type_annotations,
    resolve_type_annotation,
)
from zenml.utils import materializer_utils, source_utils

if TYPE_CHECKING:
    from zenml.config.source import Source
    from zenml.config.step_configurations import Step
    from zenml.metadata.metadata_types import MetadataType
    from zenml.stack import Stack
    from zenml.steps import BaseStep


logger = get_logger(__name__)


class StepRunner:
    """Class to run steps."""

    def __init__(self, step: "Step", stack: "Stack"):
        """Initializes the step runner.

        Args:
            step: The step to run.
            stack: The stack on which the step should run.
        """
        self._step = step
        self._stack = stack

    @property
    def configuration(self) -> StepConfiguration:
        """Configuration of the step to run.

        Returns:
            The step configuration.
        """
        return self._step.config

    def run(
        self,
        input_artifacts: Dict[str, "ArtifactResponseModel"],
        output_artifact_uris: Dict[str, str],
        step_run_info: StepRunInfo,
    ) -> None:
        """Runs the step.

        Args:
            input_artifacts: The input artifacts of the step.
            output_artifact_uris: The URIs of the output artifacts of the step.
            step_run_info: The step run info.

        Raises:
            BaseException: A general exception if the step fails.
        """
        step_instance = self._load_step()
        output_materializers = self._load_output_materializers()
        spec = inspect.getfullargspec(inspect.unwrap(step_instance.entrypoint))

        # Parse the inputs for the entrypoint function.
        function_params = self._parse_inputs(
            args=spec.args,
            annotations=spec.annotations,
            input_artifacts=input_artifacts,
            output_artifact_uris=output_artifact_uris,
            output_materializers=output_materializers,
        )

        # Wrap the execution of the step function in a step environment
        # that the step function code can access to retrieve information about
        # the pipeline runtime, such as the current step name and the current
        # pipeline run ID
        cache_enabled = is_setting_enabled(
            is_enabled_on_step=step_run_info.config.enable_cache,
            is_enabled_on_pipeline=step_run_info.pipeline.enable_cache,
        )
        with StepEnvironment(
            step_run_info=step_run_info,
            cache_enabled=cache_enabled,
        ):
            self._stack.prepare_step_run(info=step_run_info)
            step_failed = False
            try:
                return_values = step_instance.call_entrypoint(
                    **function_params
                )
            except BaseException as step_exception:  # noqa: E722
                step_failed = True
                failure_hook_source = self.configuration.failure_hook_source
                if failure_hook_source:
                    logger.info("Detected failure hook. Running...")
                    self.load_and_run_hook(
                        failure_hook_source,
                        step_exception=step_exception,
                        output_artifact_uris=output_artifact_uris,
                        output_materializers=output_materializers,
                    )
                raise
            finally:
                step_run_metadata = self._stack.get_step_run_metadata(
                    info=step_run_info,
                )
                publish_step_run_metadata(
                    step_run_id=step_run_info.step_run_id,
                    step_run_metadata=step_run_metadata,
                )
                self._stack.cleanup_step_run(
                    info=step_run_info, step_failed=step_failed
                )
                if not step_failed:
                    success_hook_source = (
                        self.configuration.success_hook_source
                    )
                    if success_hook_source:
                        logger.info("Detected success hook. Running...")
                        self.load_and_run_hook(
                            success_hook_source,
                            step_exception=None,
                            output_artifact_uris=output_artifact_uris,
                            output_materializers=output_materializers,
                        )

            # Store and publish the output artifacts of the step function.
            output_annotations = parse_return_type_annotations(
                spec.annotations.get("return")
            )
            output_data = self._validate_outputs(
                return_values, output_annotations
            )
            artifact_metadata_enabled = is_setting_enabled(
                is_enabled_on_step=step_run_info.config.enable_artifact_metadata,
                is_enabled_on_pipeline=step_run_info.pipeline.enable_artifact_metadata,
            )
            artifact_visualization_enabled = is_setting_enabled(
                is_enabled_on_step=step_run_info.config.enable_artifact_visualization,
                is_enabled_on_pipeline=step_run_info.pipeline.enable_artifact_visualization,
            )
            output_artifacts, artifact_metadata = self._store_output_artifacts(
                output_data=output_data,
                output_artifact_uris=output_artifact_uris,
                output_materializers=output_materializers,
                artifact_metadata_enabled=artifact_metadata_enabled,
                artifact_visualization_enabled=artifact_visualization_enabled,
            )

        output_artifact_ids = publish_output_artifacts(
            output_artifacts=output_artifacts,
        )
        publish_output_artifact_metadata(
            output_artifact_ids=output_artifact_ids,
            output_artifact_metadata=artifact_metadata,
        )

        # Update the status and output artifacts of the step run.
        publish_successful_step_run(
            step_run_id=step_run_info.step_run_id,
            output_artifact_ids=output_artifact_ids,
        )

    def _load_step(self) -> "BaseStep":
        """Load the step instance.

        Returns:
            The step instance.
        """
        from zenml.steps import BaseStep

        step_instance = BaseStep.load_from_source(self._step.spec.source)
        step_instance._configuration = self._step.config
        return step_instance

    def _load_output_materializers(
        self,
    ) -> Dict[str, Tuple[Type[BaseMaterializer], ...]]:
        """Loads the output materializers for the step.

        Returns:
            The step output materializers.
        """
        materializers = {}
        for name, output in self.configuration.outputs.items():
            output_materializers = []

            for source in output.materializer_source:
                materializer_class: Type[
                    BaseMaterializer
                ] = source_utils.load_and_validate_class(
                    source, expected_class=BaseMaterializer
                )
                output_materializers.append(materializer_class)

            materializers[name] = tuple(output_materializers)

        return materializers

    def _parse_inputs(
        self,
        args: List[str],
        annotations: Dict[str, Any],
        input_artifacts: Dict[str, "ArtifactResponseModel"],
        output_artifact_uris: Dict[str, str],
        output_materializers: Dict[str, Tuple[Type[BaseMaterializer], ...]],
    ) -> Dict[str, Any]:
        """Parses the inputs for a step entrypoint function.

        Args:
            args: The arguments of the step entrypoint function.
            annotations: The annotations of the step entrypoint function.
            input_artifacts: The input artifacts of the step.
            output_artifact_uris: The URIs of the output artifacts of the step.
            output_materializers: The output materializers of the step.

        Returns:
            The parsed inputs for the step entrypoint function.
        """

        function_params: Dict[str, Any] = {}

        if args and args[0] == "self":
            args.pop(0)

        for arg in args:
            arg_type = annotations.get(arg, None)
            arg_type = resolve_type_annotation(arg_type)

            if inspect.isclass(arg_type) and issubclass(arg_type, StepContext):
                step_name = self.configuration.name
                context = arg_type(
                    step_name=step_name,
                    output_materializers=output_materializers,
                    output_artifact_uris=output_artifact_uris,
                )
                function_params[arg] = context
            elif arg in input_artifacts:
                function_params[arg] = self._load_input_artifact(
                    input_artifacts[arg], arg_type
                )
            elif arg in self.configuration.parameters:
                function_params[arg] = self.configuration.parameters[arg]
            else:
                raise RuntimeError(
                    f"Unable to find value for step function argument `{arg}`."
                )

        return function_params

    def _parse_hook_inputs(
        self,
        args: List[str],
        annotations: Dict[str, Any],
        step_exception: Optional[BaseException],
        output_artifact_uris: Dict[str, str],
        output_materializers: Dict[str, Tuple[Type[BaseMaterializer], ...]],
    ) -> Dict[str, Any]:
        """Parses the inputs for a hook function.

        Args:
            args: The arguments of the hook function.
            annotations: The annotations of the hook function.
            step_exception: The exception of the original step.
            output_artifact_uris: The URIs of the output artifacts of the step.
            output_materializers: The output materializers of the step.

        Returns:
            The parsed inputs for the hook function.

        Raises:
            TypeError: If hook function is passed a wrong parameter type.
        """
        from zenml.steps import BaseParameters

        function_params: Dict[str, Any] = {}

        if args and args[0] == "self":
            args.pop(0)

        for arg in args:
            arg_type = annotations.get(arg, None)
            arg_type = resolve_type_annotation(arg_type)

            # Parse the parameters
            if issubclass(arg_type, BaseParameters):
                step_params = arg_type.parse_obj(self.configuration.parameters)
                function_params[arg] = step_params

            # Parse the step context
            elif issubclass(arg_type, StepContext):
                step_name = self.configuration.name
                context = arg_type(
                    step_name=step_name,
                    output_materializers=output_materializers,
                    output_artifact_uris=output_artifact_uris,
                )
                function_params[arg] = context

            elif issubclass(arg_type, BaseException):
                function_params[arg] = step_exception

            else:
                # It should not be of any other type
                raise TypeError(
                    "Hook functions can only take parameters of type `StepContext`,"
                    f"`BaseParameters`, or `BaseException`, not {arg_type}"
                )

        return function_params

    def _load_input_artifact(
        self, artifact: "ArtifactResponseModel", data_type: Type[Any]
    ) -> Any:
        """Loads an input artifact.

        Args:
            artifact: The artifact to load.
            data_type: The data type of the artifact value.

        Returns:
            The artifact value.
        """
        # Skip materialization for `UnmaterializedArtifact`.
        if data_type == UnmaterializedArtifact:
            return UnmaterializedArtifact.parse_obj(artifact)

<<<<<<< HEAD
        if artifact.uri == "":
            # TODO: Correctly implement `None` artifacts
            return None

        # Skip materialization for `BaseArtifact` and its subtypes.
        if inspect.isclass(data_type) and issubclass(data_type, BaseArtifact):
            logger.warning(
                "Skipping materialization by specifying a subclass of "
                "`zenml.artifacts.BaseArtifact` as input data type is "
                "deprecated and will be removed in a future release. Please "
                "type your input as "
                "`zenml.materializers.UnmaterializedArtifact` instead."
            )
            return artifact

        from pydantic.typing import get_origin, is_union

        if data_type is Any or is_union(get_origin(data_type)):
            # Entrypoint function does not define a specific type for the input,
            # we use the datatype of the stored artifact
            data_type = source_utils.load(artifact.data_type)

=======
>>>>>>> 9e321df9
        materializer_class: Type[
            BaseMaterializer
        ] = source_utils.load_and_validate_class(
            artifact.materializer, expected_class=BaseMaterializer
        )
        materializer: BaseMaterializer = materializer_class(artifact.uri)
        materializer.validate_type_compatibility(data_type)
        return materializer.load(data_type=data_type)

    def _validate_outputs(
        self,
        return_values: Any,
        output_annotations: Dict[str, Any],
    ) -> Dict[str, Any]:
        """Validates the step function outputs.

        Args:
            return_values: The return values of the step function.
            output_annotations: The output annotations of the step function.

        Returns:
            The validated output, mapping output names to return values.

        Raises:
            StepInterfaceError: If the step function return values do not
                match the output annotations.
        """
        step_name = self._step.spec.pipeline_parameter_name

        # if there are no outputs, the return value must be `None`.
        if len(output_annotations) == 0:
            if return_values is not None:
                raise StepInterfaceError(
                    f"Wrong step function output type for step '{step_name}': "
                    f"Expected no outputs but the function returned something: "
                    f"{return_values}."
                )
            return {}

        # if there is only one output annotation (either directly specified
        # or contained in an `Output` tuple) we treat the step function
        # return value as the return for that output.
        if len(output_annotations) == 1:
            return_values = [return_values]

        # if the user defined multiple outputs, the return value must be a list
        # or tuple.
        if not isinstance(return_values, (list, tuple)):
            raise StepInterfaceError(
                f"Wrong step function output type for step '{step_name}': "
                f"Expected multiple outputs ({output_annotations}) but "
                f"the function did not return a list or tuple "
                f"(actual return value: {return_values})."
            )

        # The amount of actual outputs must be the same as the amount of
        # expected outputs.
        if len(output_annotations) != len(return_values):
            raise StepInterfaceError(
                f"Wrong amount of step function outputs for step "
                f"'{step_name}: Expected {len(output_annotations)} outputs "
                f"but the function returned {len(return_values)} outputs"
                f"(return values: {return_values})."
            )

        from pydantic.typing import get_origin, is_union

        from zenml.steps.utils import get_args

        validated_outputs: Dict[str, Any] = {}
        for return_value, (output_name, output_annotation) in zip(
            return_values, output_annotations.items()
        ):
            if output_annotation is Any:
                pass
            else:
                if is_union(get_origin(output_annotation)):
                    output_annotation = get_args(output_annotation)

                if not isinstance(return_value, output_annotation):
                    raise StepInterfaceError(
                        f"Wrong type for output '{output_name}' of step "
                        f"'{step_name}' (expected type: {output_annotation}, "
                        f"actual type: {type(return_value)})."
                    )
            validated_outputs[output_name] = return_value
        return validated_outputs

    def _store_output_artifacts(
        self,
        output_data: Dict[str, Any],
        output_materializers: Dict[str, Tuple[Type[BaseMaterializer], ...]],
        output_artifact_uris: Dict[str, str],
        artifact_metadata_enabled: bool,
        artifact_visualization_enabled: bool,
    ) -> Tuple[
        Dict[str, ArtifactRequestModel], Dict[str, Dict[str, "MetadataType"]]
    ]:
        """Stores the output artifacts of the step.

        Args:
            output_data: The output data of the step function, mapping output
                names to return values.
            output_materializers: The output materializers of the step.
            output_artifact_uris: The output artifact URIs of the step.
            artifact_metadata_enabled: Whether artifact metadata collection is
                enabled.
            artifact_visualization_enabled: Whether artifact visualization is
                enabled.

        Returns:
            An `ArtifactRequestModel` for each output artifact that was saved,
            and the metadata of each output artifact.
        """
        client = Client()
        active_user_id = client.active_user.id
        active_workspace_id = client.active_workspace.id
        artifact_stores = client.active_stack_model.components.get(
            StackComponentType.ARTIFACT_STORE
        )
        assert artifact_stores  # Every stack has an artifact store.
        artifact_store_id = artifact_stores[0].id
        output_artifacts: Dict[str, ArtifactRequestModel] = {}
        output_artifact_metadata: Dict[str, Dict[str, "MetadataType"]] = {}
        for output_name, return_value in output_data.items():
            data_type = type(return_value)
            materializer_classes = output_materializers[output_name]
            materializer_class = materializer_utils.select_materializer(
                data_type=data_type, materializer_classes=materializer_classes
            )
            materializer_source = source_utils.resolve(materializer_class)
            uri = output_artifact_uris[output_name]
            materializer = materializer_class(uri)
            materializer.validate_type_compatibility(type(return_value))
            materializer.save(return_value)

            # Save artifact visualizations.
            visualizations: List[VisualizationModel] = []
            if artifact_visualization_enabled:
                try:
                    vis_data = materializer.save_visualizations(return_value)
                    for vis_uri, vis_type in vis_data.items():
                        vis_model = VisualizationModel(
                            type=vis_type,
                            uri=vis_uri,
                        )
                        visualizations.append(vis_model)
                except Exception as e:
                    logger.warning(
                        f"Failed to save visualization for output artifact "
                        f"'{output_name}' of step '{self.configuration.name}': "
                        f"{e}"
                    )

            # Get artifact metadata.
            if artifact_metadata_enabled:
                try:
                    artifact_metadata = materializer.extract_full_metadata(
                        return_value
                    )
                    output_artifact_metadata[output_name] = artifact_metadata
                except Exception as e:
                    logger.warning(
                        f"Failed to extract metadata for output artifact "
                        f"'{output_name}' of step "
                        f"'{self._step.spec.pipeline_parameter_name}': {e}"
                    )

            output_artifact = ArtifactRequestModel(
                name=output_name,
                type=materializer_class.ASSOCIATED_ARTIFACT_TYPE,
                uri=uri,
                materializer=materializer_source,
                data_type=source_utils.resolve(data_type),
                user=active_user_id,
                workspace=active_workspace_id,
                artifact_store_id=artifact_store_id,
                visualizations=visualizations,
            )
            output_artifacts[output_name] = output_artifact
        return output_artifacts, output_artifact_metadata

    def load_and_run_hook(
        self,
        hook_source: "Source",
        step_exception: Optional[BaseException],
        output_artifact_uris: Dict[str, str],
        output_materializers: Dict[str, Type[BaseMaterializer]],
    ) -> None:
        """Loads hook source and runs the hook.

        Args:
            hook_source: The source of the hook function.
            step_exception: The exception of the original step.
            output_artifact_uris: The URIs of the output artifacts of the step.
            output_materializers: The output materializers of the step.
        """
        try:
            hook = source_utils.load(hook_source)
            hook_spec = inspect.getfullargspec(inspect.unwrap(hook))

            function_params = self._parse_hook_inputs(
                args=hook_spec.args,
                annotations=hook_spec.annotations,
                step_exception=step_exception,
                output_artifact_uris=output_artifact_uris,
                output_materializers=output_materializers,
            )
            logger.debug(f"Running hook {hook} with params: {function_params}")
            hook(**function_params)
        except Exception as e:
            logger.error(
                f"Failed to load hook source with exception: '{hook_source}': {e}"
            )<|MERGE_RESOLUTION|>--- conflicted
+++ resolved
@@ -370,22 +370,6 @@
         if data_type == UnmaterializedArtifact:
             return UnmaterializedArtifact.parse_obj(artifact)
 
-<<<<<<< HEAD
-        if artifact.uri == "":
-            # TODO: Correctly implement `None` artifacts
-            return None
-
-        # Skip materialization for `BaseArtifact` and its subtypes.
-        if inspect.isclass(data_type) and issubclass(data_type, BaseArtifact):
-            logger.warning(
-                "Skipping materialization by specifying a subclass of "
-                "`zenml.artifacts.BaseArtifact` as input data type is "
-                "deprecated and will be removed in a future release. Please "
-                "type your input as "
-                "`zenml.materializers.UnmaterializedArtifact` instead."
-            )
-            return artifact
-
         from pydantic.typing import get_origin, is_union
 
         if data_type is Any or is_union(get_origin(data_type)):
@@ -393,8 +377,6 @@
             # we use the datatype of the stored artifact
             data_type = source_utils.load(artifact.data_type)
 
-=======
->>>>>>> 9e321df9
         materializer_class: Type[
             BaseMaterializer
         ] = source_utils.load_and_validate_class(
