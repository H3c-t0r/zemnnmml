--- conflicted
+++ resolved
@@ -15,11 +15,8 @@
 
 import json
 import os
-<<<<<<< HEAD
+import sys
 from pathlib import PurePosixPath
-=======
-import sys
->>>>>>> c94b2662
 from typing import AbstractSet, Any, Dict, Iterable, List, Optional, cast
 
 import pkg_resources
