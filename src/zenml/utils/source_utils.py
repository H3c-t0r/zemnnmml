#  Copyright (c) ZenML GmbH 2021. All Rights Reserved.
#
#  Licensed under the Apache License, Version 2.0 (the "License");
#  you may not use this file except in compliance with the License.
#  You may obtain a copy of the License at:
#
#       https://www.apache.org/licenses/LICENSE-2.0
#
#  Unless required by applicable law or agreed to in writing, software
#  distributed under the License is distributed on an "AS IS" BASIS,
#  WITHOUT WARRANTIES OR CONDITIONS OF ANY KIND, either express
#  or implied. See the License for the specific language governing
#  permissions and limitations under the License.
"""
These utils are predicated on the following definitions:

* class_source: This is a python-import type path to a class, e.g.
    some.mod.class
* module_source: This is a python-import type path to a module, e.g. some.mod
* file_path, relative_path, absolute_path: These are file system paths.
* source: This is a class_source or module_source. If it is a class_source, it
    can also be optionally pinned.
* pin: Whatever comes after the `@` symbol from a source, usually the git sha
    or the version of zenml as a string.
"""
import hashlib
import importlib
import inspect
import os
import pathlib
import site
import sys
import types
from contextlib import contextmanager
from types import (
    CodeType,
    FrameType,
    FunctionType,
    MethodType,
    ModuleType,
    TracebackType,
)
from typing import Any, Callable, Iterator, Optional, Type, Union

from zenml import __version__
from zenml.constants import APP_NAME
from zenml.enums import StackComponentType
from zenml.environment import Environment
from zenml.logger import get_logger
from zenml.stack import StackComponent

logger = get_logger(__name__)


def is_standard_pin(pin: str) -> bool:
    """Returns `True` if pin is valid ZenML pin, else False.

    Args:
        pin: potential ZenML pin like 'zenml_0.1.1'
    """
    if pin.startswith(f"{APP_NAME}_"):
        return True
    return False


def is_inside_repository(file_path: str) -> bool:
    """Returns whether a file is inside a zenml repository."""
    from zenml.repository import Repository

    repo_path = Repository.find_repository()
    if not repo_path:
        return False

    repo_path = repo_path.resolve()
    absolute_file_path = pathlib.Path(file_path).resolve()
    return repo_path in absolute_file_path.parents


def is_third_party_module(file_path: str) -> bool:
    """Returns whether a file belongs to a third party package."""
    absolute_file_path = pathlib.Path(file_path).resolve()

    for path in site.getsitepackages() + [site.getusersitepackages()]:
        if pathlib.Path(path).resolve() in absolute_file_path.parents:
            return True

    return False


def create_zenml_pin() -> str:
    """Creates a ZenML pin for source pinning from release version."""
    return f"{APP_NAME}_{__version__}"


def resolve_standard_source(source: str) -> str:
    """Creates a ZenML pin for source pinning from release version.

    Args:
        source: class_source e.g. this.module.Class.
    """
    if "@" in source:
        raise AssertionError(f"source {source} is already pinned.")
    pin = create_zenml_pin()
    return f"{source}@{pin}"


def is_standard_source(source: str) -> bool:
    """Returns `True` if source is a standard ZenML source.

    Args:
        source: class_source e.g. this.module.Class[@pin].
    """
    if source.split(".")[0] == "zenml":
        return True
    return False


def get_class_source_from_source(source: str) -> str:
    """Gets class source from source, i.e. module.path@version, returns version.

    Args:
        source: source pointing to potentially pinned sha.
    """
    # source need not even be pinned
    return source.split("@")[0]


def get_module_source_from_source(source: str) -> str:
    """Gets module source from source. E.g. `some.module.file.class@version`,
    returns `some.module`.

    Args:
        source: source pointing to potentially pinned sha.
    """
    class_source = get_class_source_from_source(source)
    return ".".join(class_source.split(".")[:-2])


def get_module_source_from_module(module: ModuleType) -> str:
    """Gets the source of the supplied module.

    E.g.:

      * a `/home/myrepo/src/run.py` module running as the main module returns
      `run` if no repository root is specified.

      * a `/home/myrepo/src/run.py` module running as the main module returns
      `src.run` if the repository root is configured in `/home/myrepo`

      * a `/home/myrepo/src/pipeline.py` module not running as the main module
      returns `src.pipeline` if the repository root is configured in
      `/home/myrepo`

      * a `/home/myrepo/src/pipeline.py` module not running as the main module
      returns `pipeline` if no repository root is specified and the main
      module is also in `/home/myrepo/src`.

      * a `/home/step.py` module not running as the main module
      returns `step` if the CWD is /home and the repository root or the main
      module are in a different path (e.g. `/home/myrepo/src`).

    Args:
        module: the module to get the source of.

    Returns:
        The source of the main module.

    Raises:
        RuntimeError: if the module is not loaded from a file
    """
    if not hasattr(module, "__file__") or not module.__file__:
        if module.__name__ == "__main__":
            raise RuntimeError(
                f"{module} module was not loaded from a file. Cannot "
                "determine the module root path."
            )
        return module.__name__
    module_path = os.path.abspath(module.__file__)

    root_path = get_source_root_path()

    if not module_path.startswith(root_path):
        root_path = os.getcwd()
        logger.warning(
            "User module %s is not in the source root. Using current "
            "directory %s instead to resolve module source.",
            module,
            root_path,
        )

    # Remove root_path from module_path to get relative path left over
    module_path = module_path.replace(root_path, "")[1:]

    # Kick out the .py and replace `/` with `.` to get the module source
    module_path = module_path.replace(".py", "")
    module_source = module_path.replace("/", ".")

    logger.debug(
        f"Resolved module source for module {module} to: {module_source}"
    )

    return module_source


def get_relative_path_from_module_source(module_source: str) -> str:
    """Get a directory path from module, relative to root of the package tree.

    E.g. zenml.core.step will return zenml/core/step.

    Args:
        module_source: A module e.g. zenml.core.step
    """
    return module_source.replace(".", "/")


def get_absolute_path_from_module_source(module: str) -> str:
    """Get a directory path from module source.

    E.g. `zenml.core.step` will return `full/path/to/zenml/core/step`.

    Args:
        module: A module e.g. `zenml.core.step`.
    """
    mod = importlib.import_module(module)
    return mod.__path__[0]


def get_source_root_path() -> str:
    """Get the repository root path or the source root path of the current
    process.

    E.g.:

      * if the process was started by running a `run.py` file under
      `full/path/to/my/run.py`, and the repository root is configured at
      `full/path`, the source root path is `full/path`.

      * same case as above, but when there is no repository root configured,
      the source root path is `full/path/to/my`.

    Returns:
        The source root path of the current process.
    """
    from zenml.repository import Repository

    repo_root = Repository.find_repository()
    if repo_root:
        logger.debug("Using repository root as source root: %s", repo_root)
        return str(repo_root.resolve())

    main_module = sys.modules.get("__main__")
    if main_module is None:
        raise RuntimeError(
            "Could not determine the main module used to run the current "
            "process."
        )

    if not hasattr(main_module, "__file__") or not main_module.__file__:
        raise RuntimeError(
            "Main module was not started from a file. Cannot "
            "determine the module root path."
        )
    path = pathlib.Path(main_module.__file__).resolve().parent

    logger.debug("Using main module location as source root: %s", path)
    return str(path)


def get_module_source_from_class(
    class_: Union[Type[Any], str]
) -> Optional[str]:
    """Takes class input and returns module_source. If class is already string
    then returns the same.

    Args:
        class_: object of type class.
    """
    if isinstance(class_, str):
        module_source = class_
    else:
        # Infer it from the class provided
        if not inspect.isclass(class_):
            raise AssertionError("step_type is neither string nor class.")
        module_source = class_.__module__ + "." + class_.__name__
    return module_source


def get_source(value: Any) -> str:
    """Returns the source code of an object. If executing within a IPython
    kernel environment, then this monkey-patches `inspect` module temporarily
    with a workaround to get source from the cell.

    Raises:
        TypeError: If source not found.
    """
    if Environment.in_notebook():
        # Monkey patch inspect.getfile temporarily to make getsource work.
        # Source: https://stackoverflow.com/questions/51566497/
        def _new_getfile(
            object: Any,
            _old_getfile: Callable[
                [
                    Union[
                        ModuleType,
                        Type[Any],
                        MethodType,
                        FunctionType,
                        TracebackType,
                        FrameType,
                        CodeType,
                        Callable[..., Any],
                    ]
                ],
                str,
            ] = inspect.getfile,
        ) -> Any:
            if not inspect.isclass(object):
                return _old_getfile(object)

            # Lookup by parent module (as in current inspect)
            if hasattr(object, "__module__"):
                object_ = sys.modules.get(object.__module__)
                if hasattr(object_, "__file__"):
                    return object_.__file__  # type: ignore[union-attr]

            # If parent module is __main__, lookup by methods
            for name, member in inspect.getmembers(object):
                if (
                    inspect.isfunction(member)
                    and object.__qualname__ + "." + member.__name__
                    == member.__qualname__
                ):
                    return inspect.getfile(member)
            else:
                raise TypeError(f"Source for {object!r} not found.")

        # Monkey patch, compute source, then revert monkey patch.
        _old_getfile = inspect.getfile
        inspect.getfile = _new_getfile
        try:
            src = inspect.getsource(value)
        finally:
            inspect.getfile = _old_getfile
    else:
        # Use standard inspect if running outside a notebook
        src = inspect.getsource(value)
    return src


def get_hashed_source(value: Any) -> str:
    """Returns a hash of the objects source code."""
    try:
        source_code = get_source(value)
    except TypeError:
        raise TypeError(
            f"Unable to compute the hash of source code of object: {value}."
        )
    return hashlib.sha256(source_code.encode("utf-8")).hexdigest()


def resolve_class(class_: Type[Any]) -> str:
    """Resolves a class into a serializable source string.

    For classes that are not built-in nor imported from a Python package, the
    `get_source_root_path` function is used to determine the root path
    relative to which the class source is resolved.

    Args:
        class_: A Python Class reference.

    Returns: source_path e.g. this.module.Class.
    """
    initial_source = class_.__module__ + "." + class_.__name__
    if is_standard_source(initial_source):
        return resolve_standard_source(initial_source)

    try:
        file_path = inspect.getfile(class_)
    except TypeError:
        # builtin file
        return initial_source

    if initial_source.startswith("__main__") or is_third_party_module(
        file_path
    ):
        return initial_source

    # Regular user file -> get the full module path relative to the
    # source root.
    module_source = get_module_source_from_module(
        sys.modules[class_.__module__]
    )

    # ENG-123 Sanitize for Windows OS
    # module_source = module_source.replace("\\", ".")

    logger.debug(f"Resolved class {class_} to {module_source}")

    return module_source + "." + class_.__name__


def import_class_by_path(class_path: str) -> Type[Any]:
    """Imports a class based on a given path

    Args:
        class_path: str, class_source e.g. this.module.Class

    Returns: the given class
    """
    classname = class_path.split(".")[-1]
    modulename = ".".join(class_path.split(".")[0:-1])
    mod = importlib.import_module(modulename)
    return getattr(mod, classname)  # type: ignore[no-any-return]


@contextmanager
def prepend_python_path(path: str) -> Iterator[None]:
    """Simple context manager to help import module within the repo"""
    try:
        # Entering the with statement
        sys.path.insert(0, path)
        yield
    finally:
        # Exiting the with statement
        sys.path.remove(path)


def load_source_path_class(
    source: str, import_path: Optional[str] = None
) -> Type[Any]:
    """Loads a Python class from the source.

    Args:
        source: class_source e.g. this.module.Class[@sha]
        import_path: optional path to add to python path
    """
    from zenml.repository import Repository

    repo_root = Repository.find_repository()
    if not import_path and repo_root:
        import_path = str(repo_root)

    if "@" in source:
        source = source.split("@")[0]

    if import_path is not None:
        with prepend_python_path(import_path):
            logger.debug(
                f"Loading class {source} with import path {import_path}"
            )
            return import_class_by_path(source)
    return import_class_by_path(source)


def import_python_file(file_path: str) -> types.ModuleType:
    """Imports a python file.

    Args:
        file_path: Path to python file that should be imported.

    Returns:
        imported module: Module
    """
    # Add directory of python file to PYTHONPATH so we can import it
    file_path = os.path.abspath(file_path)
    module_name = os.path.splitext(os.path.basename(file_path))[0]
<<<<<<< HEAD
    return importlib.import_module(module_name)


def validate_flavor_source(
    source: str, component_type: StackComponentType
) -> Type[StackComponent]:
    """Utility function to import a StackComponent class from a given source
    and validate its type.

    Args:
        source: source path of the implementation
        component_type: the type of the stack component

    Raises:
        ValueError: If ZenML cannot find the given module path
        TypeError: If the given module path does not point to a subclass of a
            StackComponent which has the right component type.
    """
    try:
        stack_component_class = load_source_path_class(source)
    except (ValueError, AttributeError, ImportError):
        raise ValueError(
            f"ZenML can not import the source '{source}' of the given module."
        )

    if not issubclass(stack_component_class, StackComponent):
        raise TypeError(
            f"The source '{source}' does not point to a subclass of the ZenML"
            f"StackComponent."
        )

    if stack_component_class.TYPE != component_type:  # noqa
        raise TypeError(
            f"The source points to a {stack_component_class.TYPE}, not a "  # noqa
            f"{component_type}."
        )

    return stack_component_class  # noqa
=======

    # In case the module is already fully or partially imported and the module
    #  path is something like materializer.materializer the full path needs to
    #  be checked for in the sys.modules to avoid getting an empty namespace
    #  module
    full_module_path = os.path.splitext(
        os.path.relpath(file_path, os.getcwd())
    )[0].replace("/", ".")

    if full_module_path not in sys.modules:
        with prepend_python_path(os.path.dirname(file_path)):
            module = importlib.import_module(module_name)
        return module
    else:
        return sys.modules[full_module_path]
>>>>>>> 8abbfff3
<|MERGE_RESOLUTION|>--- conflicted
+++ resolved
@@ -464,46 +464,6 @@
     # Add directory of python file to PYTHONPATH so we can import it
     file_path = os.path.abspath(file_path)
     module_name = os.path.splitext(os.path.basename(file_path))[0]
-<<<<<<< HEAD
-    return importlib.import_module(module_name)
-
-
-def validate_flavor_source(
-    source: str, component_type: StackComponentType
-) -> Type[StackComponent]:
-    """Utility function to import a StackComponent class from a given source
-    and validate its type.
-
-    Args:
-        source: source path of the implementation
-        component_type: the type of the stack component
-
-    Raises:
-        ValueError: If ZenML cannot find the given module path
-        TypeError: If the given module path does not point to a subclass of a
-            StackComponent which has the right component type.
-    """
-    try:
-        stack_component_class = load_source_path_class(source)
-    except (ValueError, AttributeError, ImportError):
-        raise ValueError(
-            f"ZenML can not import the source '{source}' of the given module."
-        )
-
-    if not issubclass(stack_component_class, StackComponent):
-        raise TypeError(
-            f"The source '{source}' does not point to a subclass of the ZenML"
-            f"StackComponent."
-        )
-
-    if stack_component_class.TYPE != component_type:  # noqa
-        raise TypeError(
-            f"The source points to a {stack_component_class.TYPE}, not a "  # noqa
-            f"{component_type}."
-        )
-
-    return stack_component_class  # noqa
-=======
 
     # In case the module is already fully or partially imported and the module
     #  path is something like materializer.materializer the full path needs to
@@ -519,4 +479,40 @@
         return module
     else:
         return sys.modules[full_module_path]
->>>>>>> 8abbfff3
+
+
+def validate_flavor_source(
+    source: str, component_type: StackComponentType
+) -> Type[StackComponent]:
+    """Utility function to import a StackComponent class from a given source
+    and validate its type.
+
+    Args:
+        source: source path of the implementation
+        component_type: the type of the stack component
+
+    Raises:
+        ValueError: If ZenML cannot find the given module path
+        TypeError: If the given module path does not point to a subclass of a
+            StackComponent which has the right component type.
+    """
+    try:
+        stack_component_class = load_source_path_class(source)
+    except (ValueError, AttributeError, ImportError):
+        raise ValueError(
+            f"ZenML can not import the source '{source}' of the given module."
+        )
+
+    if not issubclass(stack_component_class, StackComponent):
+        raise TypeError(
+            f"The source '{source}' does not point to a subclass of the ZenML"
+            f"StackComponent."
+        )
+
+    if stack_component_class.TYPE != component_type:  # noqa
+        raise TypeError(
+            f"The source points to a {stack_component_class.TYPE}, not a "  # noqa
+            f"{component_type}."
+        )
+
+    return stack_component_class  # noqa