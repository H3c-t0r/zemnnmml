#  Copyright (c) ZenML GmbH 2021. All Rights Reserved.
#
#  Licensed under the Apache License, Version 2.0 (the "License");
#  you may not use this file except in compliance with the License.
#  You may obtain a copy of the License at:
#
#       https://www.apache.org/licenses/LICENSE-2.0
#
#  Unless required by applicable law or agreed to in writing, software
#  distributed under the License is distributed on an "AS IS" BASIS,
#  WITHOUT WARRANTIES OR CONDITIONS OF ANY KIND, either express
#  or implied. See the License for the specific language governing
#  permissions and limitations under the License.
"""Utility functions for source code.

These utils are predicated on the following definitions:

* class_source: This is a python-import type path to a class, e.g.
    some.mod.class
* module_source: This is a python-import type path to a module, e.g. some.mod
* file_path, relative_path, absolute_path: These are file system paths.
* source: This is a class_source or module_source. If it is a class_source, it
    can also be optionally pinned.
* pin: Whatever comes after the `@` symbol from a source, usually the git sha
    or the version of zenml as a string.
"""
import hashlib
import importlib
import inspect
import os
import pathlib
import sys
import types
from contextlib import contextmanager
from distutils.sysconfig import get_python_lib
from types import (
    CodeType,
    FrameType,
    FunctionType,
    MethodType,
    ModuleType,
    TracebackType,
)
from typing import Any, Callable, Iterator, List, Optional, Type, Union

from zenml import __version__
from zenml.constants import APP_NAME
from zenml.enums import StackComponentType
from zenml.environment import Environment
from zenml.logger import get_logger
from zenml.stack import StackComponent

logger = get_logger(__name__)


def is_standard_pin(pin: str) -> bool:
    """Returns `True` if pin is valid ZenML pin, else False.

    Args:
        pin: potential ZenML pin like 'zenml_0.1.1'

    Returns:
        `True` if pin is valid ZenML pin, else False.
    """
    if pin.startswith(f"{APP_NAME}_"):
        return True
    return False


def is_inside_repository(file_path: str) -> bool:
    """Returns whether a file is inside a zenml repository.

    Args:
        file_path: A file path.

    Returns:
        `True` if the file is inside a zenml repository, else `False`.
    """
    from zenml.repository import Repository

    repo_path = Repository.find_repository()
    if not repo_path:
        return False

    repo_path = repo_path.resolve()
    absolute_file_path = pathlib.Path(file_path).resolve()
    return repo_path in absolute_file_path.parents


def is_third_party_module(file_path: str) -> bool:
    """Returns whether a file belongs to a third party package.

    Args:
        file_path: A file path.

    Returns:
        `True` if the file belongs to a third party package, else `False`.
    """
    absolute_file_path = pathlib.Path(file_path).resolve()
<<<<<<< HEAD
    return get_source_root_path() not in absolute_file_path.parents
=======

    for path in site.getsitepackages() + [
        site.getusersitepackages(),
        get_python_lib(standard_lib=True),
    ]:
        if pathlib.Path(path).resolve() in absolute_file_path.parents:
            return True

    return False
>>>>>>> 67290b26


def create_zenml_pin() -> str:
    """Creates a ZenML pin for source pinning from release version.

    Returns:
        ZenML pin.
    """
    return f"{APP_NAME}_{__version__}"


def resolve_standard_source(source: str) -> str:
    """Creates a ZenML pin for source pinning from release version.

    Args:
        source: class_source e.g. this.module.Class.

    Returns:
        ZenML pin.

    Raises:
        AssertionError: If source is already pinned.
    """
    if "@" in source:
        raise AssertionError(f"source {source} is already pinned.")
    pin = create_zenml_pin()
    return f"{source}@{pin}"


def is_standard_source(source: str) -> bool:
    """Returns `True` if source is a standard ZenML source.

    Args:
        source: class_source e.g. this.module.Class[@pin].

    Returns:
        `True` if source is a standard ZenML source, else `False`.
    """
    if source.split(".")[0] == "zenml":
        return True
    return False


def get_class_source_from_source(source: str) -> str:
    """Gets class source from source, i.e. module.path@version, returns version.

    Args:
        source: source pointing to potentially pinned sha.

    Returns:
        class_source e.g. this.module.Class.
    """
    # source need not even be pinned
    return source.split("@")[0]


def get_module_source_from_source(source: str) -> str:
    """Gets module source from source.

    For example `some.module.file.class@version` would
    return `some.module`.

    Args:
        source: source pointing to potentially pinned sha.

    Returns:
        module_source e.g. some.module.
    """
    class_source = get_class_source_from_source(source)
    return ".".join(class_source.split(".")[:-2])


def get_module_source_from_module(module: ModuleType) -> str:
    """Gets the source of the supplied module.

    E.g.:

      * a `/home/myrepo/src/run.py` module running as the main module returns
      `run` if no repository root is specified.

      * a `/home/myrepo/src/run.py` module running as the main module returns
      `src.run` if the repository root is configured in `/home/myrepo`

      * a `/home/myrepo/src/pipeline.py` module not running as the main module
      returns `src.pipeline` if the repository root is configured in
      `/home/myrepo`

      * a `/home/myrepo/src/pipeline.py` module not running as the main module
      returns `pipeline` if no repository root is specified and the main
      module is also in `/home/myrepo/src`.

      * a `/home/step.py` module not running as the main module
      returns `step` if the CWD is /home and the repository root or the main
      module are in a different path (e.g. `/home/myrepo/src`).

    Args:
        module: the module to get the source of.

    Returns:
        The source of the main module.

    Raises:
        RuntimeError: if the module is not loaded from a file
    """
    if not hasattr(module, "__file__") or not module.__file__:
        if module.__name__ == "__main__":
            raise RuntimeError(
                f"{module} module was not loaded from a file. Cannot "
                "determine the module root path."
            )
        return module.__name__
    module_path = os.path.abspath(module.__file__)

    root_path = get_source_root_path()

    if not module_path.startswith(root_path):
        root_path = os.getcwd()
        logger.warning(
            "User module %s is not in the source root. Using current "
            "directory %s instead to resolve module source.",
            module,
            root_path,
        )

    root_path = os.path.abspath(root_path)

    # Remove root_path from module_path to get relative path left over
    module_path = os.path.relpath(module_path, root_path)

    if module_path.startswith(os.pardir):
        raise RuntimeError(
            f"Unable to resolve source for module {module}. The module file "
            f"'{module_path}' does not seem to be inside the source root "
            f"'{root_path}'."
        )

    # Remove the file extension and replace the os specific path separators
    # with `.` to get the module source
    module_path, file_extension = os.path.splitext(module_path)
    if file_extension != ".py":
        raise RuntimeError(
            f"Unable to resolve source for module {module}. The module file "
            f"'{module_path}' does not seem to be a python file."
        )

    module_source = module_path.replace(os.path.sep, ".")

    logger.debug(
        f"Resolved module source for module {module} to: `{module_source}`"
    )

    return module_source


def get_relative_path_from_module_source(module_source: str) -> str:
    """Get a directory path from module, relative to root of the package tree.

    E.g. zenml.core.step will return zenml/core/step.

    Args:
        module_source: A module e.g. zenml.core.step

    Returns:
        A relative path e.g. zenml/core/step.
    """
    return module_source.replace(".", os.path.sep)


def get_absolute_path_from_module_source(module: str) -> str:
    """Get a directory path from module source.

    E.g. `zenml.core.step` will return `full/path/to/zenml/core/step`.

    Args:
        module: A module e.g. `zenml.core.step`.

    Returns:
        An absolute path e.g. `full/path/to/zenml/core/step`.
    """
    mod = importlib.import_module(module)
    return mod.__path__[0]


def get_source_root_path() -> str:
    """Gets repository root path or the source root path of the current process.

    E.g.:

      * if the process was started by running a `run.py` file under
      `full/path/to/my/run.py`, and the repository root is configured at
      `full/path`, the source root path is `full/path`.

      * same case as above, but when there is no repository root configured,
      the source root path is `full/path/to/my`.

    Returns:
        The source root path of the current process.

    Raises:
        RuntimeError: if the main module was not started or determined.
    """
    from zenml.repository import Repository

    repo_root = Repository.find_repository()
    if repo_root:
        logger.debug("Using repository root as source root: %s", repo_root)
        return str(repo_root.resolve())

    main_module = sys.modules.get("__main__")
    if main_module is None:
        raise RuntimeError(
            "Could not determine the main module used to run the current "
            "process."
        )

    if not hasattr(main_module, "__file__") or not main_module.__file__:
        raise RuntimeError(
            "Main module was not started from a file. Cannot "
            "determine the module root path."
        )
    path = pathlib.Path(main_module.__file__).resolve().parent

    logger.debug("Using main module location as source root: %s", path)
    return str(path)


def get_module_source_from_class(
    class_: Union[Type[Any], str]
) -> Optional[str]:
    """Takes class input and returns module_source.

    If class is already string then returns the same.

    Args:
        class_: object of type class.

    Returns:
        module_source of class.

    Raises:
        AssertionError: if step_type is neither a class nor a string.
    """
    if isinstance(class_, str):
        module_source = class_
    else:
        # Infer it from the class provided
        if not inspect.isclass(class_):
            raise AssertionError("step_type is neither string nor class.")
        module_source = class_.__module__ + "." + class_.__name__
    return module_source


def get_source(value: Any) -> str:
    """Returns the source code of an object.

    If executing within a IPython kernel environment, then this monkey-patches
    `inspect` module temporarily with a workaround to get source from the cell.

    Args:
        value: object to get source from.

    Returns:
        Source code of object.
    """
    if Environment.in_notebook():
        # Monkey patch inspect.getfile temporarily to make getsource work.
        # Source: https://stackoverflow.com/questions/51566497/
        def _new_getfile(
            object: Any,
            _old_getfile: Callable[
                [
                    Union[
                        ModuleType,
                        Type[Any],
                        MethodType,
                        FunctionType,
                        TracebackType,
                        FrameType,
                        CodeType,
                        Callable[..., Any],
                    ]
                ],
                str,
            ] = inspect.getfile,
        ) -> Any:
            if not inspect.isclass(object):
                return _old_getfile(object)

            # Lookup by parent module (as in current inspect)
            if hasattr(object, "__module__"):
                object_ = sys.modules.get(object.__module__)
                if hasattr(object_, "__file__"):
                    return object_.__file__  # type: ignore[union-attr]

            # If parent module is __main__, lookup by methods
            for name, member in inspect.getmembers(object):
                if (
                    inspect.isfunction(member)
                    and object.__qualname__ + "." + member.__name__
                    == member.__qualname__
                ):
                    return inspect.getfile(member)
            else:
                raise TypeError(f"Source for {object!r} not found.")

        # Monkey patch, compute source, then revert monkey patch.
        _old_getfile = inspect.getfile
        inspect.getfile = _new_getfile
        try:
            src = inspect.getsource(value)
        finally:
            inspect.getfile = _old_getfile
    else:
        # Use standard inspect if running outside a notebook
        src = inspect.getsource(value)
    return src


def get_hashed_source(value: Any) -> str:
    """Returns a hash of the objects source code.

    Args:
        value: object to get source from.

    Returns:
        Hash of source code.

    Raises:
        TypeError: If unable to compute the hash.
    """
    try:
        source_code = get_source(value)
    except TypeError:
        raise TypeError(
            f"Unable to compute the hash of source code of object: {value}."
        )
    return hashlib.sha256(source_code.encode("utf-8")).hexdigest()


def resolve_class(class_: Type[Any]) -> str:
    """Resolves a class into a serializable source string.

    For classes that are not built-in nor imported from a Python package, the
    `get_source_root_path` function is used to determine the root path
    relative to which the class source is resolved.

    Args:
        class_: A Python Class reference.

    Returns:
        source_path e.g. this.module.Class.
    """
    initial_source = class_.__module__ + "." + class_.__name__
    if is_standard_source(initial_source):
        return resolve_standard_source(initial_source)

    try:
        file_path = inspect.getfile(class_)
    except TypeError:
        # builtin file
        return initial_source

    if initial_source.startswith("__main__") or is_third_party_module(
        file_path
    ):
        return initial_source

    # Regular user file -> get the full module path relative to the
    # source root.
    module_source = get_module_source_from_module(
        sys.modules[class_.__module__]
    )

    source = module_source + "." + class_.__name__
    logger.debug(f"Resolved class {class_} to `{source}`.")
    return source


def import_class_by_path(class_path: str) -> Type[Any]:
    """Imports a class based on a given path.

    Args:
        class_path: str, class_source e.g. this.module.Class

    Returns:
        the given class
    """
    modulename, classname = class_path.rsplit(".", 1)
    mod = importlib.import_module(modulename)
    return getattr(mod, classname)  # type: ignore[no-any-return]


@contextmanager
def prepend_python_path(paths: List[str]) -> Iterator[None]:
    """Simple context manager to help import module within the repo.

    Args:
        paths: paths to prepend to sys.path

    Yields:
        None
    """
    try:
        # Entering the with statement
        for path in paths:
            sys.path.insert(0, path)
        yield
    finally:
        # Exiting the with statement
        for path in paths:
            sys.path.remove(path)


def load_source_path_class(
    source: str, import_path: Optional[str] = None
) -> Type[Any]:
    """Loads a Python class from the source.

    Args:
        source: class_source e.g. this.module.Class[@sha]
        import_path: optional path to add to python path

    Returns:
        the given class
    """
    from zenml.repository import Repository

    repo_root = Repository.find_repository()
    if not import_path and repo_root:
        import_path = str(repo_root)

    if "@" in source:
        source = source.split("@")[0]

    if import_path is not None:
        with prepend_python_path([import_path]):
            logger.debug(
                f"Loading class {source} with import path {import_path}"
            )
            return import_class_by_path(source)
    return import_class_by_path(source)


def import_python_file(file_path: str, zen_root: str) -> types.ModuleType:
    """Imports a python file in relationship to the zen root.

    Args:
        file_path: Path to python file that should be imported.
        zen_root: Path to current zenml root

    Returns:
        imported module: Module
    """
    file_path = os.path.abspath(file_path)
    module_path = os.path.relpath(file_path, zen_root)
    module_name = os.path.splitext(module_path)[0].replace(os.path.sep, ".")

    if module_name in sys.modules:
        del sys.modules[module_name]
        # Add directory of python file to PYTHONPATH so we can import it
        with prepend_python_path([zen_root]):
            module = importlib.import_module(module_name)
        return module
    else:
        # Add directory of python file to PYTHONPATH so we can import it
        with prepend_python_path([zen_root]):
            module = importlib.import_module(module_name)
        return module


def validate_flavor_source(
    source: str, component_type: StackComponentType
) -> Type[StackComponent]:
    """Import a StackComponent class from a given source and validate its type.

    Args:
        source: source path of the implementation
        component_type: the type of the stack component

    Returns:
        the imported class

    Raises:
        ValueError: If ZenML cannot find the given module path
        TypeError: If the given module path does not point to a subclass of a
            StackComponent which has the right component type.
    """
    try:
        stack_component_class = load_source_path_class(source)
    except (ValueError, AttributeError, ImportError) as e:
        raise ValueError(
            f"ZenML can not import the flavor class '{source}': {e}"
        )

    if not issubclass(stack_component_class, StackComponent):
        raise TypeError(
            f"The source '{source}' does not point to a subclass of the ZenML"
            f"StackComponent."
        )

    if stack_component_class.TYPE != component_type:  # noqa
        raise TypeError(
            f"The source points to a {stack_component_class.TYPE}, not a "  # noqa
            f"{component_type}."
        )

    return stack_component_class  # noqa<|MERGE_RESOLUTION|>--- conflicted
+++ resolved
@@ -33,6 +33,7 @@
 import types
 from contextlib import contextmanager
 from distutils.sysconfig import get_python_lib
+import site
 from types import (
     CodeType,
     FrameType,
@@ -97,10 +98,6 @@
         `True` if the file belongs to a third party package, else `False`.
     """
     absolute_file_path = pathlib.Path(file_path).resolve()
-<<<<<<< HEAD
-    return get_source_root_path() not in absolute_file_path.parents
-=======
-
     for path in site.getsitepackages() + [
         site.getusersitepackages(),
         get_python_lib(standard_lib=True),
@@ -109,7 +106,6 @@
             return True
 
     return False
->>>>>>> 67290b26
 
 
 def create_zenml_pin() -> str:
