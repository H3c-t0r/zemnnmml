#  Copyright (c) ZenML GmbH 2020. All Rights Reserved.
#
#  Licensed under the Apache License, Version 2.0 (the "License");
#  you may not use this file except in compliance with the License.
#  You may obtain a copy of the License at:
#
#       https://www.apache.org/licenses/LICENSE-2.0
#
#  Unless required by applicable law or agreed to in writing, software
#  distributed under the License is distributed on an "AS IS" BASIS,
#  WITHOUT WARRANTIES OR CONDITIONS OF ANY KIND, either express
#  or implied. See the License for the specific language governing
#  permissions and limitations under the License.
"""ZenML specific exception definitions."""

import textwrap
from typing import TYPE_CHECKING, List, Optional, Type

if TYPE_CHECKING:
    from zenml.steps import BaseParameters


class ZenMLBaseException(Exception):
    """Base exception for all ZenML Exceptions."""

    def __init__(
        self,
        message: Optional[str] = None,
        url: Optional[str] = None,
    ):
        """The BaseException used to format messages displayed to the user.

        Args:
            message: Message with details of exception. This message
                     will be appended with another message directing user to
                     `url` for more information. If `None`, then default
                     Exception behavior is used.
            url: URL to point to in exception message. If `None`, then no url
                 is appended.
        """
        if message:
            if url:
                message += f" For more information, visit {url}."
        super().__init__(message)


class InitializationException(ZenMLBaseException):
    """Raised when an error occurred during initialization of a ZenML repository."""


class AuthorizationException(ZenMLBaseException):
    """Raised when an authorization error occurred while trying to access a ZenML resource ."""


class DoesNotExistException(ZenMLBaseException):
    """Raises exception when the entity does not exist in the system but an action is being done that requires it to be present."""

    def __init__(self, message: str):
        """Initializes the exception.

        Args:
            message: Message with details of exception.
        """
        super().__init__(message)


class AlreadyExistsException(ZenMLBaseException):
    """Raises exception when the `name` already exists in the system.

    This happens when an action is trying to create a resource with the same
    name.
    """

    def __init__(
        self,
        message: Optional[str] = None,
        name: str = "",
        resource_type: str = "",
    ):
        """Initializes the exception.

        Args:
            message: Message with details of exception.
            name: Name of the resource that already exists.
            resource_type: Type of the resource that already exists.
        """
        if message is None:
            message = f"{resource_type} `{name}` already exists!"
        super().__init__(message)


class PipelineNotSucceededException(ZenMLBaseException):
    """Raises exception when trying to fetch artifacts from a not succeeded pipeline."""

    def __init__(
        self,
        name: str = "",
        message: str = "{} is not yet completed successfully.",
    ):
        """Initializes the exception.

        Args:
            name: Name of the pipeline.
            message: Message with details of exception.
        """
        super().__init__(message.format(name))


class GitException(ZenMLBaseException):
    """Raises exception when a problem occurs in git resolution."""

    def __init__(
        self,
        message: str = "There is a problem with git resolution. "
        "Please make sure that all relevant files "
        "are committed.",
    ):
        """Initializes the exception.

        Args:
            message: Message with details of exception.
        """
        super().__init__(message)


class StepInterfaceError(ZenMLBaseException):
    """Raises exception when interacting with the Step interface in an unsupported way."""


class MaterializerInterfaceError(ZenMLBaseException):
    """Raises exception when interacting with the Materializer interface in an unsupported way."""


class StepContextError(ZenMLBaseException):
    """Raises exception when interacting with a StepContext in an unsupported way."""


class PipelineInterfaceError(ZenMLBaseException):
    """Raises exception when interacting with the Pipeline interface in an unsupported way."""


class ArtifactInterfaceError(ZenMLBaseException):
    """Raises exception when interacting with the Artifact interface in an unsupported way."""


class StackComponentInterfaceError(ZenMLBaseException):
    """Raises exception when interacting with the stack components in an unsupported way."""


class ArtifactStoreInterfaceError(ZenMLBaseException):
    """Raises exception when interacting with the Artifact Store interface in an unsupported way."""


class PipelineConfigurationError(ZenMLBaseException):
    """Raises exceptions when a pipeline configuration contains invalid values."""


class MissingStepParameterError(ZenMLBaseException):
    """Raises exceptions when a step parameter is missing when running a pipeline."""

    def __init__(
        self,
        step_name: str,
        missing_parameters: List[str],
        parameters_class: Type["BaseParameters"],
    ):
        """Initializes a MissingStepParameterError object.

        Args:
            step_name: Name of the step for which one or more parameters
                are missing.
            missing_parameters: Names of all parameters which are missing.
            parameters_class: Class of the parameters object for which
                the parameters are missing.
        """
        message = textwrap.fill(
            textwrap.dedent(
                f"""
            Missing parameters {missing_parameters} for '{step_name}' step.
            There are three ways to solve this issue:
            (1) Specify a default value in the parameters class
            `{parameters_class.__name__}`
            (2) Specify the parameters in code when creating the pipeline:
            `my_pipeline({step_name}(params={parameters_class.__name__}(...))`
            (3) Specify the parameters in a yaml configuration file and pass
            it to the pipeline: `my_pipeline(...).with_config('path_to_yaml')`
            """
            )
        )
        super().__init__(message)


class IntegrationError(ZenMLBaseException):
    """Raises exceptions when a requested integration can not be activated."""


class DuplicateRunNameError(RuntimeError):
    """Raises exception when a run with the same name already exists."""

    def __init__(
        self,
        message: str = "Unable to run a pipeline with a run name that "
        "already exists.",
    ):
        """Initializes the exception.

        Args:
            message: Message with details of exception.
        """
        super().__init__(message)


class NotAuthorizedError(ZenMLBaseException):
    """Raised when the user does not have permission to perform an action."""


class ValidationError(ZenMLBaseException):
    """Raised when the Model passed to the ZenStore."""


class EntityExistsError(ZenMLBaseException):
    """Raised when trying to register an entity that already exists."""


class StackExistsError(EntityExistsError):
    """Raised when trying to register a stack with name that already exists."""


class StackComponentExistsError(EntityExistsError):
    """Raised when trying to register a stack component with existing name."""


class SecretExistsError(EntityExistsError):
    """Raised when trying to register a secret with existing name."""


class StackValidationError(ZenMLBaseException):
    """Raised when a stack configuration is not valid."""


class ProvisioningError(ZenMLBaseException):
    """Raised when an error occurs when provisioning resources for a StackComponent."""


class GitNotFoundError(ImportError):
    """Raised when ZenML CLI is used to interact with examples on a machine with no git installation."""


class DuplicatedConfigurationError(ZenMLBaseException):
    """Raised when a configuration parameter is set twice."""


<<<<<<< HEAD
class IllegalOperationError(ZenMLBaseException):
    """Raised when an illegal operation is attempted."""
=======
class SettingsResolvingError(ZenMLBaseException):
    """Raised when resolving settings failed."""
>>>>>>> 5b681c4d
<|MERGE_RESOLUTION|>--- conflicted
+++ resolved
@@ -250,10 +250,9 @@
     """Raised when a configuration parameter is set twice."""
 
 
-<<<<<<< HEAD
 class IllegalOperationError(ZenMLBaseException):
     """Raised when an illegal operation is attempted."""
-=======
+
+
 class SettingsResolvingError(ZenMLBaseException):
-    """Raised when resolving settings failed."""
->>>>>>> 5b681c4d
+    """Raised when resolving settings failed."""