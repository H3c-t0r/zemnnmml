--- conflicted
+++ resolved
@@ -79,11 +79,7 @@
 )
 from zenml.io import fileio
 from zenml.logger import get_logger
-<<<<<<< HEAD
 from zenml.model import ModelStages
-=======
-from zenml.model.model_stages import ModelStages
->>>>>>> 4ab88628
 from zenml.models import (
     ArtifactFilterModel,
     ArtifactRequestModel,
