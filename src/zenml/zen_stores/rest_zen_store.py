--- conflicted
+++ resolved
@@ -49,10 +49,6 @@
     GET_OR_CREATE,
     INFO,
     LOGIN,
-<<<<<<< HEAD
-    MODEL_VERSION_LINKS,
-=======
->>>>>>> c887b0bb
     MODEL_VERSIONS,
     MODELS,
     PIPELINE_BUILDS,
@@ -105,12 +101,6 @@
     ModelRequestModel,
     ModelResponseModel,
     ModelUpdateModel,
-<<<<<<< HEAD
-    ModelVersionFilterModel,
-    ModelVersionLinkFilterModel,
-    ModelVersionLinkRequestModel,
-    ModelVersionLinkResponseModel,
-=======
     ModelVersionArtifactFilterModel,
     ModelVersionArtifactRequestModel,
     ModelVersionArtifactResponseModel,
@@ -118,7 +108,6 @@
     ModelVersionPipelineRunFilterModel,
     ModelVersionPipelineRunRequestModel,
     ModelVersionPipelineRunResponseModel,
->>>>>>> c887b0bb
     ModelVersionRequestModel,
     ModelVersionResponseModel,
     ModelVersionUpdateModel,
@@ -2445,7 +2434,6 @@
             response_model=ModelVersionResponseModel,
         )
 
-<<<<<<< HEAD
     def get_model_version_in_stage(
         self,
         model_name_or_id: Union[str, UUID],
@@ -2486,8 +2474,6 @@
             params={"latest": True},
         )
 
-=======
->>>>>>> c887b0bb
     def list_model_versions(
         self,
         model_version_filter_model: ModelVersionFilterModel,
@@ -2529,55 +2515,6 @@
             response_model=ModelVersionResponseModel,
         )
 
-<<<<<<< HEAD
-    #######################
-    # Model Versions Links
-    #######################
-
-    def create_model_version_link(
-        self, model_version_link: ModelVersionLinkRequestModel
-    ) -> ModelVersionLinkResponseModel:
-        """Creates a new model version link.
-
-        Args:
-            model_version_link: the Model Version Link to be created.
-
-        Returns:
-            The newly created model version link.
-        """
-        return self._create_workspace_scoped_resource(
-            resource=model_version_link,
-            response_model=ModelVersionLinkResponseModel,
-            route=f"{MODELS}/{model_version_link.model}{MODEL_VERSIONS}/{model_version_link.model_version}{MODEL_VERSION_LINKS}",
-        )
-
-    def list_model_version_links(
-        self,
-        model_version_link_filter_model: ModelVersionLinkFilterModel,
-    ) -> Page[ModelVersionLinkResponseModel]:
-        """Get all model version links by filter.
-
-        Args:
-            model_version_link_filter_model: All filter parameters including pagination
-                params.
-
-        Returns:
-            A page of all model version links.
-        """
-        return self._list_paginated_resources(
-            route=f"{MODELS}/{model_version_link_filter_model.model_id}{MODEL_VERSIONS}/{model_version_link_filter_model.model_version_id}{MODEL_VERSION_LINKS}",
-            response_model=ModelVersionLinkResponseModel,
-            filter_model=model_version_link_filter_model,
-        )
-
-    def delete_model_version_link(
-        self,
-        model_name_or_id: Union[str, UUID],
-        model_version_name_or_id: Union[str, UUID],
-        model_version_link_name_or_id: Union[str, UUID],
-    ) -> None:
-        """Deletes a model version link.
-=======
     ###########################
     # Model Versions Artifacts
     ###########################
@@ -2684,24 +2621,15 @@
         model_version_pipeline_run_link_name_or_id: Union[str, UUID],
     ) -> None:
         """Deletes a model version to pipeline run link.
->>>>>>> c887b0bb
 
         Args:
             model_name_or_id: name or ID of the model containing the model version.
             model_version_name_or_id: name or ID of the model version containing the link.
-<<<<<<< HEAD
-            model_version_link_name_or_id: name or ID of the model version link to be deleted.
-        """
-        self._delete_resource(
-            resource_id=model_version_link_name_or_id,
-            route=f"{MODELS}/{model_name_or_id}{MODEL_VERSIONS}/{model_version_name_or_id}{MODEL_VERSION_LINKS}",
-=======
             model_version_pipeline_run_link_name_or_id: name or ID of the model version to pipeline run link to be deleted.
         """
         self._delete_resource(
             resource_id=model_version_pipeline_run_link_name_or_id,
             route=f"{MODELS}/{model_name_or_id}{MODEL_VERSIONS}/{model_version_name_or_id}{RUNS}",
->>>>>>> c887b0bb
         )
 
     # =======================
