--- conflicted
+++ resolved
@@ -238,18 +238,8 @@
         Returns:
             A `ServiceConnectorModel`
         """
-<<<<<<< HEAD
-        return ServiceConnectorResponseModel(
-            id=self.id,
-            name=self.name,
-            description=self.description,
-            user=self.user.to_model(True) if self.user else None,
-            workspace=self.workspace.to_model(),
-=======
         body = ServiceConnectorResponseBody(
             user=self.user.to_model() if self.user else None,
-            is_shared=self.is_shared,
->>>>>>> e17f4d3a
             created=self.created,
             updated=self.updated,
             description=self.description,
