#  Copyright (c) ZenML GmbH 2022. All Rights Reserved.
#
#  Licensed under the Apache License, Version 2.0 (the "License");
#  you may not use this file except in compliance with the License.
#  You may obtain a copy of the License at:
#
#       https://www.apache.org/licenses/LICENSE-2.0
#
#  Unless required by applicable law or agreed to in writing, software
#  distributed under the License is distributed on an "AS IS" BASIS,
#  WITHOUT WARRANTIES OR CONDITIONS OF ANY KIND, either express
#  or implied. See the License for the specific language governing
#  permissions and limitations under the License.
"""SQL Model Implementations for Stack Components."""

import base64
import json
from datetime import datetime
from typing import TYPE_CHECKING, List, Optional
from uuid import UUID

from sqlmodel import Relationship

from zenml.enums import StackComponentType
from zenml.models import (
    ComponentResponse,
    ComponentResponseBody,
    ComponentResponseMetadata,
    ComponentUpdate,
)
from zenml.zen_stores.schemas.base_schemas import NamedSchema
from zenml.zen_stores.schemas.schema_utils import build_foreign_key_field
from zenml.zen_stores.schemas.service_connector_schemas import (
    ServiceConnectorSchema,
)
from zenml.zen_stores.schemas.stack_schemas import StackCompositionSchema
from zenml.zen_stores.schemas.user_schemas import UserSchema
from zenml.zen_stores.schemas.workspace_schemas import WorkspaceSchema

if TYPE_CHECKING:
    from zenml.zen_stores.schemas import StackSchema
    from zenml.zen_stores.schemas.logs_schemas import LogsSchema
    from zenml.zen_stores.schemas.run_metadata_schemas import RunMetadataSchema

if TYPE_CHECKING:
    from zenml.zen_stores.schemas import ScheduleSchema


class StackComponentSchema(NamedSchema, table=True):
    """SQL Model for stack components."""

    __tablename__ = "stack_component"

    type: StackComponentType
    flavor: str
    configuration: bytes
    labels: Optional[bytes]
    component_spec_path: Optional[str]

    workspace_id: UUID = build_foreign_key_field(
        source=__tablename__,
        target=WorkspaceSchema.__tablename__,
        source_column="workspace_id",
        target_column="id",
        ondelete="CASCADE",
        nullable=False,
    )
    workspace: "WorkspaceSchema" = Relationship(back_populates="components")

    user_id: Optional[UUID] = build_foreign_key_field(
        source=__tablename__,
        target=UserSchema.__tablename__,
        source_column="user_id",
        target_column="id",
        ondelete="SET NULL",
        nullable=True,
    )
    user: Optional["UserSchema"] = Relationship(back_populates="components")

    stacks: List["StackSchema"] = Relationship(
        back_populates="components", link_model=StackCompositionSchema
    )
    schedules: List["ScheduleSchema"] = Relationship(
        back_populates="orchestrator",
    )

    run_metadata: List["RunMetadataSchema"] = Relationship(
        back_populates="stack_component",
    )

    run_or_step_logs: Optional["LogsSchema"] = Relationship(
        back_populates="artifact_store",
        sa_relationship_kwargs={"cascade": "delete", "uselist": False},
    )

    connector_id: Optional[UUID] = build_foreign_key_field(
        source=__tablename__,
        target=ServiceConnectorSchema.__tablename__,
        source_column="connector_id",
        target_column="id",
        ondelete="SET NULL",
        nullable=True,
    )
    connector: Optional["ServiceConnectorSchema"] = Relationship(
        back_populates="components"
    )

    connector_resource_id: Optional[str]

    def update(
        self, component_update: "ComponentUpdate"
    ) -> "StackComponentSchema":
        """Updates a `StackComponentSchema` from a `ComponentUpdate`.

        Args:
            component_update: The `ComponentUpdate` to update from.

        Returns:
            The updated `StackComponentSchema`.
        """
        for field, value in component_update.dict(
            exclude_unset=True, exclude={"workspace", "user", "connector"}
        ).items():
            if field == "configuration":
                self.configuration = base64.b64encode(
                    json.dumps(component_update.configuration).encode("utf-8")
                )
            elif field == "labels":
                self.labels = base64.b64encode(
                    json.dumps(component_update.labels).encode("utf-8")
                )
            else:
                setattr(self, field, value)

        self.updated = datetime.utcnow()
        return self

    def to_model(
        self,
        hydrate: bool = False,
    ) -> "ComponentResponse":
        """Creates a `ComponentModel` from an instance of a `StackComponentSchema`.

        Args:
            hydrate: bool to decide whether to return a hydrated version of the
                model.

        Returns:
            A `ComponentModel`
        """
        body = ComponentResponseBody(
            type=self.type,
            flavor=self.flavor,
<<<<<<< HEAD
            user=self.user.to_model(True) if self.user else None,
            workspace=self.workspace.to_model(),
            connector=self.connector.to_model() if self.connector else None,
            connector_resource_id=self.connector_resource_id,
            configuration=json.loads(
                base64.b64decode(self.configuration).decode()
            ),
            labels=json.loads(base64.b64decode(self.labels).decode())
            if self.labels
            else None,
            component_spec_path=self.component_spec_path,
=======
            user=self.user.to_model() if self.user else None,
            is_shared=self.is_shared,
>>>>>>> e17f4d3a
            created=self.created,
            updated=self.updated,
        )
        metadata = None
        if hydrate:
            metadata = ComponentResponseMetadata(
                workspace=self.workspace.to_model(),
                configuration=json.loads(
                    base64.b64decode(self.configuration).decode()
                ),
                labels=json.loads(base64.b64decode(self.labels).decode())
                if self.labels
                else None,
                component_spec_path=self.component_spec_path,
                connector_resource_id=self.connector_resource_id,
                connector=self.connector.to_model()
                if self.connector
                else None,
            )
        return ComponentResponse(
            id=self.id,
            name=self.name,
            body=body,
            metadata=metadata,
        )<|MERGE_RESOLUTION|>--- conflicted
+++ resolved
@@ -151,22 +151,7 @@
         body = ComponentResponseBody(
             type=self.type,
             flavor=self.flavor,
-<<<<<<< HEAD
-            user=self.user.to_model(True) if self.user else None,
-            workspace=self.workspace.to_model(),
-            connector=self.connector.to_model() if self.connector else None,
-            connector_resource_id=self.connector_resource_id,
-            configuration=json.loads(
-                base64.b64decode(self.configuration).decode()
-            ),
-            labels=json.loads(base64.b64decode(self.labels).decode())
-            if self.labels
-            else None,
-            component_spec_path=self.component_spec_path,
-=======
             user=self.user.to_model() if self.user else None,
-            is_shared=self.is_shared,
->>>>>>> e17f4d3a
             created=self.created,
             updated=self.updated,
         )
