#  Copyright (c) ZenML GmbH 2022. All Rights Reserved.
#
#  Licensed under the Apache License, Version 2.0 (the "License");
#  you may not use this file except in compliance with the License.
#  You may obtain a copy of the License at:
#
#       https://www.apache.org/licenses/LICENSE-2.0
#
#  Unless required by applicable law or agreed to in writing, software
#  distributed under the License is distributed on an "AS IS" BASIS,
#  WITHOUT WARRANTIES OR CONDITIONS OF ANY KIND, either express
#  or implied. See the License for the specific language governing
#  permissions and limitations under the License.
"""SQLModel implementation of pipeline run metadata tables."""


import json
from typing import List, Optional
from uuid import UUID

from sqlalchemy import TEXT, VARCHAR, Column
from sqlmodel import Field, Relationship

from zenml.enums import MetadataResourceTypes
from zenml.metadata.metadata_types import MetadataTypeEnum
from zenml.models import (
    RunMetadataResponse,
    RunMetadataResponseBody,
    RunMetadataResponseMetadata,
)
from zenml.zen_stores.schemas.artifact_schemas import ArtifactVersionSchema
from zenml.zen_stores.schemas.base_schemas import BaseSchema
from zenml.zen_stores.schemas.component_schemas import StackComponentSchema
from zenml.zen_stores.schemas.pipeline_run_schemas import PipelineRunSchema
from zenml.zen_stores.schemas.schema_utils import build_foreign_key_field
from zenml.zen_stores.schemas.step_run_schemas import StepRunSchema
from zenml.zen_stores.schemas.user_schemas import UserSchema
from zenml.zen_stores.schemas.workspace_schemas import WorkspaceSchema


class RunMetadataSchema(BaseSchema, table=True):
    """SQL Model for run metadata."""

    __tablename__ = "run_metadata"

    resource_id: UUID
    resource_type: str = Field(sa_column=Column(VARCHAR(255), nullable=False))
    pipeline_run: List["PipelineRunSchema"] = Relationship(
        back_populates="run_metadata",
        sa_relationship_kwargs=dict(
            primaryjoin=f"and_(RunMetadataSchema.resource_type=='{MetadataResourceTypes.PIPELINE_RUN.value}', foreign(RunMetadataSchema.resource_id)==PipelineRunSchema.id)",
            overlaps="run_metadata,step_run,artifact",
        ),
    )
    step_run: List["StepRunSchema"] = Relationship(
        back_populates="run_metadata",
        sa_relationship_kwargs=dict(
            primaryjoin=f"and_(RunMetadataSchema.resource_type=='{MetadataResourceTypes.STEP_RUN.value}', foreign(RunMetadataSchema.resource_id)==StepRunSchema.id)",
            overlaps="run_metadata,pipeline_run,artifact",
        ),
    )
    artifact: List["ArtifactSchema"] = Relationship(
        back_populates="run_metadata",
        sa_relationship_kwargs=dict(
            primaryjoin=f"and_(RunMetadataSchema.resource_type=='{MetadataResourceTypes.ARTIFACT.value}', foreign(RunMetadataSchema.resource_id)==ArtifactSchema.id)",
            overlaps="run_metadata,pipeline_run,step_run",
        ),
    )
<<<<<<< HEAD
=======
    step_run: Optional["StepRunSchema"] = Relationship(
        back_populates="run_metadata"
    )

    artifact_version_id: Optional[UUID] = build_foreign_key_field(
        source=__tablename__,
        target=ArtifactVersionSchema.__tablename__,
        source_column="artifact_version_id",
        target_column="id",
        ondelete="CASCADE",
        nullable=True,
    )
    artifact_version: Optional["ArtifactVersionSchema"] = Relationship(
        back_populates="run_metadata"
    )

>>>>>>> ac0edbbb
    stack_component_id: Optional[UUID] = build_foreign_key_field(
        source=__tablename__,
        target=StackComponentSchema.__tablename__,
        source_column="stack_component_id",
        target_column="id",
        ondelete="SET NULL",
        nullable=True,
    )
    stack_component: Optional["StackComponentSchema"] = Relationship(
        back_populates="run_metadata"
    )

    user_id: Optional[UUID] = build_foreign_key_field(
        source=__tablename__,
        target=UserSchema.__tablename__,
        source_column="user_id",
        target_column="id",
        ondelete="SET NULL",
        nullable=True,
    )
    user: Optional["UserSchema"] = Relationship(back_populates="run_metadata")

    workspace_id: UUID = build_foreign_key_field(
        source=__tablename__,
        target=WorkspaceSchema.__tablename__,
        source_column="workspace_id",
        target_column="id",
        ondelete="CASCADE",
        nullable=False,
    )
    workspace: "WorkspaceSchema" = Relationship(back_populates="run_metadata")

    key: str
    value: str = Field(sa_column=Column(TEXT, nullable=False))
    type: MetadataTypeEnum

    def to_model(self, hydrate: bool = False) -> "RunMetadataResponse":
        """Convert a `RunMetadataSchema` to a `RunMetadataResponse`.

        Args:
            hydrate: bool to decide whether to return a hydrated version of the
                model.

        Returns:
            The created `RunMetadataResponse`.
        """
        body = RunMetadataResponseBody(
            user=self.user.to_model() if self.user else None,
            key=self.key,
            created=self.created,
            updated=self.updated,
            value=json.loads(self.value),
            type=self.type,
        )
        metadata = None
        if hydrate:
            metadata = RunMetadataResponseMetadata(
                workspace=self.workspace.to_model(),
<<<<<<< HEAD
                resource_id=self.resource_id,
                resource_type=MetadataResourceTypes(self.resource_type),
=======
                pipeline_run_id=self.pipeline_run_id,
                step_run_id=self.step_run_id,
                artifact_version_id=self.artifact_version_id,
>>>>>>> ac0edbbb
                stack_component_id=self.stack_component_id,
            )

        return RunMetadataResponse(
            id=self.id,
            body=body,
            metadata=metadata,
        )<|MERGE_RESOLUTION|>--- conflicted
+++ resolved
@@ -49,42 +49,23 @@
         back_populates="run_metadata",
         sa_relationship_kwargs=dict(
             primaryjoin=f"and_(RunMetadataSchema.resource_type=='{MetadataResourceTypes.PIPELINE_RUN.value}', foreign(RunMetadataSchema.resource_id)==PipelineRunSchema.id)",
-            overlaps="run_metadata,step_run,artifact",
+            overlaps="run_metadata,step_run,artifact_version",
         ),
     )
     step_run: List["StepRunSchema"] = Relationship(
         back_populates="run_metadata",
         sa_relationship_kwargs=dict(
             primaryjoin=f"and_(RunMetadataSchema.resource_type=='{MetadataResourceTypes.STEP_RUN.value}', foreign(RunMetadataSchema.resource_id)==StepRunSchema.id)",
-            overlaps="run_metadata,pipeline_run,artifact",
+            overlaps="run_metadata,pipeline_run,artifact_version",
         ),
     )
-    artifact: List["ArtifactSchema"] = Relationship(
+    artifact_version: List["ArtifactVersionSchema"] = Relationship(
         back_populates="run_metadata",
         sa_relationship_kwargs=dict(
-            primaryjoin=f"and_(RunMetadataSchema.resource_type=='{MetadataResourceTypes.ARTIFACT.value}', foreign(RunMetadataSchema.resource_id)==ArtifactSchema.id)",
+            primaryjoin=f"and_(RunMetadataSchema.resource_type=='{MetadataResourceTypes.ARTIFACT_VERSION.value}', foreign(RunMetadataSchema.resource_id)==ArtifactVersionSchema.id)",
             overlaps="run_metadata,pipeline_run,step_run",
         ),
     )
-<<<<<<< HEAD
-=======
-    step_run: Optional["StepRunSchema"] = Relationship(
-        back_populates="run_metadata"
-    )
-
-    artifact_version_id: Optional[UUID] = build_foreign_key_field(
-        source=__tablename__,
-        target=ArtifactVersionSchema.__tablename__,
-        source_column="artifact_version_id",
-        target_column="id",
-        ondelete="CASCADE",
-        nullable=True,
-    )
-    artifact_version: Optional["ArtifactVersionSchema"] = Relationship(
-        back_populates="run_metadata"
-    )
-
->>>>>>> ac0edbbb
     stack_component_id: Optional[UUID] = build_foreign_key_field(
         source=__tablename__,
         target=StackComponentSchema.__tablename__,
@@ -143,14 +124,8 @@
         if hydrate:
             metadata = RunMetadataResponseMetadata(
                 workspace=self.workspace.to_model(),
-<<<<<<< HEAD
                 resource_id=self.resource_id,
                 resource_type=MetadataResourceTypes(self.resource_type),
-=======
-                pipeline_run_id=self.pipeline_run_id,
-                step_run_id=self.step_run_id,
-                artifact_version_id=self.artifact_version_id,
->>>>>>> ac0edbbb
                 stack_component_id=self.stack_component_id,
             )
 
