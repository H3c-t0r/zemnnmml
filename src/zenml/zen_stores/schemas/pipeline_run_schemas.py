#  Copyright (c) ZenML GmbH 2022. All Rights Reserved.
#
#  Licensed under the Apache License, Version 2.0 (the "License");
#  you may not use this file except in compliance with the License.
#  You may obtain a copy of the License at:
#
#       https://www.apache.org/licenses/LICENSE-2.0
#
#  Unless required by applicable law or agreed to in writing, software
#  distributed under the License is distributed on an "AS IS" BASIS,
#  WITHOUT WARRANTIES OR CONDITIONS OF ANY KIND, either express
#  or implied. See the License for the specific language governing
#  permissions and limitations under the License.
"""SQLModel implementation of pipeline run tables."""

import json
from datetime import datetime
from typing import TYPE_CHECKING, List, Optional
from uuid import UUID

from sqlalchemy import TEXT, Column
from sqlmodel import Field, Relationship

from zenml.enums import ExecutionStatus
from zenml.models import PipelineRunResponseModel
from zenml.models.pipeline_run_models import PipelineRunRequestModel
from zenml.zen_stores.schemas.base_schemas import NamedSchema
from zenml.zen_stores.schemas.pipeline_schemas import PipelineSchema
from zenml.zen_stores.schemas.project_schemas import ProjectSchema
from zenml.zen_stores.schemas.schedule_schema import ScheduleSchema
from zenml.zen_stores.schemas.schema_utils import build_foreign_key_field
from zenml.zen_stores.schemas.stack_schemas import StackSchema
from zenml.zen_stores.schemas.user_schemas import UserSchema

if TYPE_CHECKING:
    from zenml.models import PipelineRunUpdateModel
    from zenml.zen_stores.schemas.step_run_schemas import StepRunSchema


class PipelineRunSchema(NamedSchema, table=True):
    """SQL Model for pipeline runs."""

    __tablename__ = "pipeline_run"

    stack_id: Optional[UUID] = build_foreign_key_field(
        source=__tablename__,
        target=StackSchema.__tablename__,
        source_column="stack_id",
        target_column="id",
        ondelete="SET NULL",
        nullable=True,
    )
    stack: "StackSchema" = Relationship(back_populates="runs")

    pipeline_id: Optional[UUID] = build_foreign_key_field(
        source=__tablename__,
        target=PipelineSchema.__tablename__,
        source_column="pipeline_id",
        target_column="id",
        ondelete="SET NULL",
        nullable=True,
    )
    pipeline: "PipelineSchema" = Relationship(back_populates="runs")

    schedule_id: Optional[UUID] = build_foreign_key_field(
        source=__tablename__,
        target=ScheduleSchema.__tablename__,
        source_column="schedule_id",
        target_column="id",
        ondelete="SET NULL",
        nullable=True,
    )
    schedule: ScheduleSchema = Relationship(back_populates="runs")

    user_id: Optional[UUID] = build_foreign_key_field(
        source=__tablename__,
        target=UserSchema.__tablename__,
        source_column="user_id",
        target_column="id",
        ondelete="SET NULL",
        nullable=True,
    )
    user: Optional["UserSchema"] = Relationship(back_populates="runs")

    project_id: UUID = build_foreign_key_field(
        source=__tablename__,
        target=ProjectSchema.__tablename__,
        source_column="project_id",
        target_column="id",
        ondelete="CASCADE",
        nullable=False,
    )
    project: "ProjectSchema" = Relationship(back_populates="runs")

    orchestrator_run_id: Optional[str] = Field(nullable=True)

    enable_cache: Optional[bool] = Field(nullable=True)
    start_time: Optional[datetime] = Field(nullable=True)
    end_time: Optional[datetime] = Field(nullable=True)
    status: ExecutionStatus
    pipeline_configuration: str = Field(sa_column=Column(TEXT, nullable=False))
    num_steps: Optional[int]
    zenml_version: str
    client_environment: Optional[str] = Field(
        sa_column=Column(TEXT, nullable=True)
    )
    orchestrator_environment: Optional[str] = Field(
        sa_column=Column(TEXT, nullable=True)
    )
    git_sha: Optional[str] = Field(nullable=True)

    step_runs: List["StepRunSchema"] = Relationship(
        back_populates="pipeline_run",
        sa_relationship_kwargs={"cascade": "delete"},
    )

    @classmethod
    def from_request(
        cls, request: PipelineRunRequestModel
    ) -> "PipelineRunSchema":
        """Convert a `PipelineRunRequestModel` to a `PipelineRunSchema`.

        Args:
            request: The request to convert.

        Returns:
            The created `PipelineRunSchema`.
        """
        configuration = json.dumps(request.pipeline_configuration)
        client_environment = json.dumps(request.client_environment)
        orchestrator_environment = json.dumps(request.orchestrator_environment)

        return cls(
            id=request.id,
            name=request.name,
            orchestrator_run_id=request.orchestrator_run_id,
            stack_id=request.stack,
            project_id=request.project,
            user_id=request.user,
            pipeline_id=request.pipeline,
            schedule_id=request.schedule_id,
            enable_cache=request.enable_cache,
            start_time=request.start_time,
            status=request.status,
            pipeline_configuration=configuration,
            num_steps=request.num_steps,
            git_sha=request.git_sha,
            zenml_version=request.zenml_version,
            client_environment=client_environment,
            orchestrator_environment=orchestrator_environment,
        )

    def to_model(
        self, _block_recursion: bool = False
    ) -> PipelineRunResponseModel:
        """Convert a `PipelineRunSchema` to a `PipelineRunResponseModel`.

        Args:
            _block_recursion: If other models should be recursively filled

        Returns:
            The created `PipelineRunResponseModel`.
        """
        client_environment = (
            json.loads(self.client_environment)
            if self.client_environment
            else {}
        )
        orchestrator_environment = (
            json.loads(self.orchestrator_environment)
            if self.orchestrator_environment
            else {}
        )

        if _block_recursion:
            return PipelineRunResponseModel(
                id=self.id,
                name=self.name,
                project=self.project.to_model(),
<<<<<<< HEAD
=======
                user=self.user.to_model() if self.user else None,
                schedule_id=self.schedule_id,
>>>>>>> cf636d1f
                orchestrator_run_id=self.orchestrator_run_id,
                enable_cache=self.enable_cache,
                start_time=self.start_time,
                end_time=self.end_time,
                status=self.status,
                pipeline_configuration=json.loads(self.pipeline_configuration),
                num_steps=self.num_steps,
                git_sha=self.git_sha,
                zenml_version=self.zenml_version,
                client_environment=client_environment,
                orchestrator_environment=orchestrator_environment,
                created=self.created,
                updated=self.updated,
            )
        else:
            return PipelineRunResponseModel(
                id=self.id,
                name=self.name,
                stack=self.stack.to_model() if self.stack else None,
                project=self.project.to_model(),
                user=self.user.to_model(True) if self.user else None,
                orchestrator_run_id=self.orchestrator_run_id,
                enable_cache=self.enable_cache,
                start_time=self.start_time,
                end_time=self.end_time,
                status=self.status,
                pipeline=(
                    self.pipeline.to_model(False) if self.pipeline else None
                ),
                schedule_id=self.schedule_id,
                pipeline_configuration=json.loads(self.pipeline_configuration),
                num_steps=self.num_steps,
                git_sha=self.git_sha,
                zenml_version=self.zenml_version,
                client_environment=client_environment,
                orchestrator_environment=orchestrator_environment,
                created=self.created,
                updated=self.updated,
            )

    def update(
        self, run_update: "PipelineRunUpdateModel"
    ) -> "PipelineRunSchema":
        """Update a `PipelineRunSchema` with a `PipelineRunUpdateModel`.

        Args:
            run_update: The `PipelineRunUpdateModel` to update with.

        Returns:
            The updated `PipelineRunSchema`.
        """
        if run_update.status:
            self.status = run_update.status
            self.end_time = run_update.end_time

        self.updated = datetime.utcnow()
        return self<|MERGE_RESOLUTION|>--- conflicted
+++ resolved
@@ -177,11 +177,7 @@
                 id=self.id,
                 name=self.name,
                 project=self.project.to_model(),
-<<<<<<< HEAD
-=======
-                user=self.user.to_model() if self.user else None,
                 schedule_id=self.schedule_id,
->>>>>>> cf636d1f
                 orchestrator_run_id=self.orchestrator_run_id,
                 enable_cache=self.enable_cache,
                 start_time=self.start_time,
