--- conflicted
+++ resolved
@@ -28,12 +28,8 @@
         CodeRepositorySchema,
         FlavorSchema,
         ModelSchema,
-<<<<<<< HEAD
-        ModelVersionLinkSchema,
-=======
         ModelVersionArtifactSchema,
         ModelVersionPipelineRunSchema,
->>>>>>> c887b0bb
         ModelVersionSchema,
         PipelineBuildSchema,
         PipelineDeploymentSchema,
@@ -105,18 +101,12 @@
     model_versions: List["ModelVersionSchema"] = Relationship(
         back_populates="user",
     )
-<<<<<<< HEAD
-    model_version_links: List["ModelVersionLinkSchema"] = Relationship(
-        back_populates="user",
-    )
-=======
     model_versions_artifacts_links: List[
         "ModelVersionArtifactSchema"
     ] = Relationship(back_populates="user")
     model_versions_pipeline_runs_links: List[
         "ModelVersionPipelineRunSchema"
     ] = Relationship(back_populates="user")
->>>>>>> c887b0bb
 
     @classmethod
     def from_request(cls, model: UserRequestModel) -> "UserSchema":
