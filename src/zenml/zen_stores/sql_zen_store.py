#  Copyright (c) ZenML GmbH 2022. All Rights Reserved.
#
#  Licensed under the Apache License, Version 2.0 (the "License");
#  you may not use this file except in compliance with the License.
#  You may obtain a copy of the License at:
#
#       https://www.apache.org/licenses/LICENSE-2.0
#
#  Unless required by applicable law or agreed to in writing, software
#  distributed under the License is distributed on an "AS IS" BASIS,
#  WITHOUT WARRANTIES OR CONDITIONS OF ANY KIND, either express
#  or implied. See the License for the specific language governing
#  permissions and limitations under the License.
"""SQL Zen Store implementation."""

import os
from pathlib import Path, PurePath
from typing import Any, ClassVar, Dict, List, Optional, Tuple, Type, Union, cast
from uuid import UUID

from sqlalchemy import or_
from sqlalchemy.engine import Engine
from sqlalchemy.engine.url import make_url
from sqlalchemy.exc import ArgumentError, NoResultFound
from sqlmodel import Session, SQLModel, create_engine, select
from sqlmodel.sql.expression import Select, SelectOfScalar

from zenml.config.store_config import StoreConfiguration
from zenml.enums import ExecutionStatus, StackComponentType, StoreType
from zenml.exceptions import (
    EntityExistsError,
    StackComponentExistsError,
    StackExistsError,
)
from zenml.io import fileio
from zenml.logger import get_logger
from zenml.metadata_stores.sqlite_metadata_store import SQLiteMetadataStore
from zenml.models import (
    ComponentModel,
    FlavorModel,
    PipelineRunModel,
    ProjectModel,
    RoleAssignmentModel,
    RoleModel,
    StackModel,
    TeamModel,
    UserModel,
)
from zenml.models.code_models import CodeRepositoryModel
from zenml.models.pipeline_models import (
    ArtifactModel,
    PipelineModel,
    StepRunModel,
)
from zenml.utils import io_utils, uuid_utils
from zenml.utils.analytics_utils import (
    AnalyticsEvent,
    track,
)
from zenml.zen_stores.base_zen_store import DEFAULT_USERNAME, BaseZenStore
from zenml.zen_stores.schemas import (
    CodeRepositorySchema,
    FlavorSchema,
    PipelineRunSchema,
    PipelineSchema,
    ProjectSchema,
    RoleSchema,
    StackComponentSchema,
    StackSchema,
    TeamAssignmentSchema,
    TeamRoleAssignmentSchema,
    TeamSchema,
    UserRoleAssignmentSchema,
    UserSchema,
)

# Enable SQL compilation caching to remove the https://sqlalche.me/e/14/cprf
# warning
SelectOfScalar.inherit_cache = True
Select.inherit_cache = True

logger = get_logger(__name__)

ZENML_SQLITE_DB_FILENAME = "zenml.db"


class SqlZenStoreConfiguration(StoreConfiguration):
    """SQL ZenML store configuration.

    Attributes:
        _sql_kwargs: Additional keyword arguments to pass to the SQLAlchemy
            engine.
    """

    type: StoreType = StoreType.SQL
    _sql_kwargs: Dict[str, Any] = {}

    def __init__(self, **kwargs: Any) -> None:
        """Initializes the SQL ZenML store configuration.

        The constructor collects all extra fields into a private _sql_kwargs
        attribute.

        Args:
            **kwargs: Keyword arguments to pass to the Pydantic constructor.
        """
        # Create a list of fields that are in the Pydantic schema
        field_names = {
            field.alias
            for field in self.__fields__.values()
            if field.alias != "_sql_kwargs"
        }

        sql_kwargs: Dict[str, Any] = {}
        for field_name in list(kwargs):
            if field_name not in field_names:
                # Remove fields that are not in the Pydantic schema and add them
                # to the sql_kwargs dict
                sql_kwargs[field_name] = kwargs.get(field_name)
        super().__init__(**kwargs)
        self._sql_kwargs = sql_kwargs


class SqlZenStore(BaseZenStore):
    """Store Implementation that uses SQL database backend."""

    config: SqlZenStoreConfiguration
    TYPE: ClassVar[StoreType] = StoreType.SQL
    CONFIG_TYPE: ClassVar[Type[StoreConfiguration]] = SqlZenStoreConfiguration

    _engine: Optional[Engine] = None
    _metadata_store: Optional[SQLiteMetadataStore] = None

    @property
    def engine(self) -> Engine:
        """The SQLAlchemy engine.

        Returns:
            The SQLAlchemy engine.

        Raises:
            ValueError: If the store is not initialized.
        """
        if not self._engine:
            raise ValueError("Store not initialized")
        return self._engine

    @property
    def metadata_store(self) -> SQLiteMetadataStore:
        """The metadata store.

        Returns:
            The metadata store.

        Raises:
            ValueError: If the store is not initialized.
        """
        if not self._metadata_store:
            raise ValueError("Store not initialized")
        return self._metadata_store

    # ====================================
    # ZenML Store interface implementation
    # ====================================

    # --------------------------------
    # Initialization and configuration
    # --------------------------------

    def _initialize(self) -> None:
        """Initialize the SQL store."""
        logger.debug("Initializing SqlZenStore at %s", self.config.url)

        local_path = self.get_path_from_url(self.config.url)
        if local_path:
            io_utils.create_dir_recursive_if_not_exists(str(local_path.parent))

        metadata_store_path = os.path.join(
            os.path.dirname(str(local_path)), "metadata.db"
        )
        self._metadata_store = SQLiteMetadataStore(uri=metadata_store_path)

        self._engine = create_engine(self.config.url, **self.config._sql_kwargs)
        SQLModel.metadata.create_all(self._engine)

    @staticmethod
    def get_path_from_url(url: str) -> Optional[Path]:
        """Get the local path from a URL, if it points to a local sqlite file.

        This method first checks that the URL is a valid SQLite URL, which is
        backed by a file in the local filesystem. All other types of supported
        SQLAlchemy connection URLs are considered non-local and won't return
        a valid local path.

        Args:
            url: The URL to get the path from.

        Returns:
            The path extracted from the URL, or None, if the URL does not
            point to a local sqlite file.
        """
        url = SqlZenStore.validate_url(url)
        if not url.startswith("sqlite:///"):
            return None
        url = url.replace("sqlite:///", "")
        return Path(url)

    @staticmethod
    def get_local_url(path: str) -> str:
        """Get a local SQL url for a given local path.

        Args:
            path: The path to the local sqlite file.

        Returns:
            The local SQL url for the given path.
        """
        return f"sqlite:///{path}/{ZENML_SQLITE_DB_FILENAME}"

    @staticmethod
    def validate_url(url: str) -> str:
        """Check if the given url is valid.

        Args:
            url: The url to check.

        Returns:
            The validated url.

        Raises:
            ValueError: If the url is not valid.
        """
        try:
            make_url(url)
        except ArgumentError as e:
            raise ValueError(
                "Invalid SQLAlchemy URL `%s`: %s. Check the SQLAlchemy "
                "documentation at https://docs.sqlalchemy.org/en/14/core/engines.html#database-urls "
                "for the correct format.",
                url,
                str(e),
            )
        return url

    @classmethod
    def copy_local_store(
        cls,
        config: StoreConfiguration,
        path: str,
        load_config_path: Optional[PurePath] = None,
    ) -> StoreConfiguration:
        """Copy a local store to a new location.

        Use this method to create a copy of a store database to a new location
        and return a new store configuration pointing to the database copy. This
        only applies to stores that use the local filesystem to store their
        data. Calling this method for remote stores simply returns the input
        store configuration unaltered.

        Args:
            config: The configuration of the store to copy.
            path: The new local path where the store DB will be copied.
            load_config_path: path that will be used to load the copied store
                database. This can be set to a value different from `path`
                if the local database copy will be loaded from a different
                environment, e.g. when the database is copied to a container
                image and loaded using a different absolute path. This will be
                reflected in the paths and URLs encoded in the copied store
                configuration.

        Returns:
            The store configuration of the copied store.
        """
        config_copy = config.copy()

        local_path = cls.get_path_from_url(config.url)
        if not local_path:
            # this is not a configuration backed by a local filesystem
            return config_copy
        io_utils.create_dir_recursive_if_not_exists(path)
        fileio.copy(
            str(local_path), str(Path(path) / local_path.name), overwrite=True
        )
        if load_config_path:
            config_copy.url = cls.get_local_url(str(load_config_path))
        else:
            config_copy.url = cls.get_local_url(path)

        return config_copy

    # ------------
    # TFX Metadata
    # ------------

    def get_metadata_config(self) -> str:
        """Get the TFX metadata config of this ZenStore.

        Returns:
            The TFX metadata config of this ZenStore.
        """
        from google.protobuf.json_format import MessageToJson

        config = self.metadata_store.get_tfx_metadata_config()
        return MessageToJson(config)

    # ------
    # Stacks
    # ------

    @track(AnalyticsEvent.REGISTERED_STACK)
    def register_stack(
        self,
        user_name_or_id: Union[str, UUID],
        project_name_or_id: Union[str, UUID],
        stack: StackModel,
    ) -> StackModel:
        """Register a new stack.

        Args:
            user_name_or_id: The stack owner.
            project_name_or_id: The project that the stack belongs to.
            stack: The stack to register.

        Returns:
            The registered stack.

        Raises:
            StackExistsError: If a stack with the same name is already owned
                by this user in this project.
        """
        with Session(self.engine) as session:
            project = self._get_project_schema(project_name_or_id)
            user = self._get_user_schema(user_name_or_id)
            # Check if stack with the domain key (name, project, owner) already
            #  exists
            existing_stack = session.exec(
                select(StackSchema)
                .where(StackSchema.name == stack.name)
                .where(StackSchema.project_id == project.id)
                .where(StackSchema.owner == user.id)
            ).first()
            # TODO: verify if is_shared status needs to be checked here
            if existing_stack is not None:
                raise StackExistsError(
                    f"Unable to register stack with name "
                    f"'{stack.name}': Found an existing stack with the same "
                    f"name in the same '{project.name}' project owned by the "
                    f"same '{user.name}' user."
                )

            # Get the Schemas of all components mentioned
            filters = [
                (StackComponentSchema.id == c.id)
                for c in stack.components.values()
            ]

            defined_components = session.exec(
                select(StackComponentSchema).where(or_(*filters))
            ).all()

            # Create the stack
            stack_in_db = StackSchema.from_create_model(
                project_id=project.id,
                user_id=user.id,
                defined_components=defined_components,
                stack=stack,
            )
            session.add(stack_in_db)
            session.commit()

            return stack_in_db.to_model()

    def get_stack(self, stack_id: UUID) -> StackModel:
        """Get a stack by its unique ID.

        Args:
            stack_id: The ID of the stack to get.

        Returns:
            The stack with the given ID.

        Raises:
            KeyError: if the stack doesn't exist.
        """
        with Session(self.engine) as session:
            stack = session.exec(
                select(StackSchema).where(StackSchema.id == stack_id)
            ).first()

            if stack is None:
                raise KeyError(f"Stack with ID {stack_id} not found.")
            return stack.to_model()

    def list_stacks(
        self,
        project_name_or_id: Union[str, UUID],
        user_name_or_id: Optional[Union[str, UUID]] = None,
        name: Optional[str] = None,
        is_shared: Optional[bool] = None,
    ) -> List[StackModel]:
        """List all stacks matching the given filter criteria.

        Args:
            project_name_or_id: Id or name of the Project containing the stack
            user_name_or_id: Optionally filter stacks by their owner
            name: Optionally filter stacks by their name
            is_shared: Optionally filter out stacks by whether they are shared
                or not


        Returns:
            A list of all stacks matching the filter criteria.

        Raises:
            KeyError: if the project doesn't exist.
        """
        with Session(self.engine) as session:
            project = self._get_project_schema(project_name_or_id)

            # Get a list of all stacks
            query = select(StackSchema).where(
                StackSchema.project_id == project.id
            )
            # TODO: prettify
            if user_name_or_id:
                user = self._get_user_schema(user_name_or_id)
                query = query.where(StackSchema.owner == user.id)
            if name:
                query = query.where(StackSchema.name == name)
            if is_shared is not None:
                query = query.where(StackSchema.is_shared == is_shared)
            stacks = session.exec(query).all()

            return [stack.to_model() for stack in stacks]

    @track(AnalyticsEvent.UPDATED_STACK)
    def update_stack(self, stack: StackModel) -> StackModel:
        """Update a stack.

        Args:
            stack: The stack to use for the update.

        Returns:
            The updated stack.

        Raises:
            KeyError: if the stack doesn't exist.
        """
        with Session(self.engine) as session:
            # Check if stack with the domain key (name, project, owner) already
            #  exists
            existing_stack = session.exec(
                select(StackSchema).where(StackSchema.id == stack.id)
            ).first()

            if existing_stack is None:
                raise KeyError(
                    f"Unable to update stack with id "
                    f"'{stack.id}': Found no"
                    f"existing stack with this id."
                )

            # Get the Schemas of all components mentioned
            filters = [
                (StackComponentSchema.id == c.id)
                for c in stack.components.values()
            ]

            defined_components = session.exec(
                select(StackComponentSchema).where(or_(*filters))
            ).all()

            existing_stack.from_update_model(
                stack=stack, defined_components=defined_components
            )
            session.add(existing_stack)
            session.commit()

            return existing_stack.to_model()

    @track(AnalyticsEvent.DELETED_STACK)
    def delete_stack(self, stack_id: UUID) -> None:
        """Delete a stack.

        Args:
            stack_id: The ID of the stack to delete.

        Raises:
            KeyError: if the stack doesn't exist.
        """
        with Session(self.engine) as session:
            try:
                stack = session.exec(
                    select(StackSchema).where(StackSchema.id == stack_id)
                ).one()
                session.delete(stack)
            except NoResultFound as error:
                raise KeyError from error

            session.commit()

    # ----------------
    # Stack components
    # ----------------

    @track(AnalyticsEvent.REGISTERED_STACK_COMPONENT)
    def register_stack_component(
        self,
        user_name_or_id: Union[UUID, str],
        project_name_or_id: Union[str, UUID],
        component: ComponentModel,
    ) -> ComponentModel:
        """Create a stack component.

        Args:
<<<<<<< HEAD
            project_id: ID of the Project containing the stack components
            type: Optionally filter by type of stack component
            flavor_name: Optionally filter by flavor
            user_id: Optionally filter stack components by the owner
            name: Optionally filter stack component by name
            is_shared: Optionally filter out stack component by the `is_shared`
                       flag
=======
            user_name_or_id: The stack component owner.
            project_name_or_id: The project the stack component is created in.
            component: The stack component to create.
>>>>>>> 4e29dfd6

        Returns:
            The created stack component.

        Raises:
            StackComponentExistsError: If a stack component with the same name
                and type is already owned by this user in this project.
        """
        with Session(self.engine) as session:
            project = self._get_project_schema(project_name_or_id)
            user = self._get_user_schema(user_name_or_id)

            # Check if component with the same domain key (name, type, project,
            # owner) already exists
            existing_component = session.exec(
                select(StackComponentSchema)
                .where(StackComponentSchema.name == component.name)
                .where(StackComponentSchema.project_id == project.id)
                .where(StackComponentSchema.owner == user.id)
                .where(StackComponentSchema.type == component.type)
            ).first()

            if existing_component is not None:
                raise StackComponentExistsError(
                    f"Unable to register '{component.type.value}' component "
                    f"with name '{component.name}': Found an existing "
                    f"component with the same name and type in the same "
                    f"'{project.name}' project owned by the same "
                    f"'{user.name}' user."
                )

            # Create the component
            component_in_db = StackComponentSchema.from_create_model(
                user_id=user.id, project_id=project.id, component=component
            )

            session.add(component_in_db)
            session.commit()

            return component_in_db.to_model()

    def get_stack_component(self, component_id: UUID) -> ComponentModel:
        """Get a stack component by ID.

        Args:
            component_id: The ID of the stack component to get.

        Returns:
            The stack component.

        Raises:
            KeyError: if the stack component doesn't exist.
        """
        with Session(self.engine) as session:
            stack_component = session.exec(
                select(StackComponentSchema).where(
                    StackComponentSchema.id == component_id
                )
            ).first()

            if stack_component is None:
                raise KeyError(
                    f"Stack component with ID {component_id} not found."
                )

        return stack_component.to_model()

    def list_stack_components(
        self,
        project_name_or_id: Union[str, UUID],
        type: Optional[str] = None,
        flavor_name: Optional[str] = None,
        user_name_or_id: Optional[Union[str, UUID]] = None,
        name: Optional[str] = None,
        is_shared: Optional[bool] = None,
    ) -> List[ComponentModel]:
        """List all stack components matching the given filter criteria.

        Args:
            project_name_or_id: The ID or name of the Project to which the stack
                components belong
            type: Optionally filter by type of stack component
            flavor_name: Optionally filter by flavor
            user_name_or_id: Optionally filter stack components by the owner
            name: Optionally filter stack component by name
            is_shared: Optionally filter out stack component by whether they are
                shared or not

        Returns:
            A list of all stack components matching the filter criteria.

        Raises:
            KeyError: if the project doesn't exist.
        """
        with Session(self.engine) as session:
            project = self._get_project_schema(project_name_or_id)

            # Get a list of all stacks
            query = select(StackComponentSchema).where(
                StackComponentSchema.project_id == project.id
            )
            # TODO: [server] prettify this
            if type:
                query = query.where(StackComponentSchema.type == type)
            if flavor_name:
                query = query.where(
                    StackComponentSchema.flavor_name == flavor_name
                )
            if user_name_or_id:
                user = self._get_user_schema(user_name_or_id)
                query = query.where(StackComponentSchema.owner == user.id)
            if name:
                query = query.where(StackComponentSchema.name == name)
            if is_shared is not None:
                query = query.where(StackComponentSchema.is_shared == is_shared)

            list_of_stack_components_in_db = session.exec(query).all()

        return [comp.to_model() for comp in list_of_stack_components_in_db]

    @track(AnalyticsEvent.UPDATED_STACK_COMPONENT)
    def update_stack_component(
        self, component_id: UUID, component: ComponentModel
    ) -> ComponentModel:
        """Update an existing stack component.

        Args:
            component: The stack component to use for the update.

        Returns:
            The updated stack component.

        Raises:
            KeyError: if the stack component doesn't exist.
        """
        with Session(self.engine) as session:
            existing_component = session.exec(
                select(StackComponentSchema).where(
                    StackComponentSchema.id == component_id
                )
            ).first()

            # TODO: verify if is_shared status needs to be checked here
            if existing_component is None:
                raise KeyError(
                    f"Unable to update component with id "
                    f"'{component.id}': Found no"
                    f"existing component with this id."
                )

            existing_component.from_update_model(component=component)
            session.add(existing_component)
            session.commit()

            return existing_component.to_model()

    @track(AnalyticsEvent.DELETED_STACK_COMPONENT)
    def delete_stack_component(self, component_id: UUID) -> None:
        """Delete a stack component.

        Args:
            component_id: The id of the stack component to delete.

        Raises:
            KeyError: if the stack component doesn't exist.
        """
        with Session(self.engine) as session:
            try:
                stack_component = session.exec(
                    select(StackComponentSchema).where(
                        StackComponentSchema.id == component_id
                    )
                ).one()
                session.delete(stack_component)
            except NoResultFound as error:
                raise KeyError from error

            session.commit()

    def get_stack_component_side_effects(
        self,
        component_id: UUID,
        run_id: UUID,
        pipeline_id: UUID,
        stack_id: UUID,
    ) -> Dict[Any, Any]:
        """Get the side effects of a stack component.

        Args:
            component_id: The id of the stack component to get side effects for.
            run_id: The id of the run to get side effects for.
            pipeline_id: The id of the pipeline to get side effects for.
            stack_id: The id of the stack to get side effects for.
        """
        # TODO: implement this
        raise NotImplementedError

<<<<<<< HEAD
    # .---------.
    # | FLAVORS |
    # '---------'

    def _list_flavors(
        self,
        project_id: UUID,
        type: Optional[StackComponentType] = None,
        user_id: Optional[UUID] = None,
        name: Optional[str] = None,
    ) -> List[FlavorModel]:
        """"""
        with Session(self.engine) as session:

            query = select(FlavorSchema).where(
                FlavorSchema.project_id == project_id
            )

            if type:
                query = query.where(FlavorSchema.type == type)
            if name:
                query = query.where(FlavorSchema.name == name)
            if user_id:
                query = query.where(FlavorSchema.user_id == user_id)

            list_of_flavors_in_db = session.exec(query).all()

        return [flavor.to_model() for flavor in list_of_flavors_in_db]

    def _create_flavor(
        self,
        user_id: UUID,
        project_id: UUID,
        flavor: FlavorModel,
    ) -> FlavorModel:
        """ """
        with Session(self.engine) as session:
            flavor_in_db = FlavorSchema.from_create_model(
                user_id=user_id, project_id=project_id, flavor=flavor
            )
            session.add(flavor_in_db)
            session.commit()

        return flavor_in_db.to_model()

    def _get_flavor(self, flavor_id: UUID) -> FlavorModel:
        with Session(self.engine) as session:
            flavor_in_db = session.exec(
                select(FlavorSchema).where(FlavorSchema.id == flavor_id)
            ).first()

        return flavor_in_db.to_model()

    def _update_flavor(self, flavor: FlavorModel) -> None:
        with Session(self.engine) as session:
            existing_flavor = session.exec(
                select(FlavorSchema).where(FlavorSchema.id == flavor.id)
            ).first()
            existing_flavor.from_update_model(flavor=flavor)
            session.add(existing_flavor)
            session.commit()

        return existing_flavor.to_model()

    def _delete_flavor(self, flavor_id: UUID) -> None:
        with Session(self.engine) as session:
            try:
                flavor_in_db = session.exec(
                    select(FlavorSchema).where(FlavorSchema.id == flavor_id)
                ).one()
                session.delete(flavor_in_db)
            except NoResultFound as error:
                raise KeyError from error

            session.commit()

    #  .------.
    # | USERS |
    # '-------'

    @property
    def active_user_name(self) -> str:
        """Gets the active username.
=======
    # -----------------------
    # Stack component flavors
    # -----------------------

    @track(AnalyticsEvent.CREATED_FLAVOR)
    def create_flavor(
        self,
        user_name_or_id: Union[str, UUID],
        project_name_or_id: Union[str, UUID],
        flavor: FlavorModel,
    ) -> FlavorModel:
        """Creates a new stack component flavor.

        Args:
            user_name_or_id: The stack component flavor owner.
            project_name_or_id: The project in which the stack component flavor
                is created.
            flavor: The stack component flavor to create.

        Returns:
            The newly created flavor.
>>>>>>> 4e29dfd6

        Raises:
            EntityExistsError: If a flavor with the same name and type
                is already owned by this user in this project.
        """
        with Session(self.engine) as session:
            # TODO [Baris]: handle the domain key (name+type+owner+project) correctly
            existing_flavor = session.exec(
                select(FlavorSchema).where(
                    FlavorSchema.name == flavor.name,
                    FlavorSchema.type == flavor.type,
                )
            ).first()
            if existing_flavor:
                raise EntityExistsError(
                    f"A {flavor.type} with '{flavor.name}' flavor already "
                    f"exists."
                )
            # TODO: add logic to convert from model in schema
            sql_flavor = FlavorSchema(
                name=flavor.name,
                source=flavor.source,
                type=flavor.type,
            )
            flavor_model = FlavorModel(**sql_flavor.dict())
            session.add(sql_flavor)
            session.commit()
        return flavor_model

    def get_flavor(self, flavor_id: UUID) -> FlavorModel:
        """Get a stack component flavor by ID.

        Args:
            component_id: The ID of the stack component flavor to get.

        Returns:
            The stack component flavor.

        Raises:
            KeyError: if the stack component flavor doesn't exist.
        """
        # TODO[Baris]: implement this
        pass

    def list_flavors(
        self,
        project_name_or_id: Union[str, UUID],
        component_type: Optional[StackComponentType] = None,
        user_name_or_id: Optional[Union[str, UUID]] = None,
        name: Optional[str] = None,
        is_shared: Optional[bool] = None,
    ) -> List[FlavorModel]:
        """List all stack component flavors matching the given filter criteria.

        Args:
            project_name_or_id: The ID or name of the Project to which the
                component flavors belong
            component_type: Optionally filter by type of stack component
            flavor_name: Optionally filter by flavor name
            user_name_or_id: Optionally filter by the owner
            name: Optionally filter flavors by name
            is_shared: Optionally filter out flavors by whether they are
                shared or not

        Returns:
            List of all the stack component flavors matching the given criteria.

        Raises:
            KeyError: if the project doesn't exist.
        """
        with Session(self.engine) as session:
            project = self._get_project_schema(project_name_or_id)

            # TODO [Baris]: implement filtering by component type, name, project etc.

            # Get a list of all flavors
            query = select(
                FlavorSchema
            )  # .where(FlavorSchema.project_id == project.id)
            if component_type:
                query = query.where(FlavorSchema.type == component_type)
            if name:
                query = query.where(FlavorSchema.name == name)

            # TODO: implement this
            # if user_name_or_id:
            #     user = self._get_user_schema(user_name_or_id)
            #     query = query.where(FlavorSchema.owner == user.id)
            # if name:
            #     query = query.where(FlavorSchema.name == name)
            # if is_shared is not None:
            #     query = query.where(FlavorSchema.is_shared == is_shared)

            list_of_flavors_in_db = session.exec(query).all()

        # TODO: add logic to convert to model in schema
        # return [flavor.to_model() for flavor in list_of_flavors_in_db]

        return [
            FlavorModel(**flavor.dict()) for flavor in list_of_flavors_in_db
        ]

    # -----
    # Users
    # -----

    @property
    def active_user_name(self) -> str:
        """Gets the active username.

        Returns:
            The active username.
        """
        return DEFAULT_USERNAME

    @track(AnalyticsEvent.CREATED_USER)
    def create_user(self, user: UserModel) -> UserModel:
        """Creates a new user.

        Args:
            user: User to be created.

        Returns:
            The newly created user.

        Raises:
            EntityExistsError: If a user with the given name already exists.
        """
        with Session(self.engine) as session:
            # Check if user with the given name already exists
            existing_user = session.exec(
                select(UserSchema).where(UserSchema.name == user.name)
            ).first()
            if existing_user is not None:
                raise EntityExistsError(
                    f"Unable to create user with name '{user.name}': "
                    f"Found existing user with this name."
                )

            # Create the user
            new_user = UserSchema.from_create_model(user)
            session.add(new_user)
            session.commit()

            # After committing the model, sqlmodel takes care of updating the
            # object with id, created_at, etc ...

            return new_user.to_model()

    def get_user(self, user_name_or_id: Union[str, UUID]) -> UserModel:
        """Gets a specific user.

        Args:
            user_name_or_id: The name or ID of the user to get.

        Returns:
            The requested user, if it was found.

        Raises:
            KeyError: If no user with the given name or ID exists.
        """
        user = self._get_user_schema(user_name_or_id)
        return user.to_model()

    def list_users(self) -> List[UserModel]:
        """List all users.

        Returns:
            A list of all users.
        """
        with Session(self.engine) as session:
            users = session.exec(select(UserSchema)).all()

        return [user.to_model() for user in users]

    @track(AnalyticsEvent.UPDATED_USER)
    def update_user(
        self, user_name_or_id: Union[str, UUID], user: UserModel
    ) -> UserModel:
        """Updates an existing user.

        Args:
            user_name_or_id: The name or ID of the user to update.
            user: The User model to use for the update.

        Returns:
            The updated user.

        Raises:
            KeyError: If no user with the given name exists.
        """
        with Session(self.engine) as session:
            existing_user = self._get_user_schema(user_name_or_id)
            existing_user.from_update_model(user)
            session.add(existing_user)
            session.commit()
            return existing_user.to_model()

    @track(AnalyticsEvent.DELETED_USER)
    def delete_user(self, user_name_or_id: Union[str, UUID]) -> None:
        """Deletes a user.

        Args:
            user_id: The ID of the user to delete.

        Raises:
            KeyError: If no user with the given name exists.
        """
        with Session(self.engine) as session:
            user = self._get_user_schema(user_name_or_id)
            session.delete(user)
            session.commit()

    # -----
    # Teams
    # -----

    @track(AnalyticsEvent.CREATED_TEAM)
    def create_team(self, team: TeamModel) -> TeamModel:
        """Creates a new team.

        Args:
            team: The team model to create.

        Returns:
            The newly created team.

        Raises:
            EntityExistsError: If a team with the given name already exists.
        """
        with Session(self.engine) as session:
            # Check if team with the given name already exists
            existing_team = session.exec(
                select(TeamSchema).where(TeamSchema.name == team.name)
            ).first()
            if existing_team is not None:
                raise EntityExistsError(
                    f"Unable to create team with name '{team.name}': "
                    f"Found existing team with this name."
                )

            # Create the team
            new_team = TeamSchema.from_create_model(team)
            session.add(new_team)
            session.commit()

            # After committing the model, sqlmodel takes care of updating the
            # object with id, created_at, etc ...

            return new_team.to_model()

    def get_team(self, team_name_or_id: Union[str, UUID]) -> TeamModel:
        """Gets a specific team.

        Args:
            team_name_or_id: Name or ID of the team to get.

        Returns:
            The requested team.

        Raises:
            KeyError: If no team with the given name or ID exists.
        """
        team = self._get_team_schema(team_name_or_id)
        return team.to_model()

    def list_teams(self) -> List[TeamModel]:
        """List all teams.

        Returns:
            A list of all teams.
        """
        with Session(self.engine) as session:
            teams = session.exec(select(TeamSchema)).all()
            return [team.to_model() for team in teams]

    @track(AnalyticsEvent.DELETED_TEAM)
    def delete_team(self, team_name_or_id: Union[str, UUID]) -> None:
        """Deletes a team.

        Args:
            team_name_or_id: Name or ID of the team to delete.

        Raises:
            KeyError: If no team with the given ID exists.
        """
        with Session(self.engine) as session:
            team = self._get_team_schema(team_name_or_id)
            session.delete(team)
            session.commit()

    # ---------------
    # Team membership
    # ---------------

    def get_users_for_team(
        self, team_name_or_id: Union[str, UUID]
    ) -> List[UserModel]:
        """Fetches all users of a team.

        Args:
            team_name_or_id: The name or ID of the team for which to get users.

        Returns:
            A list of all users that are part of the team.

        Raises:
            KeyError: If no team with the given ID exists.
        """
        team = self._get_team_schema(team_name_or_id)
        return [user.to_model() for user in team.users]

    def get_teams_for_user(
        self, user_name_or_id: Union[str, UUID]
    ) -> List[TeamModel]:
        """Fetches all teams for a user.

        Args:
            user_name_or_id: The name or ID of the user for which to get all teams.

        Returns:
            A list of all teams that the user is part of.

        Raises:
            KeyError: If no user with the given ID exists.
        """
        user = self._get_user_schema(user_name_or_id)
        return [team.to_model() for team in user.teams]

    def add_user_to_team(
        self,
        user_name_or_id: Union[str, UUID],
        team_name_or_id: Union[str, UUID],
    ) -> None:
        """Adds a user to a team.

        Args:
            user_name_or_id: Name or ID of the user to add to the team.
            team_name_or_id: Name or ID of the team to which to add the user to.

        Raises:
            KeyError: If the team or user does not exist.
            EntityExistsError: If the user is already a member of the team.
        """
        with Session(self.engine) as session:
            team = self._get_team_schema(team_name_or_id)
            user = self._get_user_schema(user_name_or_id)

            # Check if user is already in the team
            existing_user_in_team = session.exec(
                select(TeamAssignmentSchema)
                .where(TeamAssignmentSchema.user_id == user.id)
                .where(TeamAssignmentSchema.team_id == team.id)
            ).first()
            if existing_user_in_team is not None:
                raise EntityExistsError(
                    f"Unable to add user '{user.name}' to team "
                    f"'{team.name}': User is already in the team."
                )

            # Add user to team
            team.users = team.users + [user]
            session.add(team)
            session.commit()

    def remove_user_from_team(
        self,
        user_name_or_id: Union[str, UUID],
        team_name_or_id: Union[str, UUID],
    ) -> None:
        """Removes a user from a team.

        Args:
            user_name_or_id: Name or ID of the user to remove from the team.
            team_name_or_id: Name or ID of the team from which to remove the user.

        Raises:
            KeyError: If the team or user does not exist.
        """
        with Session(self.engine) as session:
            team = self._get_team_schema(team_name_or_id)
            user = self._get_user_schema(user_name_or_id)

            # Remove user from team
            team.users = [user_ for user_ in team.users if user_.id != user.id]
            session.add(team)
            session.commit()

    # -----
    # Roles
    # -----

    @track(AnalyticsEvent.CREATED_ROLE)
    def create_role(self, role: RoleModel) -> RoleModel:
        """Creates a new role.

        Args:
            role: The role model to create.

        Returns:
            The newly created role.

        Raises:
            EntityExistsError: If a role with the given name already exists.
        """
        with Session(self.engine) as session:
            # Check if role with the given name already exists
            existing_role = session.exec(
                select(RoleSchema).where(RoleSchema.name == role.name)
            ).first()
            if existing_role is not None:
                raise EntityExistsError(
                    f"Unable to create role '{role.name}': Role already exists."
                )

            # Create role
            role_schema = RoleSchema.from_create_model(role)
            session.add(role_schema)
            session.commit()
            return role_schema.to_model()

    def get_role(self, role_name_or_id: Union[str, UUID]) -> RoleModel:
        """Gets a specific role.

        Args:
            role_name_or_id: Name or ID of the role to get.

        Returns:
            The requested role.

        Raises:
            KeyError: If no role with the given name exists.
        """
        role = self._get_role_schema(role_name_or_id)
        return role.to_model()

    def list_roles(self) -> List[RoleModel]:
        """List all roles.

        Returns:
            A list of all roles.
        """
        with Session(self.engine) as session:
            roles = session.exec(select(RoleSchema)).all()

        return [role.to_model() for role in roles]

    @track(AnalyticsEvent.DELETED_ROLE)
    def delete_role(self, role_name_or_id: Union[str, UUID]) -> None:
        """Deletes a role.

        Args:
            role_name_or_id: Name or ID of the role to delete.

        Raises:
            KeyError: If no role with the given ID exists.
        """
        with Session(self.engine) as session:
            role = self._get_role_schema(role_name_or_id)

            # Delete role
            session.delete(role)
            session.commit()

    # ----------------
    # Role assignments
    # ----------------

    def list_role_assignments(
        self,
        project_name_or_id: Optional[Union[str, UUID]] = None,
        team_name_or_id: Optional[Union[str, UUID]] = None,
        user_name_or_id: Optional[Union[str, UUID]] = None,
    ) -> List[RoleAssignmentModel]:
        """List all role assignments.

        Args:
            project_name_or_id: Name or Id of the Project for the role
                                assignment
            team_name_or_id: If provided, only list assignments for the given team
            user_name_or_id: If provided, only list assignments for the given user

        Returns:
            A list of all role assignments.
        """
        with Session(self.engine) as session:
            # Get user role assignments
            query = select(UserRoleAssignmentSchema)

            if project_name_or_id is not None:
                project = self._get_project_schema(project_name_or_id)
                query = query.where(
                    UserRoleAssignmentSchema.project_id == project.id
                )
            if user_name_or_id is not None:
                user = self._get_user_schema(user_name_or_id)
                query = query.where(UserRoleAssignmentSchema.user_id == user.id)
            user_role_assignments = session.exec(query).all()

            # Get team role assignments
            query = select(TeamRoleAssignmentSchema)
            if project_name_or_id is not None:
                project = self._get_project_schema(project_name_or_id)
                query = query.where(
                    TeamRoleAssignmentSchema.project_id == project.id
                )
            if team_name_or_id is not None:
                team = self._get_team_schema(team_name_or_id)
                query = query.where(TeamRoleAssignmentSchema.team_id == team.id)
            team_role_assignments = session.exec(query).all()

        return [
            role_assignment.to_model()
            for role_assignment in user_role_assignments + team_role_assignments
        ]

    def assign_role(
        self,
        role_name_or_id: Union[str, UUID],
        user_or_team_name_or_id: Union[str, UUID],
        project_name_or_id: Optional[Union[str, UUID]] = None,
        is_user: bool = True,
    ) -> None:
        """Assigns a role to a user or team, scoped to a specific project.

        Args:
            project_name_or_id: Optional ID of a project in which to assign the
                role. If this is not provided, the role will be assigned
                globally.
            role_name_or_id: Name or ID of the role to assign.
            user_or_team_name_or_id: Name or ID of the user or team to which to
                assign the role.
            is_user: Whether `user_or_team_name_or_id` refers to a user or a
                team.

        Raises:
            EntityExistsError: If the role assignment already exists.
        """
        # TODO: Check if the role assignment already exists + raise error
        with Session(self.engine) as session:
            role = self._get_role_schema(role_name_or_id)
            project: Optional[ProjectSchema] = None
            if project_name_or_id:
                project = self._get_project_schema(project_name_or_id)

            role_assignment: SQLModel

            # Assign role to user
            if is_user:
                user = self._get_user_schema(user_or_team_name_or_id)

                # Check if role assignment already exists
                query = select(UserRoleAssignmentSchema).where(
                    UserRoleAssignmentSchema.user_id == user.id,
                    UserRoleAssignmentSchema.role_id == role.id,
                )
                if project is not None:
                    query = query.where(
                        UserRoleAssignmentSchema.project_id == project.id
                    )

                existing_role_assignment = session.exec(query).first()
                if existing_role_assignment is not None:
                    raise EntityExistsError(
                        f"Unable to assign role '{role.name}' to user "
                        f"'{user.name}': Role already assigned in this project."
                    )
                role_assignment = UserRoleAssignmentSchema(
                    role_id=role.id,
                    user_id=user.id,
                    project_id=project.id if project else None,
                    role=role,
                    user=user,
                    project=project,
                )

            # Assign role to team
            else:
                team = self._get_team_schema(user_or_team_name_or_id)

                # Check if role assignment already exists
                query = select(TeamRoleAssignmentSchema).where(
                    TeamRoleAssignmentSchema.team_id == team.id,
                    TeamRoleAssignmentSchema.role_id == role.id,
                )
                if project is not None:
                    query = query.where(
                        TeamRoleAssignmentSchema.project_id == project.id
                    )

                existing_role_assignment = session.exec(query).first()
                if existing_role_assignment is not None:
                    raise EntityExistsError(
                        f"Unable to assign role '{role.name}' to team "
                        f"'{team.name}': Role already assigned in this project."
                    )
                role_assignment = TeamRoleAssignmentSchema(
                    role_id=role.id,
                    team_id=team.id,
                    project_id=project.id if project else None,
                    role=role,
                    team=team,
                    project=project,
                )

            session.add(role_assignment)
            session.commit()

    def revoke_role(
        self,
        role_name_or_id: Union[str, UUID],
        user_or_team_name_or_id: Union[str, UUID],
        is_user: bool = True,
        project_name_or_id: Optional[Union[str, UUID]] = None,
    ) -> None:
        """Revokes a role from a user or team for a given project.

        Args:
            project_name_or_id: Optional ID of a project in which to revoke the
                role. If this is not provided, the role will be revoked
                globally.
            role_name_or_id: Name or ID of the role to revoke.
            user_or_team_name_or_id: Name or ID of the user or team from which
                to revoke the role.
            is_user: Whether `user_or_team_name_or_id` refers to a user or a
                team.

        Raises:
            KeyError: If the role, user, team, or project does not exists.
        """
        with Session(self.engine) as session:
            project: Optional[ProjectSchema] = None
            if project_name_or_id:
                project = self._get_project_schema(project_name_or_id)

            role = self._get_role_schema(role_name_or_id)

            role_assignment: Optional[SQLModel] = None

            if is_user:
                user = self._get_user_schema(user_or_team_name_or_id)
                assignee_name = user.name
                user_role_query = (
                    select(UserRoleAssignmentSchema)
                    .where(UserRoleAssignmentSchema.user_id == user.id)
                    .where(UserRoleAssignmentSchema.role_id == role.id)
                )
                if project:
                    user_role_query = user_role_query.where(
                        UserRoleAssignmentSchema.project_id == project.id
                    )

                role_assignment = session.exec(user_role_query).first()
            else:
                team = self._get_team_schema(user_or_team_name_or_id)
                assignee_name = team.name
                team_role_query = (
                    select(TeamRoleAssignmentSchema)
                    .where(TeamRoleAssignmentSchema.team_id == team.id)
                    .where(TeamRoleAssignmentSchema.role_id == role.id)
                )
                if project:
                    team_role_query = team_role_query.where(
                        TeamRoleAssignmentSchema.project_id == project.id
                    )

                role_assignment = session.exec(team_role_query).first()

            if role_assignment is None:
                assignee = "user" if is_user else "team"
                scope = f" in project '{project.name}'" if project else ""
                raise KeyError(
                    f"Unable to unassign role '{role.name}' from {assignee} "
                    f"'{assignee_name}'{scope}: The role is currently not "
                    f"assigned to the {assignee}."
                )

            session.delete(role_assignment)
            session.commit()

    # --------
    # Projects
    # --------

    @track(AnalyticsEvent.CREATED_PROJECT)
    def create_project(self, project: ProjectModel) -> ProjectModel:
        """Creates a new project.

        Args:
            project: The project to create.

        Returns:
            The newly created project.

        Raises:
            EntityExistsError: If a project with the given name already exists.
        """
        with Session(self.engine) as session:
            # Check if project with the given name already exists
            existing_project = session.exec(
                select(ProjectSchema).where(ProjectSchema.name == project.name)
            ).first()
            if existing_project is not None:
                raise EntityExistsError(
                    f"Unable to create project {project.name}: "
                    "A project with this name already exists."
                )

            # Create the project
            new_project = ProjectSchema.from_create_model(project)
            session.add(new_project)
            session.commit()

            # After committing the model, sqlmodel takes care of updating the
            # object with id, created_at, etc ...

            return new_project.to_model()

    def get_project(self, project_name_or_id: Union[str, UUID]) -> ProjectModel:
        """Get an existing project by name or ID.

        Args:
            project_name_or_id: Name or ID of the project to get.

        Returns:
            The requested project if one was found.

        Raises:
            KeyError: If there is no such project.
        """
        project = self._get_project_schema(project_name_or_id)
        return project.to_model()

    def list_projects(self) -> List[ProjectModel]:
        """List all projects.

        Returns:
            A list of all projects.
        """
        with Session(self.engine) as session:
            projects = session.exec(select(ProjectSchema)).all()
            return [project.to_model() for project in projects]

    @track(AnalyticsEvent.UPDATED_PROJECT)
    def update_project(
        self, project_name_or_id: Union[str, UUID], project: ProjectModel
    ) -> ProjectModel:
        """Update an existing project.

        Args:
            project_name_or_id: Name or ID of the project to update.
            project: The project to use for the update.

        Returns:
            The updated project.

        Raises:
            KeyError: if the project does not exist.
        """
        with Session(self.engine) as session:
            # Check if project with the given name already exists
            existing_project = self._get_project_schema(project_name_or_id)

            # Update the project
            existing_project.from_update_model(project)
            # other fields are not updatable
            session.add(existing_project)
            session.commit()

            return existing_project.to_model()

    @track(AnalyticsEvent.DELETED_PROJECT)
    def delete_project(self, project_name_or_id: Union[str, UUID]) -> None:
        """Deletes a project.

        Args:
            project_name_or_id: Name or ID of the project to delete.

        Raises:
            KeyError: If no project with the given name exists.
        """
        with Session(self.engine) as session:
            # Check if project with the given name exists
            project = self._get_project_schema(project_name_or_id)

            session.delete(project)  # TODO: cascade delete
            session.commit()

    # ------------
    # Repositories
    # ------------

    # TODO: create repos?

    @track(AnalyticsEvent.CONNECT_REPOSITORY)
    def connect_project_repository(
        self,
        project_name_or_id: Union[str, UUID],
        repository: CodeRepositoryModel,
    ) -> CodeRepositoryModel:
        """Connects a repository to a project.

        Args:
            project_name_or_id: Name or ID of the project to connect the
                repository to.
            repository: The repository to connect.

        Returns:
            The connected repository.

        Raises:
            KeyError: if the project or repository doesn't exist.
        """
        with Session(self.engine) as session:
            # Check if project with the given name already exists
            project = self._get_project_schema(project_name_or_id)

            # Check if repository with the given name already exists
            existing_repository = session.exec(
                select(CodeRepositorySchema).where(
                    CodeRepositorySchema.id == repository.id
                )
            ).first()
            if existing_repository is None:
                raise KeyError(
                    f"Unable to connect repository with ID {repository.id} to "
                    f"project '{project.name}': No repository with this ID found."
                )

            # Connect the repository to the project
            existing_repository.project_id = project.id
            session.add(existing_repository)
            session.commit()

            return existing_repository.to_model()

    def get_repository(self, repository_id: UUID) -> CodeRepositoryModel:
        """Get a repository by ID.

        Args:
            repository_id: The ID of the repository to get.

        Returns:
            The repository.

        Raises:
            KeyError: if the repository doesn't exist.
        """
        with Session(self.engine) as session:
            # Check if repository with the given ID exists
            existing_repository = session.exec(
                select(CodeRepositorySchema).where(
                    CodeRepositorySchema.id == repository_id
                )
            ).first()
            if existing_repository is None:
                raise KeyError(
                    f"Unable to get repository with ID {repository_id}: "
                    "No repository with this ID found."
                )

            return existing_repository.to_model()

    def list_repositories(
        self, project_name_or_id: Union[str, UUID]
    ) -> List[CodeRepositoryModel]:
        """Get all repositories in the project.

        Args:
            project_name_or_id: The name or ID of the project.

        Returns:
            A list of all repositories in the project.

        Raises:
            KeyError: if the project doesn't exist.
        """
        with Session(self.engine) as session:
            # Check if project with the given name already exists
            project = self._get_project_schema(project_name_or_id)

            # Get all repositories in the project
            repositories = session.exec(
                select(CodeRepositorySchema).where(
                    CodeRepositorySchema.project_id == project.id
                )
            ).all()

        return [repository.to_model() for repository in repositories]

    @track(AnalyticsEvent.UPDATE_REPOSITORY)
    def update_repository(
        self, repository_id: UUID, repository: CodeRepositoryModel
    ) -> CodeRepositoryModel:
        """Update a repository.

        Args:
            repository_id: The ID of the repository to update.
            repository: The repository to use for the update.

        Returns:
            The updated repository.

        Raises:
            KeyError: if the repository doesn't exist.
        """
        with Session(self.engine) as session:
            # Check if repository with the given ID exists
            existing_repository = session.exec(
                select(CodeRepositorySchema).where(
                    CodeRepositorySchema.id == repository_id
                )
            ).first()
            if existing_repository is None:
                raise KeyError(
                    f"Unable to update repository with ID {repository_id}: "
                    "No repository with this ID found."
                )

            # Update the repository
            existing_repository.from_update_model(repository)
            session.add(existing_repository)
            session.commit()

            return existing_repository.to_model()

    @track(AnalyticsEvent.DELETE_REPOSITORY)
    def delete_repository(self, repository_id: UUID) -> None:
        """Delete a repository.

        Args:
            repository_id: The ID of the repository to delete.

        Raises:
            KeyError: if the repository doesn't exist.
        """
        with Session(self.engine) as session:
            # Check if repository with the given ID exists
            existing_repository = session.exec(
                select(CodeRepositorySchema).where(
                    CodeRepositorySchema.id == repository_id
                )
            ).first()
            if existing_repository is None:
                raise KeyError(
                    f"Unable to delete repository with ID {repository_id}: "
                    "No repository with this ID found."
                )

            session.delete(existing_repository)  # TODO: handle dependencies
            session.commit()

    # ---------
    # Pipelines
    # ---------

    @track(AnalyticsEvent.CREATE_PIPELINE)
    def create_pipeline(
        self, project_name_or_id: Union[str, UUID], pipeline: PipelineModel
    ) -> PipelineModel:
        """Creates a new pipeline in a project.

        Args:
            project_name_or_id: ID or name of the project to create the pipeline
                in.
            pipeline: The pipeline to create.

        Returns:
            The newly created pipeline.

        Raises:
            KeyError: if the project does not exist.
            EntityExistsError: If an identical pipeline already exists.
        """
        with Session(self.engine) as session:
            # Check if project with the given name exists
            project = self._get_project_schema(project_name_or_id)

            # Check if pipeline with the given name already exists
            existing_pipeline = session.exec(
                select(PipelineSchema)
                .where(PipelineSchema.name == pipeline.name)
                .where(PipelineSchema.project_id == project.id)
            ).first()
            if existing_pipeline is not None:
                raise EntityExistsError(
                    f"Unable to create pipeline in project '{project.name}': "
                    f"A pipeline with this name already exists."
                )

            # Create the pipeline
            new_pipeline = PipelineSchema.from_create_model(pipeline)
            session.add(new_pipeline)
            session.commit()

            # After committing the model, sqlmodel takes care of updating the
            # object with id, created_at, etc ...

            return new_pipeline.to_model()

    def get_pipeline(self, pipeline_id: UUID) -> PipelineModel:
        """Get a pipeline with a given ID.

        Args:
            pipeline_id: ID of the pipeline.

        Returns:
            The pipeline.

        Raises:
            KeyError: if the pipeline does not exist.
        """
        with Session(self.engine) as session:
            # Check if pipeline with the given ID exists
            pipeline = session.exec(
                select(PipelineSchema).where(PipelineSchema.id == pipeline_id)
            ).first()
            if pipeline is None:
                raise KeyError(
                    f"Unable to get pipeline with ID '{pipeline_id}': "
                    "No pipeline with this ID found."
                )

            return pipeline.to_model()

    def get_pipeline_in_project(
        self,
        pipeline_name: str,
        project_name_or_id: Union[str, UUID],
    ) -> PipelineModel:
        """Get a pipeline with a given name in a project.

        Args:
            pipeline_name: Name of the pipeline.
            project_name_or_id: ID or name of the project.

        Returns:
            The pipeline.

        Raises:
            KeyError: if the pipeline does not exist.
        """
        with Session(self.engine) as session:
            project = self._get_project_schema(project_name_or_id)
            # Check if pipeline with the given name exists in the project
            pipeline = session.exec(
                select(PipelineSchema).where(
                    PipelineSchema.name == pipeline_name,
                    PipelineSchema.project_id == project.id,
                )
            ).first()
            if pipeline is None:
                raise KeyError(
                    f"Unable to get pipeline '{pipeline_name}' in project "
                    f"'{project.name}': No pipeline with this name found."
                )
            return pipeline.to_model()

    def list_pipelines(
        self,
        project_name_or_id: Optional[Union[str, UUID]] = None,
    ) -> List[PipelineModel]:
        """List all pipelines in the project.

        Args:
            project_name_or_id: If provided, only list pipelines in this
                project.

        Returns:
            A list of pipelines.

        Raises:
            KeyError: if the project does not exist.
        """
        with Session(self.engine) as session:
            # Check if project with the given name exists
            query = select(PipelineSchema)
            if project_name_or_id is not None:
                project = self._get_project_schema(project_name_or_id)
                query = query.where(PipelineSchema.project_id == project.id)

            # Get all pipelines in the project
            pipelines = session.exec(query).all()
            return [pipeline.to_model() for pipeline in pipelines]

    @track(AnalyticsEvent.UPDATE_PIPELINE)
    def update_pipeline(
        self, pipeline_id: UUID, pipeline: PipelineModel
    ) -> PipelineModel:
        """Updates a pipeline.

        Args:
            pipeline_id: The ID of the pipeline to update.
            pipeline: The pipeline to use for the update.

        Returns:
            The updated pipeline.

        Raises:
            KeyError: if the pipeline doesn't exist.
        """
        with Session(self.engine) as session:
            # Check if pipeline with the given ID exists
            existing_pipeline = session.exec(
                select(PipelineSchema).where(PipelineSchema.id == pipeline_id)
            ).first()
            if existing_pipeline is None:
                raise KeyError(
                    f"Unable to update pipeline with ID {pipeline_id}: "
                    f"No pipeline with this ID found."
                )

            # Update the pipeline
            existing_pipeline.from_update_model(pipeline)

            session.add(existing_pipeline)
            session.commit()

            return existing_pipeline.to_model()

    @track(AnalyticsEvent.DELETE_PIPELINE)
    def delete_pipeline(self, pipeline_id: UUID) -> None:
        """Deletes a pipeline.

        Args:
            pipeline_id: The ID of the pipeline to delete.

        Raises:
            KeyError: if the pipeline doesn't exist.
        """
        with Session(self.engine) as session:
            # Check if pipeline with the given ID exists
            pipeline = session.exec(
                select(PipelineSchema).where(PipelineSchema.id == pipeline_id)
            ).first()
            if pipeline is None:
                raise KeyError(
                    f"Unable to delete pipeline with ID {pipeline_id}: "
                    f"No pipeline with this ID found."
                )

            session.delete(pipeline)
            session.commit()

    # --------------
    # Pipeline steps
    # --------------

    def list_steps(self, pipeline_id: UUID) -> List[StepRunModel]:
        """List all steps.

        Args:
            pipeline_id: The ID of the pipeline to list steps for.

        Returns:
            A list of all steps.
        """
        pass  # TODO

    # --------------
    # Pipeline runs
    # --------------

    def _sync_runs(self) -> None:
        """Sync runs from the database with those registered in MLMD."""
        with Session(self.engine) as session:
            runs = session.exec(select(PipelineRunSchema)).all()
        zenml_runs = {run.name: run.to_model() for run in runs}
        mlmd_runs = self.metadata_store.get_all_runs()
        for run_name, mlmd_id in mlmd_runs.items():

            # If the run is in MLMD but not in ZenML, we create it
            if run_name not in zenml_runs:
                new_run = PipelineRunModel(name=run_name, mlmd_id=mlmd_id)
                self.create_run(new_run)
                continue

            # If an existing run had no MLMD ID, we update it
            existing_run = zenml_runs[run_name]
            if not existing_run.mlmd_id and existing_run.id is not None:
                existing_run.mlmd_id = mlmd_id
                self.update_run(run_id=existing_run.id, run=existing_run)

    def create_run(self, pipeline_run: PipelineRunModel) -> PipelineRunModel:
        """Creates a pipeline run.

        Args:
            pipeline_run: The pipeline run to create.

        Returns:
            The created pipeline run.

        Raises:
            EntityExistsError: If an identical pipeline run already exists.
        """
        with Session(self.engine) as session:
            # Check if pipeline run already exists
            existing_run = session.exec(
                select(PipelineRunSchema).where(
                    PipelineRunSchema.name == pipeline_run.name
                )
            ).first()
            if existing_run is not None:
                raise EntityExistsError(
                    f"Unable to create pipeline run {pipeline_run.name}: "
                    f"A pipeline run with this name already exists."
                )

            # Query pipeline
            if pipeline_run.pipeline_id is not None:
                pipeline = session.exec(
                    select(PipelineSchema).where(
                        PipelineSchema.id == pipeline_run.pipeline_id
                    )
                ).first()
                if pipeline is None:
                    raise KeyError(
                        f"Unable to create pipeline run: {pipeline_run.name}: "
                        f"No pipeline with ID {pipeline_run.pipeline_id} found."
                    )
                new_run = PipelineRunSchema.from_create_model(
                    model=pipeline_run, pipeline=pipeline
                )
            else:
                new_run = PipelineRunSchema.from_create_model(pipeline_run)

            # Create the pipeline run
            session.add(new_run)
            session.commit()

            # After committing the model, sqlmodel takes care of updating the
            # object with id, created_at, etc ...

            return new_run.to_model()

    def get_run(self, run_id: UUID) -> PipelineRunModel:
        """Gets a pipeline run.

        Args:
            run_id: The ID of the pipeline run to get.

        Returns:
            The pipeline run.

        Raises:
            KeyError: if the pipeline run doesn't exist.
        """
        self._sync_runs()  # Sync with MLMD
        with Session(self.engine) as session:
            # Check if pipeline run with the given ID exists
            run = session.exec(
                select(PipelineRunSchema).where(PipelineRunSchema.id == run_id)
            ).first()
            if run is None:
                raise KeyError(
                    f"Unable to get pipeline run with ID {run_id}: "
                    f"No pipeline run with this ID found."
                )

            return run.to_model()

    def get_run_in_project(
        self,
        run_name: str,
        project_name_or_id: Union[str, UUID],
    ) -> PipelineRunModel:
        """Get a pipeline run with a given name in a project.

        Args:
            run_name: Name of the pipeline run.
            project_name_or_id: Name or ID of the project.

        Returns:
            The pipeline run.

        Raises:
            KeyError: if the pipeline run doesn't exist.
        """
        self._sync_runs()  # Sync with MLMD
        with Session(self.engine) as session:
            project = self._get_project_schema(project_name_or_id)
            # Check if pipeline run with the given name exists in the project
            run = session.exec(
                select(PipelineRunSchema)
                .where(PipelineRunSchema.name == run_name)
                .where(PipelineRunSchema.stack_id == StackSchema.id)
                .where(StackSchema.project_id == project.id)
            ).first()
            if run is None:
                raise KeyError(
                    f"Unable to get pipeline run '{run_name}' in project "
                    f"'{project.name}': No pipeline run with this name "
                    "found."
                )

            return run.to_model()

    def get_run_dag(self, run_id: UUID) -> str:
        """Gets the DAG for a pipeline run.

        Args:
            run_id: The ID of the pipeline run to get.

        Returns:
            The DAG for the pipeline run.

        Raises:
            KeyError: if the pipeline run doesn't exist.
        """
        pass  # TODO

    def get_run_component_side_effects(
        self,
        run_id: UUID,
        component_id: Optional[str] = None,
        component_type: Optional[StackComponentType] = None,
    ) -> Dict[str, Any]:
        """Gets the side effects for a component in a pipeline run.

        Args:
            run_id: The ID of the pipeline run to get.
            component_id: The ID of the component to get.

        Returns:
            The side effects for the component in the pipeline run.

        Raises:
            KeyError: if the pipeline run doesn't exist.
        """
        pass  # TODO

    def list_runs(
        self,
        project_name_or_id: Optional[Union[str, UUID]] = None,
        stack_id: Optional[UUID] = None,
        user_name_or_id: Optional[Union[str, UUID]] = None,
        pipeline_id: Optional[UUID] = None,
        unlisted: bool = False,
    ) -> List[PipelineRunModel]:
        """Gets all pipeline runs.

        Args:
            project_name_or_id: If provided, only return runs for this project.
            stack_id: If provided, only return runs for this stack.
            user_name_or_id: If provided, only return runs for this user.
            pipeline_id: If provided, only return runs for this pipeline.
            unlisted: If True, only return unlisted runs that are not
                associated with any pipeline (filter by pipeline_id==None).

        Returns:
            A list of all pipeline runs.
        """
        # TODO: [server] this filters the list by on of the filter parameters,
        #  not all, this might have to be redone
        self._sync_runs()  # Sync with MLMD
        with Session(self.engine) as session:
            query = select(PipelineRunSchema).where(
                PipelineRunSchema.stack_id == StackSchema.id
            )
            if project_name_or_id is not None:
                project = self._get_project_schema(project_name_or_id)
                query = query.where(StackSchema.project_id == project.id)
            if stack_id is not None:
                query = query.where(PipelineRunSchema.stack_id == stack_id)
            if pipeline_id is not None:
                query = query.where(
                    PipelineRunSchema.pipeline_id == pipeline_id
                )
            elif unlisted:
                query = query.where(PipelineRunSchema.pipeline_id == None)
            if user_name_or_id is not None:
                user = self._get_user_schema(user_name_or_id)
                query = query.where(PipelineRunSchema.owner == user.id)
            runs = session.exec(query).all()
            return [run.to_model() for run in runs]

    def update_run(
        self, run_id: UUID, run: PipelineRunModel
    ) -> PipelineRunModel:
        """Updates a pipeline run.

        Args:
            run_id: The ID of the pipeline run to update.
            run: The pipeline run to use for the update.

        Returns:
            The updated pipeline run.

        Raises:
            KeyError: if the pipeline run doesn't exist.
        """
        with Session(self.engine) as session:
            # Check if pipeline run with the given ID exists
            existing_run = session.exec(
                select(PipelineRunSchema).where(PipelineRunSchema.id == run_id)
            ).first()
            if existing_run is None:
                raise KeyError(
                    f"Unable to update pipeline run with ID {run_id}: "
                    f"No pipeline run with this ID found."
                )

            # Update the pipeline run
            existing_run.from_update_model(run)

            session.add(existing_run)
            session.commit()

            return existing_run.to_model()

    def delete_run(self, run_id: UUID) -> None:
        """Deletes a pipeline run.

        Args:
            run_id: The ID of the pipeline run to delete.

        Raises:
            KeyError: if the pipeline run doesn't exist.
        """
        with Session(self.engine) as session:
            # Check if pipeline run with the given ID exists
            run = session.exec(
                select(PipelineRunSchema).where(PipelineRunSchema.id == run_id)
            ).first()
            if run is None:
                raise KeyError(
                    f"Unable to delete pipeline run with ID {run_id}: "
                    f"No pipeline run with this ID found."
                )

            # Delete the pipeline run
            session.delete(run)  # TODO: this doesn't delete from MLMD
            session.commit()

    # ------------------
    # Pipeline run steps
    # ------------------

    def get_run_step(self, step_id: int) -> StepRunModel:
        """Get a step by ID.

        Args:
            step_id: The ID of the step to get.

        Returns:
            The step.

        Raises:
            KeyError: if the step doesn't exist.
        """
        return self.metadata_store.get_step_by_id(step_id)

    def get_run_step_artifacts(
        self, step: StepRunModel
    ) -> Tuple[Dict[str, ArtifactModel], Dict[str, ArtifactModel]]:
        """Returns input and output artifacts for the given step.

        Args:
            step: The step for which to get the artifacts.

        Returns:
            A tuple (inputs, outputs) where inputs and outputs
            are both Dicts mapping artifact names
            to the input and output artifacts respectively.
        """
        return self.metadata_store.get_step_artifacts(step)

    def get_run_step_status(self, step_id: int) -> ExecutionStatus:
        """Gets the execution status of a single step.

        Args:
            step_id: The ID of the step to get the status for.

        Returns:
            ExecutionStatus: The status of the step.
        """
        return self.metadata_store.get_step_status(step_id=step_id)

    def list_run_steps(self, run_id: int) -> Dict[str, StepRunModel]:
        """Gets all steps in a pipeline run.

        Args:
            run_id: The ID of the pipeline run for which to list runs.

        Returns:
            A mapping from step names to step models for all steps in the run.
        """
        return self.metadata_store.get_pipeline_run_steps(run_id)

    # =======================
    # Internal helper methods
    # =======================

    def _get_schema_by_name_or_id(
        self,
        object_name_or_id: Union[str, UUID],
        schema_class: Type[SQLModel],
        schema_name: str,
    ) -> SQLModel:
        """Query a schema by its 'name' or 'id' field.

        Args:
            object_name_or_id: The name or ID of the object to query.
            schema_class: The schema class to query. E.g., `ProjectSchema`.
            schema_name: The name of the schema used for error messages.
                E.g., "project".

        Returns:
            The schema object.

        Raises:
            KeyError: if the object couldn't be found.
        """
        if uuid_utils.is_valid_uuid(object_name_or_id):
            filter = schema_class.id == object_name_or_id  # type: ignore[attr-defined]
            error_msg = (
                f"Unable to get {schema_name} with name or ID "
                f"'{object_name_or_id}': No {schema_name} with this ID found."
            )
        else:
            filter = schema_class.name == object_name_or_id  # type: ignore[attr-defined]
            error_msg = (
                f"Unable to get {schema_name} with name or ID "
                f"'{object_name_or_id}': '{object_name_or_id}' is not a valid "
                f" UUID and no {schema_name} with this name exists."
            )
        with Session(self.engine) as session:
            schema = session.exec(select(schema_class).where(filter)).first()
            if schema is None:
                raise KeyError(error_msg)
            return schema

<<<<<<< HEAD
    def get_flavors_by_type(
        self, component_type: StackComponentType
    ) -> List[FlavorModel]:
        """Fetch all flavor defined for a specific stack component type.
=======
    def _get_project_schema(
        self, project_name_or_id: Union[str, UUID]
    ) -> ProjectSchema:
        """Gets a project schema by name or ID.

        This is a helper method that is used in various places to find the
        project associated to some other object.

        Args:
            project_name_or_id: The name or ID of the project to get.

        Returns:
            The project schema.

        Raises:
            KeyError: if the project doesn't exist.
        """
        return cast(
            ProjectSchema,
            self._get_schema_by_name_or_id(
                object_name_or_id=project_name_or_id,
                schema_class=ProjectSchema,
                schema_name="project",
            ),
        )

    def _get_user_schema(self, user_name_or_id: Union[str, UUID]) -> UserSchema:
        """Gets a user schema by name or ID.

        This is a helper method that is used in various places to find the
        user associated to some other object.
>>>>>>> 4e29dfd6

        Args:
            user_name_or_id: The name or ID of the user to get.

        Returns:
            The user schema.

        Raises:
            KeyError: if the user doesn't exist.
        """
        return cast(
            UserSchema,
            self._get_schema_by_name_or_id(
                object_name_or_id=user_name_or_id,
                schema_class=UserSchema,
                schema_name="user",
            ),
        )

    def _get_team_schema(self, team_name_or_id: Union[str, UUID]) -> TeamSchema:
        """Gets a team schema by name or ID.

        This is a helper method that is used in various places to find a team
        by its name or ID.

        Args:
            team_name_or_id: The name or ID of the team to get.

        Returns:
            The team schema.

        Raises:
            KeyError: if the team doesn't exist.
        """
        return cast(
            TeamSchema,
            self._get_schema_by_name_or_id(
                object_name_or_id=team_name_or_id,
                schema_class=TeamSchema,
                schema_name="team",
            ),
        )

    def _get_role_schema(self, role_name_or_id: Union[str, UUID]) -> RoleSchema:
        """Gets a role schema by name or ID.

        This is a helper method that is used in various places to find a role
        by its name or ID.

        Args:
            role_name_or_id: The name or ID of the role to get.

        Returns:
            The role schema.

        Raises:
            KeyError: if the role doesn't exist.
        """
        return cast(
            RoleSchema,
            self._get_schema_by_name_or_id(
                object_name_or_id=role_name_or_id,
                schema_class=RoleSchema,
                schema_name="role",
            ),
        )<|MERGE_RESOLUTION|>--- conflicted
+++ resolved
@@ -53,10 +53,7 @@
     StepRunModel,
 )
 from zenml.utils import io_utils, uuid_utils
-from zenml.utils.analytics_utils import (
-    AnalyticsEvent,
-    track,
-)
+from zenml.utils.analytics_utils import AnalyticsEvent, track
 from zenml.zen_stores.base_zen_store import DEFAULT_USERNAME, BaseZenStore
 from zenml.zen_stores.schemas import (
     CodeRepositorySchema,
@@ -513,19 +510,9 @@
         """Create a stack component.
 
         Args:
-<<<<<<< HEAD
-            project_id: ID of the Project containing the stack components
-            type: Optionally filter by type of stack component
-            flavor_name: Optionally filter by flavor
-            user_id: Optionally filter stack components by the owner
-            name: Optionally filter stack component by name
-            is_shared: Optionally filter out stack component by the `is_shared`
-                       flag
-=======
             user_name_or_id: The stack component owner.
             project_name_or_id: The project the stack component is created in.
             component: The stack component to create.
->>>>>>> 4e29dfd6
 
         Returns:
             The created stack component.
@@ -723,91 +710,6 @@
         # TODO: implement this
         raise NotImplementedError
 
-<<<<<<< HEAD
-    # .---------.
-    # | FLAVORS |
-    # '---------'
-
-    def _list_flavors(
-        self,
-        project_id: UUID,
-        type: Optional[StackComponentType] = None,
-        user_id: Optional[UUID] = None,
-        name: Optional[str] = None,
-    ) -> List[FlavorModel]:
-        """"""
-        with Session(self.engine) as session:
-
-            query = select(FlavorSchema).where(
-                FlavorSchema.project_id == project_id
-            )
-
-            if type:
-                query = query.where(FlavorSchema.type == type)
-            if name:
-                query = query.where(FlavorSchema.name == name)
-            if user_id:
-                query = query.where(FlavorSchema.user_id == user_id)
-
-            list_of_flavors_in_db = session.exec(query).all()
-
-        return [flavor.to_model() for flavor in list_of_flavors_in_db]
-
-    def _create_flavor(
-        self,
-        user_id: UUID,
-        project_id: UUID,
-        flavor: FlavorModel,
-    ) -> FlavorModel:
-        """ """
-        with Session(self.engine) as session:
-            flavor_in_db = FlavorSchema.from_create_model(
-                user_id=user_id, project_id=project_id, flavor=flavor
-            )
-            session.add(flavor_in_db)
-            session.commit()
-
-        return flavor_in_db.to_model()
-
-    def _get_flavor(self, flavor_id: UUID) -> FlavorModel:
-        with Session(self.engine) as session:
-            flavor_in_db = session.exec(
-                select(FlavorSchema).where(FlavorSchema.id == flavor_id)
-            ).first()
-
-        return flavor_in_db.to_model()
-
-    def _update_flavor(self, flavor: FlavorModel) -> None:
-        with Session(self.engine) as session:
-            existing_flavor = session.exec(
-                select(FlavorSchema).where(FlavorSchema.id == flavor.id)
-            ).first()
-            existing_flavor.from_update_model(flavor=flavor)
-            session.add(existing_flavor)
-            session.commit()
-
-        return existing_flavor.to_model()
-
-    def _delete_flavor(self, flavor_id: UUID) -> None:
-        with Session(self.engine) as session:
-            try:
-                flavor_in_db = session.exec(
-                    select(FlavorSchema).where(FlavorSchema.id == flavor_id)
-                ).one()
-                session.delete(flavor_in_db)
-            except NoResultFound as error:
-                raise KeyError from error
-
-            session.commit()
-
-    #  .------.
-    # | USERS |
-    # '-------'
-
-    @property
-    def active_user_name(self) -> str:
-        """Gets the active username.
-=======
     # -----------------------
     # Stack component flavors
     # -----------------------
@@ -829,7 +731,6 @@
 
         Returns:
             The newly created flavor.
->>>>>>> 4e29dfd6
 
         Raises:
             EntityExistsError: If a flavor with the same name and type
@@ -857,6 +758,15 @@
             flavor_model = FlavorModel(**sql_flavor.dict())
             session.add(sql_flavor)
             session.commit()
+
+        # with Session(self.engine) as session:
+        #     flavor_in_db = FlavorSchema.from_create_model(
+        #         user_id=user_id, project_id=project_id, flavor=flavor
+        #     )
+        #     session.add(flavor_in_db)
+        #     session.commit()
+        #
+        # return flavor_in_db.to_model()
         return flavor_model
 
     def get_flavor(self, flavor_id: UUID) -> FlavorModel:
@@ -872,7 +782,13 @@
             KeyError: if the stack component flavor doesn't exist.
         """
         # TODO[Baris]: implement this
-        pass
+
+        # with Session(self.engine) as session:
+        #     flavor_in_db = session.exec(
+        #         select(FlavorSchema).where(FlavorSchema.id == flavor_id)
+        #     ).first()
+        #
+        # return flavor_in_db.to_model()
 
     def list_flavors(
         self,
@@ -901,7 +817,7 @@
             KeyError: if the project doesn't exist.
         """
         with Session(self.engine) as session:
-            project = self._get_project_schema(project_name_or_id)
+            self._get_project_schema(project_name_or_id)
 
             # TODO [Baris]: implement filtering by component type, name, project etc.
 
@@ -928,9 +844,51 @@
         # TODO: add logic to convert to model in schema
         # return [flavor.to_model() for flavor in list_of_flavors_in_db]
 
+        # BARIS CODE
+        # with Session(self.engine) as session:
+        #
+        #     query = select(FlavorSchema).where(
+        #         FlavorSchema.project_id == project_id
+        #     )
+        #
+        #     if type:
+        #         query = query.where(FlavorSchema.type == type)
+        #     if name:
+        #         query = query.where(FlavorSchema.name == name)
+        #     if user_id:
+        #         query = query.where(FlavorSchema.user_id == user_id)
+        #
+        #     list_of_flavors_in_db = session.exec(query).all()
+        #
+        # return [flavor.to_model() for flavor in list_of_flavors_in_db]
         return [
             FlavorModel(**flavor.dict()) for flavor in list_of_flavors_in_db
         ]
+
+    def update_flavor(self, flavor: FlavorModel) -> None:
+        """"""
+        # with Session(self.engine) as session:
+        #     existing_flavor = session.exec(
+        #         select(FlavorSchema).where(FlavorSchema.id == flavor.id)
+        #     ).first()
+        #     existing_flavor.from_update_model(flavor=flavor)
+        #     session.add(existing_flavor)
+        #     session.commit()
+        #
+        # return existing_flavor.to_model()
+
+    def delete_flavor(self, flavor_id: UUID) -> None:
+        """"""
+        # with Session(self.engine) as session:
+        #     try:
+        #         flavor_in_db = session.exec(
+        #             select(FlavorSchema).where(FlavorSchema.id == flavor_id)
+        #         ).one()
+        #         session.delete(flavor_in_db)
+        #     except NoResultFound as error:
+        #         raise KeyError from error
+        #
+        #     session.commit()
 
     # -----
     # Users
@@ -2362,12 +2320,6 @@
                 raise KeyError(error_msg)
             return schema
 
-<<<<<<< HEAD
-    def get_flavors_by_type(
-        self, component_type: StackComponentType
-    ) -> List[FlavorModel]:
-        """Fetch all flavor defined for a specific stack component type.
-=======
     def _get_project_schema(
         self, project_name_or_id: Union[str, UUID]
     ) -> ProjectSchema:
@@ -2399,7 +2351,6 @@
 
         This is a helper method that is used in various places to find the
         user associated to some other object.
->>>>>>> 4e29dfd6
 
         Args:
             user_name_or_id: The name or ID of the user to get.
