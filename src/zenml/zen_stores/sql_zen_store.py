--- conflicted
+++ resolved
@@ -132,14 +132,7 @@
     PipelineRunResponseModel,
     PipelineRunUpdateModel,
     PipelineUpdateModel,
-<<<<<<< HEAD
-=======
-    RoleFilterModel,
-    RoleRequestModel,
-    RoleResponseModel,
-    RoleUpdateModel,
     RunMetadataFilterModel,
->>>>>>> 5e582049
     RunMetadataRequestModel,
     RunMetadataResponseModel,
     ScheduleFilterModel,
@@ -2030,602 +2023,7 @@
             session.delete(user)
             session.commit()
 
-<<<<<<< HEAD
     # --------
-=======
-    # -----
-    # Teams
-    # -----
-
-    def create_team(self, team: TeamRequestModel) -> TeamResponseModel:
-        """Creates a new team.
-
-        Args:
-            team: The team model to create.
-
-        Returns:
-            The newly created team.
-
-        Raises:
-            EntityExistsError: If a team with the given name already exists.
-        """
-        with Session(self.engine) as session:
-            # Check if team with the given name already exists
-            existing_team = session.exec(
-                select(TeamSchema).where(TeamSchema.name == team.name)
-            ).first()
-            if existing_team is not None:
-                raise EntityExistsError(
-                    f"Unable to create team with name '{team.name}': "
-                    f"Found existing team with this name."
-                )
-
-            defined_users = []
-            if team.users:
-                # Get the Schemas of all users mentioned
-                filters = [
-                    (UserSchema.id == user_id) for user_id in team.users
-                ]
-
-                defined_users = session.exec(
-                    select(UserSchema).where(or_(*filters))
-                ).all()
-
-            # Create the team
-            new_team = TeamSchema(name=team.name, users=defined_users)
-            session.add(new_team)
-            session.commit()
-
-            return new_team.to_model()
-
-    def get_team(self, team_name_or_id: Union[str, UUID]) -> TeamResponseModel:
-        """Gets a specific team.
-
-        Args:
-            team_name_or_id: Name or ID of the team to get.
-
-        Returns:
-            The requested team.
-        """
-        with Session(self.engine) as session:
-            team = self._get_team_schema(team_name_or_id, session=session)
-            return team.to_model()
-
-    def list_teams(
-        self, team_filter_model: TeamFilterModel
-    ) -> Page[TeamResponseModel]:
-        """List all teams matching the given filter criteria.
-
-        Args:
-            team_filter_model: All filter parameters including pagination
-                params.
-
-        Returns:
-            A list of all teams matching the filter criteria.
-        """
-        with Session(self.engine) as session:
-            query = select(TeamSchema)
-            return self.filter_and_paginate(
-                session=session,
-                query=query,
-                table=TeamSchema,
-                filter_model=team_filter_model,
-            )
-
-    def update_team(
-        self, team_id: UUID, team_update: TeamUpdateModel
-    ) -> TeamResponseModel:
-        """Update an existing team.
-
-        Args:
-            team_id: The ID of the team to be updated.
-            team_update: The update to be applied to the team.
-
-        Returns:
-            The updated team.
-
-        Raises:
-            KeyError: if the team does not exist.
-        """
-        with Session(self.engine) as session:
-            existing_team = session.exec(
-                select(TeamSchema).where(TeamSchema.id == team_id)
-            ).first()
-
-            if existing_team is None:
-                raise KeyError(
-                    f"Unable to update team with id "
-                    f"'{team_id}': Found no"
-                    f"existing teams with this id."
-                )
-
-            # Update the team
-            existing_team.update(team_update=team_update)
-            existing_team.users = []
-            if "users" in team_update.__fields_set__ and team_update.users:
-                for user in team_update.users:
-                    existing_team.users.append(
-                        self._get_user_schema(
-                            user_name_or_id=user, session=session
-                        )
-                    )
-
-            session.add(existing_team)
-            session.commit()
-
-            # Refresh the Model that was just created
-            session.refresh(existing_team)
-            return existing_team.to_model()
-
-    def delete_team(self, team_name_or_id: Union[str, UUID]) -> None:
-        """Deletes a team.
-
-        Args:
-            team_name_or_id: Name or ID of the team to delete.
-        """
-        with Session(self.engine) as session:
-            team = self._get_team_schema(team_name_or_id, session=session)
-            session.delete(team)
-            session.commit()
-
-    # -----
-    # Roles
-    # -----
-
-    def create_role(self, role: RoleRequestModel) -> RoleResponseModel:
-        """Creates a new role.
-
-        Args:
-            role: The role model to create.
-
-        Returns:
-            The newly created role.
-
-        Raises:
-            EntityExistsError: If a role with the given name already exists.
-        """
-        with Session(self.engine) as session:
-            # Check if role with the given name already exists
-            existing_role = session.exec(
-                select(RoleSchema).where(RoleSchema.name == role.name)
-            ).first()
-            if existing_role is not None:
-                raise EntityExistsError(
-                    f"Unable to create role '{role.name}': Role already exists."
-                )
-
-            # Create role
-            role_schema = RoleSchema.from_request(role)
-            session.add(role_schema)
-            session.commit()
-            # Add all permissions
-            for p in role.permissions:
-                session.add(
-                    RolePermissionSchema(name=p, role_id=role_schema.id)
-                )
-
-            session.commit()
-            return role_schema.to_model()
-
-    def get_role(self, role_name_or_id: Union[str, UUID]) -> RoleResponseModel:
-        """Gets a specific role.
-
-        Args:
-            role_name_or_id: Name or ID of the role to get.
-
-        Returns:
-            The requested role.
-        """
-        with Session(self.engine) as session:
-            role = self._get_role_schema(role_name_or_id, session=session)
-            return role.to_model()
-
-    def list_roles(
-        self, role_filter_model: RoleFilterModel
-    ) -> Page[RoleResponseModel]:
-        """List all roles matching the given filter criteria.
-
-        Args:
-            role_filter_model: All filter parameters including pagination
-                params.
-
-        Returns:
-            A list of all roles matching the filter criteria.
-        """
-        with Session(self.engine) as session:
-            query = select(RoleSchema)
-            return self.filter_and_paginate(
-                session=session,
-                query=query,
-                table=RoleSchema,
-                filter_model=role_filter_model,
-            )
-
-    def update_role(
-        self, role_id: UUID, role_update: RoleUpdateModel
-    ) -> RoleResponseModel:
-        """Update an existing role.
-
-        Args:
-            role_id: The ID of the role to be updated.
-            role_update: The update to be applied to the role.
-
-        Returns:
-            The updated role.
-
-        Raises:
-            KeyError: if the role does not exist.
-            IllegalOperationError: if the role is a system role.
-        """
-        with Session(self.engine) as session:
-            existing_role = session.exec(
-                select(RoleSchema).where(RoleSchema.id == role_id)
-            ).first()
-
-            if existing_role is None:
-                raise KeyError(
-                    f"Unable to update role with id "
-                    f"'{role_id}': Found no"
-                    f"existing roles with this id."
-                )
-
-            if existing_role.name in [DEFAULT_ADMIN_ROLE, DEFAULT_GUEST_ROLE]:
-                raise IllegalOperationError(
-                    f"The built-in role '{existing_role.name}' cannot be "
-                    f"updated."
-                )
-
-            # The relationship table for roles behaves different from the other
-            #  ones. As such the required updates on the permissions have to be
-            #  done manually.
-            if "permissions" in role_update.__fields_set__:
-                existing_permissions = {
-                    p.name for p in existing_role.permissions
-                }
-
-                diff = existing_permissions.symmetric_difference(
-                    role_update.permissions
-                )
-
-                for permission in diff:
-                    if permission not in role_update.permissions:
-                        permission_to_delete = session.exec(
-                            select(RolePermissionSchema)
-                            .where(RolePermissionSchema.name == permission)
-                            .where(
-                                RolePermissionSchema.role_id
-                                == existing_role.id
-                            )
-                        ).one_or_none()
-                        session.delete(permission_to_delete)
-
-                    elif permission not in existing_permissions:
-                        session.add(
-                            RolePermissionSchema(
-                                name=permission, role_id=existing_role.id
-                            )
-                        )
-
-            # Update the role
-            existing_role.update(role_update=role_update)
-            session.add(existing_role)
-            session.commit()
-
-            session.commit()
-
-            # Refresh the Model that was just created
-            session.refresh(existing_role)
-            return existing_role.to_model()
-
-    def delete_role(self, role_name_or_id: Union[str, UUID]) -> None:
-        """Deletes a role.
-
-        Args:
-            role_name_or_id: Name or ID of the role to delete.
-
-        Raises:
-            IllegalOperationError: If the role is still assigned to users or
-                the role is one of the built-in roles.
-        """
-        with Session(self.engine) as session:
-            role = self._get_role_schema(role_name_or_id, session=session)
-            if role.name in [DEFAULT_ADMIN_ROLE, DEFAULT_GUEST_ROLE]:
-                raise IllegalOperationError(
-                    f"The built-in role '{role.name}' cannot be deleted."
-                )
-            user_role = session.exec(
-                select(UserRoleAssignmentSchema).where(
-                    UserRoleAssignmentSchema.role_id == role.id
-                )
-            ).all()
-            team_role = session.exec(
-                select(TeamRoleAssignmentSchema).where(
-                    TeamRoleAssignmentSchema.role_id == role.id
-                )
-            ).all()
-
-            if len(user_role) > 0 or len(team_role) > 0:
-                raise IllegalOperationError(
-                    f"Role `{role.name}` of type cannot be "
-                    f"deleted as it is in use by multiple users and teams. "
-                    f"Before deleting this role make sure to remove all "
-                    f"instances where this role is used."
-                )
-            else:
-                # Delete role
-                session.delete(role)
-                session.commit()
-
-    # ----------------
-    # Role assignments
-    # ----------------
-
-    def list_user_role_assignments(
-        self, user_role_assignment_filter_model: UserRoleAssignmentFilterModel
-    ) -> Page[UserRoleAssignmentResponseModel]:
-        """List all roles assignments matching the given filter criteria.
-
-        Args:
-            user_role_assignment_filter_model: All filter parameters including
-                pagination params.
-
-        Returns:
-            A list of all roles assignments matching the filter criteria.
-        """
-        with Session(self.engine) as session:
-            query = select(UserRoleAssignmentSchema)
-            return self.filter_and_paginate(
-                session=session,
-                query=query,
-                table=UserRoleAssignmentSchema,
-                filter_model=user_role_assignment_filter_model,
-            )
-
-    def create_user_role_assignment(
-        self, user_role_assignment: UserRoleAssignmentRequestModel
-    ) -> UserRoleAssignmentResponseModel:
-        """Assigns a role to a user or team, scoped to a specific workspace.
-
-        Args:
-            user_role_assignment: The role assignment to create.
-
-        Returns:
-            The created role assignment.
-
-        Raises:
-            EntityExistsError: if the role assignment already exists.
-        """
-        with Session(self.engine) as session:
-            role = self._get_role_schema(
-                user_role_assignment.role, session=session
-            )
-            workspace: Optional[WorkspaceSchema] = None
-            if user_role_assignment.workspace:
-                workspace = self._get_workspace_schema(
-                    user_role_assignment.workspace, session=session
-                )
-            user = self._get_user_schema(
-                user_role_assignment.user, session=session
-            )
-            query = select(UserRoleAssignmentSchema).where(
-                UserRoleAssignmentSchema.user_id == user.id,
-                UserRoleAssignmentSchema.role_id == role.id,
-            )
-            if workspace is not None:
-                query = query.where(
-                    UserRoleAssignmentSchema.workspace_id == workspace.id
-                )
-            existing_role_assignment = session.exec(query).first()
-            if existing_role_assignment is not None:
-                raise EntityExistsError(
-                    f"Unable to assign role '{role.name}' to user "
-                    f"'{user.name}': Role already assigned in this workspace."
-                )
-            role_assignment = UserRoleAssignmentSchema(
-                role_id=role.id,
-                user_id=user.id,
-                workspace_id=workspace.id if workspace else None,
-                role=role,
-                user=user,
-                workspace=workspace,
-            )
-            session.add(role_assignment)
-            session.commit()
-            return role_assignment.to_model()
-
-    def get_user_role_assignment(
-        self, user_role_assignment_id: UUID
-    ) -> UserRoleAssignmentResponseModel:
-        """Gets a role assignment by ID.
-
-        Args:
-            user_role_assignment_id: ID of the role assignment to get.
-
-        Returns:
-            The role assignment.
-
-        Raises:
-            KeyError: If the role assignment does not exist.
-        """
-        with Session(self.engine) as session:
-            user_role = session.exec(
-                select(UserRoleAssignmentSchema).where(
-                    UserRoleAssignmentSchema.id == user_role_assignment_id
-                )
-            ).one_or_none()
-
-            if user_role:
-                return user_role.to_model()
-            else:
-                raise KeyError(
-                    f"Unable to get user role assignment with ID "
-                    f"'{user_role_assignment_id}': No user role assignment "
-                    f"with this ID found."
-                )
-
-    def delete_user_role_assignment(
-        self, user_role_assignment_id: UUID
-    ) -> None:
-        """Delete a specific role assignment.
-
-        Args:
-            user_role_assignment_id: The ID of the specific role assignment.
-
-        Raises:
-            KeyError: If the role assignment does not exist.
-        """
-        with Session(self.engine) as session:
-            user_role = session.exec(
-                select(UserRoleAssignmentSchema).where(
-                    UserRoleAssignmentSchema.id == user_role_assignment_id
-                )
-            ).one_or_none()
-            if not user_role:
-                raise KeyError(
-                    f"No user role assignment with id "
-                    f"{user_role_assignment_id} exists."
-                )
-
-            session.delete(user_role)
-
-            session.commit()
-
-    # ---------------------
-    # Team Role assignments
-    # ---------------------
-
-    def create_team_role_assignment(
-        self, team_role_assignment: TeamRoleAssignmentRequestModel
-    ) -> TeamRoleAssignmentResponseModel:
-        """Creates a new team role assignment.
-
-        Args:
-            team_role_assignment: The role assignment model to create.
-
-        Returns:
-            The newly created role assignment.
-
-        Raises:
-            EntityExistsError: If the role assignment already exists.
-        """
-        with Session(self.engine) as session:
-            role = self._get_role_schema(
-                team_role_assignment.role, session=session
-            )
-            workspace: Optional[WorkspaceSchema] = None
-            if team_role_assignment.workspace:
-                workspace = self._get_workspace_schema(
-                    team_role_assignment.workspace, session=session
-                )
-            team = self._get_team_schema(
-                team_role_assignment.team, session=session
-            )
-            query = select(UserRoleAssignmentSchema).where(
-                UserRoleAssignmentSchema.user_id == team.id,
-                UserRoleAssignmentSchema.role_id == role.id,
-            )
-            if workspace is not None:
-                query = query.where(
-                    UserRoleAssignmentSchema.workspace_id == workspace.id
-                )
-            existing_role_assignment = session.exec(query).first()
-            if existing_role_assignment is not None:
-                raise EntityExistsError(
-                    f"Unable to assign role '{role.name}' to team "
-                    f"'{team.name}': Role already assigned in this workspace."
-                )
-            role_assignment = TeamRoleAssignmentSchema(
-                role_id=role.id,
-                team_id=team.id,
-                workspace_id=workspace.id if workspace else None,
-                role=role,
-                team=team,
-                workspace=workspace,
-            )
-            session.add(role_assignment)
-            session.commit()
-            return role_assignment.to_model()
-
-    def get_team_role_assignment(
-        self, team_role_assignment_id: UUID
-    ) -> TeamRoleAssignmentResponseModel:
-        """Gets a specific role assignment.
-
-        Args:
-            team_role_assignment_id: ID of the role assignment to get.
-
-        Returns:
-            The requested role assignment.
-
-        Raises:
-            KeyError: If no role assignment with the given ID exists.
-        """
-        with Session(self.engine) as session:
-            team_role = session.exec(
-                select(TeamRoleAssignmentSchema).where(
-                    TeamRoleAssignmentSchema.id == team_role_assignment_id
-                )
-            ).one_or_none()
-
-            if team_role:
-                return team_role.to_model()
-            else:
-                raise KeyError(
-                    f"Unable to get team role assignment with ID "
-                    f"'{team_role_assignment_id}': No team role assignment "
-                    f"with this ID found."
-                )
-
-    def delete_team_role_assignment(
-        self, team_role_assignment_id: UUID
-    ) -> None:
-        """Delete a specific role assignment.
-
-        Args:
-            team_role_assignment_id: The ID of the specific role assignment
-
-        Raises:
-            KeyError: If the role assignment does not exist.
-        """
-        with Session(self.engine) as session:
-            team_role = session.exec(
-                select(TeamRoleAssignmentSchema).where(
-                    TeamRoleAssignmentSchema.id == team_role_assignment_id
-                )
-            ).one_or_none()
-            if not team_role:
-                raise KeyError(
-                    f"No team role assignment with id "
-                    f"{team_role_assignment_id} exists."
-                )
-
-            session.delete(team_role)
-
-            session.commit()
-
-    def list_team_role_assignments(
-        self, team_role_assignment_filter_model: TeamRoleAssignmentFilterModel
-    ) -> Page[TeamRoleAssignmentResponseModel]:
-        """List all roles assignments matching the given filter criteria.
-
-        Args:
-            team_role_assignment_filter_model: All filter parameters including
-                pagination params.
-
-        Returns:
-            A list of all roles assignments matching the filter criteria.
-        """
-        with Session(self.engine) as session:
-            query = select(TeamRoleAssignmentSchema)
-            return self.filter_and_paginate(
-                session=session,
-                query=query,
-                table=TeamRoleAssignmentSchema,
-                filter_model=team_role_assignment_filter_model,
-            )
-
-    # ----------
->>>>>>> 5e582049
     # Workspaces
     # ----------
 
