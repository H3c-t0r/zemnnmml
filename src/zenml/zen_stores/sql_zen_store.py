#  Copyright (c) ZenML GmbH 2022. All Rights Reserved.
#
#  Licensed under the Apache License, Version 2.0 (the "License");
#  you may not use this file except in compliance with the License.
#  You may obtain a copy of the License at:
#
#       https://www.apache.org/licenses/LICENSE-2.0
#
#  Unless required by applicable law or agreed to in writing, software
#  distributed under the License is distributed on an "AS IS" BASIS,
#  WITHOUT WARRANTIES OR CONDITIONS OF ANY KIND, either express
#  or implied. See the License for the specific language governing
#  permissions and limitations under the License.
"""SQL Zen Store implementation."""

import base64
import json
import logging
import math
import os
import re
from contextvars import ContextVar
from pathlib import Path, PurePath
from typing import (
    Any,
    Callable,
    ClassVar,
    Dict,
    List,
    Optional,
    Tuple,
    Type,
    TypeVar,
    Union,
    cast,
)
from uuid import UUID

import pymysql
from pydantic import root_validator
from sqlalchemy import asc, desc, func, text
from sqlalchemy.engine import URL, Engine, make_url
from sqlalchemy.exc import ArgumentError, NoResultFound, OperationalError
from sqlalchemy.orm import noload
from sqlmodel import Session, create_engine, or_, select
from sqlmodel.sql.expression import Select, SelectOfScalar

from zenml.config.global_config import GlobalConfiguration
from zenml.config.store_config import StoreConfiguration
from zenml.constants import (
    ENV_ZENML_DISABLE_DATABASE_MIGRATION,
    ENV_ZENML_SERVER_DEPLOYMENT_TYPE,
)
from zenml.enums import (
    ExecutionStatus,
    LoggingLevels,
    SorterOps,
    StackComponentType,
    StoreType,
)
from zenml.exceptions import (
    EntityExistsError,
    IllegalOperationError,
    StackComponentExistsError,
    StackExistsError,
)
from zenml.io import fileio
from zenml.logger import get_console_handler, get_logger, get_logging_level
from zenml.models import (
    ArtifactFilterModel,
    ArtifactRequestModel,
    ArtifactResponseModel,
    BaseFilterModel,
    ComponentFilterModel,
    ComponentRequestModel,
    ComponentResponseModel,
    ComponentUpdateModel,
    FlavorFilterModel,
    FlavorRequestModel,
    FlavorResponseModel,
    PipelineFilterModel,
    PipelineRequestModel,
    PipelineResponseModel,
    PipelineRunFilterModel,
    PipelineRunRequestModel,
    PipelineRunResponseModel,
    PipelineRunUpdateModel,
    PipelineUpdateModel,
    RoleFilterModel,
    RoleRequestModel,
    RoleResponseModel,
    RoleUpdateModel,
    ScheduleRequestModel,
    ScheduleResponseModel,
    ScheduleUpdateModel,
    StackFilterModel,
    StackRequestModel,
    StackResponseModel,
    StackUpdateModel,
    StepRunFilterModel,
    StepRunRequestModel,
    StepRunResponseModel,
    StepRunUpdateModel,
    TeamFilterModel,
    TeamRequestModel,
    TeamResponseModel,
    TeamRoleAssignmentFilterModel,
    TeamRoleAssignmentRequestModel,
    TeamRoleAssignmentResponseModel,
    TeamUpdateModel,
    UserAuthModel,
    UserFilterModel,
    UserRequestModel,
    UserResponseModel,
    UserRoleAssignmentFilterModel,
    UserRoleAssignmentRequestModel,
    UserRoleAssignmentResponseModel,
    UserUpdateModel,
    WorkspaceFilterModel,
    WorkspaceRequestModel,
    WorkspaceResponseModel,
    WorkspaceUpdateModel,
)
from zenml.models.base_models import BaseResponseModel
from zenml.models.constants import TEXT_FIELD_MAX_LENGTH
from zenml.models.page_model import Page
from zenml.models.schedule_model import ScheduleFilterModel
from zenml.models.server_models import ServerDatabaseType, ServerModel
from zenml.stack.flavor_registry import FlavorRegistry
from zenml.utils import uuid_utils
from zenml.utils.analytics_utils import AnalyticsEvent, track
from zenml.utils.enum_utils import StrEnum
from zenml.utils.networking_utils import (
    replace_localhost_with_internal_hostname,
)
from zenml.zen_stores.base_zen_store import (
    DEFAULT_ADMIN_ROLE,
    DEFAULT_GUEST_ROLE,
    DEFAULT_STACK_COMPONENT_NAME,
    DEFAULT_STACK_NAME,
    BaseZenStore,
)
from zenml.zen_stores.migrations.alembic import (
    ZENML_ALEMBIC_START_REVISION,
    Alembic,
)
from zenml.zen_stores.schemas import (
    ArtifactSchema,
    BaseSchema,
    FlavorSchema,
    IdentitySchema,
    NamedSchema,
    PipelineRunSchema,
    PipelineSchema,
    RolePermissionSchema,
    RoleSchema,
    ScheduleSchema,
    StackComponentSchema,
    StackSchema,
    StepRunInputArtifactSchema,
    StepRunOutputArtifactSchema,
    StepRunParentsSchema,
    StepRunSchema,
    TeamRoleAssignmentSchema,
    TeamSchema,
    UserRoleAssignmentSchema,
    UserSchema,
    WorkspaceSchema,
)

AnyNamedSchema = TypeVar("AnyNamedSchema", bound=NamedSchema)
AnySchema = TypeVar("AnySchema", bound=BaseSchema)
B = TypeVar("B", bound=BaseResponseModel)

params_value: ContextVar[BaseFilterModel] = ContextVar("params_value")


# Enable SQL compilation caching to remove the https://sqlalche.me/e/14/cprf
# warning
SelectOfScalar.inherit_cache = True
Select.inherit_cache = True

logger = get_logger(__name__)

ZENML_SQLITE_DB_FILENAME = "zenml.db"


def _is_mysql_missing_database_error(error: OperationalError) -> bool:
    """Checks if the given error is due to a missing database.

    Args:
        error: The error to check.

    Returns:
        If the error if because the MySQL database doesn't exist.
    """
    from pymysql.constants.ER import BAD_DB_ERROR

    if not isinstance(error.orig, pymysql.err.OperationalError):
        return False

    error_code = cast(int, error.orig.args[0])
    return error_code == BAD_DB_ERROR


class SQLDatabaseDriver(StrEnum):
    """SQL database drivers supported by the SQL ZenML store."""

    MYSQL = "mysql"
    SQLITE = "sqlite"


class SqlZenStoreConfiguration(StoreConfiguration):
    """SQL ZenML store configuration.

    Attributes:
        type: The type of the store.
        driver: The SQL database driver.
        database: database name. If not already present on the server, it will
            be created automatically on first access.
        username: The database username.
        password: The database password.
        ssl_ca: certificate authority certificate. Required for SSL
            enabled authentication if the CA certificate is not part of the
            certificates shipped by the operating system.
        ssl_cert: client certificate. Required for SSL enabled
            authentication if client certificates are used.
        ssl_key: client certificate private key. Required for SSL
            enabled if client certificates are used.
        ssl_verify_server_cert: set to verify the identity of the server
            against the provided server certificate.
        pool_size: The maximum number of connections to keep in the SQLAlchemy
            pool.
        max_overflow: The maximum number of connections to allow in the
            SQLAlchemy pool in addition to the pool_size.
    """

    type: StoreType = StoreType.SQL

    driver: Optional[SQLDatabaseDriver] = None
    database: Optional[str] = None
    username: Optional[str] = None
    password: Optional[str] = None
    ssl_ca: Optional[str] = None
    ssl_cert: Optional[str] = None
    ssl_key: Optional[str] = None
    ssl_verify_server_cert: bool = False
    pool_size: int = 20
    max_overflow: int = 20

    @root_validator(pre=True)
    def _remove_grpc_attributes(cls, values: Dict[str, Any]) -> Dict[str, Any]:
        """Removes old GRPC attributes.

        Args:
            values: All model attribute values.

        Returns:
            The model attribute values
        """
        grpc_attribute_keys = [
            "grpc_metadata_host",
            "grpc_metadata_port",
            "grpc_metadata_ssl_ca",
            "grpc_metadata_ssl_key",
            "grpc_metadata_ssl_cert",
        ]
        grpc_values = [values.pop(key, None) for key in grpc_attribute_keys]
        if any(grpc_values):
            logger.warning(
                "The GRPC attributes %s are unused and will be removed soon. "
                "Please remove them from SQLZenStore configuration. This will "
                "become an error in future versions of ZenML."
            )

        return values

    @root_validator
    def _validate_url(cls, values: Dict[str, Any]) -> Dict[str, Any]:
        """Validate the SQL URL.

        The validator also moves the MySQL username, password and database
        parameters from the URL into the other configuration arguments, if they
        are present in the URL.

        Args:
            values: The values to validate.

        Returns:
            The validated values.

        Raises:
            ValueError: If the URL is invalid or the SQL driver is not
                supported.
        """
        url = values.get("url")
        if url is None:
            return values

        # When running inside a container, if the URL uses localhost, the
        # target service will not be available. We try to replace localhost
        # with one of the special Docker or K3D internal hostnames.
        url = replace_localhost_with_internal_hostname(url)

        try:
            sql_url = make_url(url)
        except ArgumentError as e:
            raise ValueError(
                "Invalid SQL URL `%s`: %s. The URL must be in the format "
                "`driver://[[username:password@]hostname:port]/database["
                "?<extra-args>]`.",
                url,
                str(e),
            )

        if sql_url.drivername not in SQLDatabaseDriver.values():
            raise ValueError(
                "Invalid SQL driver value `%s`: The driver must be one of: %s.",
                url,
                ", ".join(SQLDatabaseDriver.values()),
            )
        values["driver"] = SQLDatabaseDriver(sql_url.drivername)
        if sql_url.drivername == SQLDatabaseDriver.SQLITE:
            if (
                sql_url.username
                or sql_url.password
                or sql_url.query
                or sql_url.database is None
            ):
                raise ValueError(
                    "Invalid SQLite URL `%s`: The URL must be in the "
                    "format `sqlite:///path/to/database.db`.",
                    url,
                )
            if values.get("username") or values.get("password"):
                raise ValueError(
                    "Invalid SQLite configuration: The username and password "
                    "must not be set",
                    url,
                )
            values["database"] = sql_url.database
        elif sql_url.drivername == SQLDatabaseDriver.MYSQL:
            if sql_url.username:
                values["username"] = sql_url.username
                sql_url = sql_url._replace(username=None)
            if sql_url.password:
                values["password"] = sql_url.password
                sql_url = sql_url._replace(password=None)
            if sql_url.database:
                values["database"] = sql_url.database
                sql_url = sql_url._replace(database=None)
            if sql_url.query:
                for k, v in sql_url.query.items():
                    if k == "ssl_ca":
                        values["ssl_ca"] = v
                    elif k == "ssl_cert":
                        values["ssl_cert"] = v
                    elif k == "ssl_key":
                        values["ssl_key"] = v
                    elif k == "ssl_verify_server_cert":
                        values["ssl_verify_server_cert"] = v
                    else:
                        raise ValueError(
                            "Invalid MySQL URL query parameter `%s`: The "
                            "parameter must be one of: ssl_ca, ssl_cert, "
                            "ssl_key, or ssl_verify_server_cert.",
                            k,
                        )
                sql_url = sql_url._replace(query={})

            database = values.get("database")
            if (
                not values.get("username")
                or not values.get("password")
                or not database
            ):
                raise ValueError(
                    "Invalid MySQL configuration: The username, password and "
                    "database must be set in the URL or as configuration "
                    "attributes",
                )

            regexp = r"^[^\\/?%*:|\"<>.-]{1,64}$"
            match = re.match(regexp, database)
            if not match:
                raise ValueError(
                    f"The database name does not conform to the required "
                    f"format "
                    f"rules ({regexp}): {database}"
                )

            # Save the certificates in a secure location on disk
            secret_folder = Path(
                GlobalConfiguration().local_stores_path,
                "certificates",
            )
            for key in ["ssl_key", "ssl_ca", "ssl_cert"]:
                content = values.get(key)
                if content and not os.path.isfile(content):
                    fileio.makedirs(str(secret_folder))
                    file_path = Path(secret_folder, f"{key}.pem")
                    with open(file_path, "w") as f:
                        f.write(content)
                    file_path.chmod(0o600)
                    values[key] = str(file_path)

        values["url"] = str(sql_url)
        return values

    @staticmethod
    def get_local_url(path: str) -> str:
        """Get a local SQL url for a given local path.

        Args:
            path: The path to the local sqlite file.

        Returns:
            The local SQL url for the given path.
        """
        return f"sqlite:///{path}/{ZENML_SQLITE_DB_FILENAME}"

    @classmethod
    def supports_url_scheme(cls, url: str) -> bool:
        """Check if a URL scheme is supported by this store.

        Args:
            url: The URL to check.

        Returns:
            True if the URL scheme is supported, False otherwise.
        """
        return make_url(url).drivername in SQLDatabaseDriver.values()

    def expand_certificates(self) -> None:
        """Expands the certificates in the verify_ssl field."""
        # Load the certificate values back into the configuration
        for key in ["ssl_key", "ssl_ca", "ssl_cert"]:
            file_path = getattr(self, key, None)
            if file_path and os.path.isfile(file_path):
                with open(file_path, "r") as f:
                    setattr(self, key, f.read())

    @classmethod
    def copy_configuration(
        cls,
        config: "StoreConfiguration",
        config_path: str,
        load_config_path: Optional[PurePath] = None,
    ) -> "StoreConfiguration":
        """Copy the store config using a different configuration path.

        This method is used to create a copy of the store configuration that can
        be loaded using a different configuration path or in the context of a
        new environment, such as a container image.

        The configuration files accompanying the store configuration are also
        copied to the new configuration path (e.g. certificates etc.).

        Args:
            config: The store configuration to copy.
            config_path: new path where the configuration copy will be loaded
                from.
            load_config_path: absolute path that will be used to load the copied
                configuration. This can be set to a value different from
                `config_path` if the configuration copy will be loaded from
                a different environment, e.g. when the configuration is copied
                to a container image and loaded using a different absolute path.
                This will be reflected in the paths and URLs encoded in the
                copied configuration.

        Returns:
            A new store configuration object that reflects the new configuration
            path.
        """
        assert isinstance(config, SqlZenStoreConfiguration)
        config = config.copy()

        if config.driver == SQLDatabaseDriver.MYSQL:
            # Load the certificate values back into the configuration
            config.expand_certificates()

        elif config.driver == SQLDatabaseDriver.SQLITE:
            if load_config_path:
                config.url = cls.get_local_url(str(load_config_path))
            else:
                config.url = cls.get_local_url(config_path)

        return config

    def get_sqlmodel_config(
        self,
    ) -> Tuple[str, Dict[str, Any], Dict[str, Any]]:
        """Get the SQLModel engine configuration for the SQL ZenML store.

        Returns:
            The URL and connection arguments for the SQLModel engine.

        Raises:
            NotImplementedError: If the SQL driver is not supported.
        """
        sql_url = make_url(self.url)
        sqlalchemy_connect_args: Dict[str, Any] = {}
        engine_args = {}
        if sql_url.drivername == SQLDatabaseDriver.SQLITE:
            assert self.database is not None
            # The following default value is needed for sqlite to avoid the
            # Error:
            #   sqlite3.ProgrammingError: SQLite objects created in a thread can
            #   only be used in that same thread.
            sqlalchemy_connect_args = {"check_same_thread": False}
        elif sql_url.drivername == SQLDatabaseDriver.MYSQL:
            # all these are guaranteed by our root validator
            assert self.database is not None
            assert self.username is not None
            assert self.password is not None
            assert sql_url.host is not None

            engine_args = {
                "pool_size": self.pool_size,
                "max_overflow": self.max_overflow,
            }

            sql_url = sql_url._replace(
                drivername="mysql+pymysql",
                username=self.username,
                password=self.password,
                database=self.database,
            )

            sqlalchemy_ssl_args: Dict[str, Any] = {}

            # Handle SSL params
            for key in ["ssl_key", "ssl_ca", "ssl_cert"]:
                ssl_setting = getattr(self, key)
                if not ssl_setting:
                    continue
                if not os.path.isfile(ssl_setting):
                    logger.warning(
                        f"Database SSL setting `{key}` is not a file. "
                    )
                sqlalchemy_ssl_args[key.lstrip("ssl_")] = ssl_setting
            if len(sqlalchemy_ssl_args) > 0:
                sqlalchemy_ssl_args[
                    "check_hostname"
                ] = self.ssl_verify_server_cert
                sqlalchemy_connect_args["ssl"] = sqlalchemy_ssl_args
        else:
            raise NotImplementedError(
                f"SQL driver `{sql_url.drivername}` is not supported."
            )

        return str(sql_url), sqlalchemy_connect_args, engine_args

    class Config:
        """Pydantic configuration class."""

        # Don't validate attributes when assigning them. This is necessary
        # because the certificate attributes can be expanded to the contents
        # of the certificate files.
        validate_assignment = False
        # Forbid extra attributes set in the class.
        extra = "forbid"


class SqlZenStore(BaseZenStore):
    """Store Implementation that uses SQL database backend.

    Attributes:
        config: The configuration of the SQL ZenML store.
        skip_migrations: Whether to skip migrations when initializing the store.
        TYPE: The type of the store.
        CONFIG_TYPE: The type of the store configuration.
        _engine: The SQLAlchemy engine.
    """

    config: SqlZenStoreConfiguration
    skip_migrations: bool = False
    TYPE: ClassVar[StoreType] = StoreType.SQL
    CONFIG_TYPE: ClassVar[Type[StoreConfiguration]] = SqlZenStoreConfiguration

    _engine: Optional[Engine] = None
    _alembic: Optional[Alembic] = None

    @property
    def engine(self) -> Engine:
        """The SQLAlchemy engine.

        Returns:
            The SQLAlchemy engine.

        Raises:
            ValueError: If the store is not initialized.
        """
        if not self._engine:
            raise ValueError("Store not initialized")
        return self._engine

    @property
    def runs_inside_server(self) -> bool:
        """Whether the store is running inside a server.

        Returns:
            Whether the store is running inside a server.
        """
        if ENV_ZENML_SERVER_DEPLOYMENT_TYPE in os.environ:
            return True
        return False

    @property
    def alembic(self) -> Alembic:
        """The Alembic wrapper.

        Returns:
            The Alembic wrapper.

        Raises:
            ValueError: If the store is not initialized.
        """
        if not self._alembic:
            raise ValueError("Store not initialized")
        return self._alembic

    @classmethod
    def filter_and_paginate(
        cls,
        session: Session,
        query: Union[Select[AnySchema], SelectOfScalar[AnySchema]],
        table: Type[AnySchema],
        filter_model: BaseFilterModel,
        custom_schema_to_model_conversion: Optional[
            Callable[[AnySchema], B]
        ] = None,
    ) -> Page[B]:
        """Given a query, return a Page instance with a list of filtered Models.

        Args:
            session: The SQLModel Session
            query: The query to execute
            table: The table to select from
            filter_model: The filter to use, including pagination and sorting
            custom_schema_to_model_conversion: Callable to convert the schema
                into a model. This is used if the Model contains additional
                data that is not explicitly stored as a field or relationship
                on the model.

        Returns:
            The Domain Model representation of the DB resource
        """
        # Filtering
        filters = filter_model.generate_filter(table=table)

        if filters is not None:
            query = query.where(filters)

        # Get the total amount of items in the database for a given query
        total = session.scalar(
            select([func.count("*")]).select_from(
                query.options(noload("*")).subquery()
            )
        )

        # Sorting
        column, operand = filter_model.sorting_params
        if operand == SorterOps.DESCENDING:
            query = query.order_by(desc(getattr(table, column)))
        else:
            query = query.order_by(asc(getattr(table, column)))

        # Get the total amount of pages in the database for a given query
        if total == 0:
            total_pages = 1
        else:
            total_pages = math.ceil(total / filter_model.size)

        if filter_model.page > total_pages:
            raise ValueError(
                f"Invalid page {filter_model.page}. The requested page size is "
                f"{filter_model.size} and there are a total of {total} items "
                f"for this query. The maximum page value therefore is "
                f"{total_pages}."
            )

        # Get a page of the actual data
        item_schemas: List[AnySchema] = (
            session.exec(
                query.limit(filter_model.size).offset(filter_model.offset)
            )
            .unique()
            .all()
        )

        # Convert this page of items from schemas to models.
        items: List[B] = []
        for schema in item_schemas:
            # If a custom conversion function is provided, use it.
            if custom_schema_to_model_conversion:
                items.append(custom_schema_to_model_conversion(schema))
                continue
            # Otherwise, try to use the `to_model` method of the schema.
            to_model = getattr(schema, "to_model", None)
            if callable(to_model):
                items.append(to_model())
                continue
            # If neither of the above work, raise an error.
            raise RuntimeError(
                f"Cannot convert schema `{schema.__class__.__name__}` to model "
                "since it does not have a `to_model` method."
            )

        return Page(
            total=total,
            total_pages=total_pages,
            items=items,
            page=filter_model.page,
            size=filter_model.size,
        )

    # ====================================
    # ZenML Store interface implementation
    # ====================================

    # --------------------------------
    # Initialization and configuration
    # --------------------------------

    def _initialize(self) -> None:
        """Initialize the SQL store.

        Raises:
            OperationalError: If connecting to the database failed.
        """
        logger.debug("Initializing SqlZenStore at %s", self.config.url)

        url, connect_args, engine_args = self.config.get_sqlmodel_config()
        self._engine = create_engine(
            url=url, connect_args=connect_args, **engine_args
        )

        # SQLite: As long as the parent directory exists, SQLAlchemy will
        # automatically create the database.
        if (
            self.config.driver == SQLDatabaseDriver.SQLITE
            and self.config.database
            and not fileio.exists(self.config.database)
        ):
            fileio.makedirs(os.path.dirname(self.config.database))

        # MySQL: We might need to create the database manually.
        # To do so, we create a new engine that connects to the `mysql` database
        # and then create the desired database.
        # See https://stackoverflow.com/a/8977109
        if (
            self.config.driver == SQLDatabaseDriver.MYSQL
            and self.config.database
        ):
            try:
                self._engine.connect()
            except OperationalError as e:
                logger.debug(
                    "Failed to connect to mysql database `%s`.",
                    self._engine.url.database,
                )

                if _is_mysql_missing_database_error(e):
                    self._create_mysql_database(
                        url=self._engine.url,
                        connect_args=connect_args,
                        engine_args=engine_args,
                    )
                else:
                    raise

        self._alembic = Alembic(self.engine)
        if (
            not self.skip_migrations
            and ENV_ZENML_DISABLE_DATABASE_MIGRATION not in os.environ
        ):
            self.migrate_database()

    def _create_mysql_database(
        self,
        url: URL,
        connect_args: Dict[str, Any],
        engine_args: Dict[str, Any],
    ) -> None:
        """Creates a mysql database.

        Args:
            url: The URL of the database to create.
            connect_args: Connect arguments for the SQLAlchemy engine.
            engine_args: Additional initialization arguments for the SQLAlchemy
                engine
        """
        logger.info("Trying to create database %s.", url.database)
        master_url = url._replace(database=None)
        master_engine = create_engine(
            url=master_url, connect_args=connect_args, **engine_args
        )
        query = f"CREATE DATABASE IF NOT EXISTS {self.config.database}"
        try:
            connection = master_engine.connect()
            connection.execute(text(query))
        finally:
            connection.close()

    def migrate_database(self) -> None:
        """Migrate the database to the head as defined by the python package."""
        alembic_logger = logging.getLogger("alembic")

        # remove all existing handlers
        while len(alembic_logger.handlers):
            alembic_logger.removeHandler(alembic_logger.handlers[0])

        logging_level = get_logging_level()

        # suppress alembic info logging if the zenml logging level is not debug
        if logging_level == LoggingLevels.DEBUG:
            alembic_logger.setLevel(logging.DEBUG)
        else:
            alembic_logger.setLevel(logging.WARNING)

        alembic_logger.addHandler(get_console_handler())

        # We need to account for 3 distinct cases here:
        # 1. the database is completely empty (not initialized)
        # 2. the database is not empty, but has never been migrated with alembic
        #   before (i.e. was created with SQLModel back when alembic wasn't
        #   used)
        # 3. the database is not empty and has been migrated with alembic before
        revisions = self.alembic.current_revisions()
        if len(revisions) >= 1:
            if len(revisions) > 1:
                logger.warning(
                    "The ZenML database has more than one migration head "
                    "revision. This is not expected and might indicate a "
                    "database migration problem. Please raise an issue on "
                    "GitHub if you encounter this."
                )
            # Case 3: the database has been migrated with alembic before. Just
            # upgrade to the latest revision.
            self.alembic.upgrade()
        else:
            if self.alembic.db_is_empty():
                # Case 1: the database is empty. We can just create the
                # tables from scratch with alembic.
                self.alembic.upgrade()
            else:
                # Case 2: the database is not empty, but has never been
                # migrated with alembic before. We need to create the alembic
                # version table, initialize it with the first revision where we
                # introduced alembic and then upgrade to the latest revision.
                self.alembic.stamp(ZENML_ALEMBIC_START_REVISION)
                self.alembic.upgrade()

        # If an alembic migration took place, all non-custom flavors are purged
        #  and the FlavorRegistry recreates all in-built and integration
        #  flavors in the db.
        revisions_afterwards = self.alembic.current_revisions()

        if revisions != revisions_afterwards:
            self._sync_flavors()

    def _sync_flavors(self) -> None:
        """Purge all in-built and integration flavors from the DB and sync."""
        self._purge_non_custom_flavors()
        FlavorRegistry().register_flavors(store=self)

    def get_store_info(self) -> ServerModel:
        """Get information about the store.

        Returns:
            Information about the store.

        Raises:
            KeyError: If the deployment ID could not be loaded from the
                database.
        """
        model = super().get_store_info()
        sql_url = make_url(self.config.url)
        model.database_type = ServerDatabaseType(sql_url.drivername)

        # Fetch the deployment ID from the database and use it to replace the one
        # fetched from the global configuration
        with Session(self.engine) as session:
            identity = session.exec(select(IdentitySchema)).first()

            if identity is None:
                raise KeyError(
                    "The deployment ID could not be loaded from the database."
                )
            model.id = identity.id
        return model

    # ------
    # Stacks
    # ------

    @track(AnalyticsEvent.REGISTERED_STACK)
    def create_stack(self, stack: StackRequestModel) -> StackResponseModel:
        """Register a new stack.

        Args:
            stack: The stack to register.

        Returns:
            The registered stack.
        """
        with Session(self.engine) as session:
            self._fail_if_stack_with_name_exists_for_user(
                stack=stack, session=session
            )

            if stack.is_shared:
                self._fail_if_stack_with_name_already_shared(
                    stack=stack, session=session
                )

            # Get the Schemas of all components mentioned
            component_ids = [
                component_id
                for list_of_component_ids in stack.components.values()
                for component_id in list_of_component_ids
            ]
            filters = [
                (StackComponentSchema.id == component_id)
                for component_id in component_ids
            ]

            defined_components = session.exec(
                select(StackComponentSchema).where(or_(*filters))
            ).all()

            new_stack_schema = StackSchema(
                workspace_id=stack.workspace,
                user_id=stack.user,
                is_shared=stack.is_shared,
                name=stack.name,
                description=stack.description,
                components=defined_components,
            )

            session.add(new_stack_schema)
            session.commit()
            session.refresh(new_stack_schema)

            return new_stack_schema.to_model()

    def get_stack(self, stack_id: UUID) -> StackResponseModel:
        """Get a stack by its unique ID.

        Args:
            stack_id: The ID of the stack to get.

        Returns:
            The stack with the given ID.

        Raises:
            KeyError: if the stack doesn't exist.
        """
        with Session(self.engine) as session:
            stack = session.exec(
                select(StackSchema).where(StackSchema.id == stack_id)
            ).first()

            if stack is None:
                raise KeyError(f"Stack with ID {stack_id} not found.")
            return stack.to_model()

    def list_stacks(
        self, stack_filter_model: StackFilterModel
    ) -> Page[StackResponseModel]:
        """List all stacks matching the given filter criteria.

        Args:
            stack_filter_model: All filter parameters including pagination
                params.

        Returns:
            A list of all stacks matching the filter criteria.
        """
        with Session(self.engine) as session:
            query = select(StackSchema)
            return self.filter_and_paginate(
                session=session,
                query=query,
                table=StackSchema,
                filter_model=stack_filter_model,
            )

    @track(AnalyticsEvent.UPDATED_STACK)
    def update_stack(
        self, stack_id: UUID, stack_update: StackUpdateModel
    ) -> StackResponseModel:
        """Update a stack.

        Args:
            stack_id: The ID of the stack update.
            stack_update: The update request on the stack.

        Returns:
            The updated stack.

        Raises:
            KeyError: if the stack doesn't exist.
            IllegalOperationError: if the stack is a default stack.
        """
        with Session(self.engine) as session:
            # Check if stack with the domain key (name, workspace, owner) already
            #  exists
            existing_stack = session.exec(
                select(StackSchema).where(StackSchema.id == stack_id)
            ).first()
            if existing_stack is None:
                raise KeyError(
                    f"Unable to update stack with id '{stack_id}': Found no"
                    f"existing stack with this id."
                )
            if existing_stack.name == DEFAULT_STACK_NAME:
                raise IllegalOperationError(
                    "The default stack cannot be modified."
                )
            # In case of a renaming update, make sure no stack already exists
            # with that name
            if stack_update.name:
                if existing_stack.name != stack_update.name:
                    self._fail_if_stack_with_name_exists_for_user(
                        stack=stack_update, session=session
                    )

            # Check if stack update makes the stack a shared stack. In that
            # case, check if a stack with the same name is already shared
            # within the workspace
            if stack_update.is_shared:
                if not existing_stack.is_shared and stack_update.is_shared:
                    self._fail_if_stack_with_name_already_shared(
                        stack=stack_update, session=session
                    )

            components = []
            if stack_update.components:
                filters = [
                    (StackComponentSchema.id == component_id)
                    for list_of_component_ids in stack_update.components.values()
                    for component_id in list_of_component_ids
                ]
                components = session.exec(
                    select(StackComponentSchema).where(or_(*filters))
                ).all()

            existing_stack.update(
                stack_update=stack_update,
                components=components,
            )

            session.add(existing_stack)
            session.commit()
            session.refresh(existing_stack)

            return existing_stack.to_model()

    @track(AnalyticsEvent.DELETED_STACK)
    def delete_stack(self, stack_id: UUID) -> None:
        """Delete a stack.

        Args:
            stack_id: The ID of the stack to delete.

        Raises:
            KeyError: if the stack doesn't exist.
            IllegalOperationError: if the stack is a default stack.
        """
        with Session(self.engine) as session:
            try:
                stack = session.exec(
                    select(StackSchema).where(StackSchema.id == stack_id)
                ).one()
                if stack.name == DEFAULT_STACK_NAME:
                    raise IllegalOperationError(
                        "The default stack cannot be deleted."
                    )
                session.delete(stack)
            except NoResultFound as error:
                raise KeyError from error

            session.commit()

    def _fail_if_stack_with_name_exists_for_user(
        self,
        stack: StackRequestModel,
        session: Session,
    ) -> None:
        """Raise an exception if a Component with same name exists for user.

        Args:
            stack: The Stack
            session: The Session

        Returns:
            None

        Raises:
            StackExistsError: If a Stack with the given name is already
                                       owned by the user
        """
        existing_domain_stack = session.exec(
            select(StackSchema)
            .where(StackSchema.name == stack.name)
            .where(StackSchema.workspace_id == stack.workspace)
            .where(StackSchema.user_id == stack.user)
        ).first()
        if existing_domain_stack is not None:
            workspace = self._get_workspace_schema(
                workspace_name_or_id=stack.workspace, session=session
            )
            user = self._get_user_schema(
                user_name_or_id=stack.user, session=session
            )
            raise StackExistsError(
                f"Unable to register stack with name "
                f"'{stack.name}': Found an existing stack with the same "
                f"name in the active workspace, '{workspace.name}', owned by the "
                f"same user, '{user.name}'."
            )
        return None

    def _fail_if_stack_with_name_already_shared(
        self,
        stack: StackRequestModel,
        session: Session,
    ) -> None:
        """Raise an exception if a Stack with same name is already shared.

        Args:
            stack: The Stack
            session: The Session

        Raises:
            StackExistsError: If a stack with the given name is already shared
                              by a user.
        """
        # Check if component with the same name, type is already shared
        # within the workspace
        existing_shared_stack = session.exec(
            select(StackSchema)
            .where(StackSchema.name == stack.name)
            .where(StackSchema.workspace_id == stack.workspace)
            .where(StackSchema.is_shared == stack.is_shared)
        ).first()
        if existing_shared_stack is not None:
            workspace = self._get_workspace_schema(
                workspace_name_or_id=stack.workspace, session=session
            )
            error_msg = (
                f"Unable to share stack with name '{stack.name}': Found an "
                f"existing shared stack with the same name in workspace "
                f"'{workspace.name}'"
            )
            if existing_shared_stack.user_id:
                owner_of_shared = self._get_user_schema(
                    existing_shared_stack.user_id, session=session
                )
                error_msg += f" owned by '{owner_of_shared.name}'."
            else:
                error_msg += ", which is currently not owned by any user."
            raise StackExistsError(error_msg)

    # ----------------
    # Stack components
    # ----------------

    @track(AnalyticsEvent.REGISTERED_STACK_COMPONENT)
    def create_stack_component(
        self,
        component: ComponentRequestModel,
    ) -> ComponentResponseModel:
        """Create a stack component.

        Args:
            component: The stack component to create.

        Returns:
            The created stack component.
        """
        with Session(self.engine) as session:
            self._fail_if_component_with_name_type_exists_for_user(
                name=component.name,
                component_type=component.type,
                user_id=component.user,
                workspace_id=component.workspace,
                session=session,
            )

            if component.is_shared:
                self._fail_if_component_with_name_type_already_shared(
                    name=component.name,
                    component_type=component.type,
                    workspace_id=component.workspace,
                    session=session,
                )

            # Create the component
            new_component = StackComponentSchema(
                name=component.name,
                workspace_id=component.workspace,
                user_id=component.user,
                is_shared=component.is_shared,
                type=component.type,
                flavor=component.flavor,
                configuration=base64.b64encode(
                    json.dumps(component.configuration).encode("utf-8")
                ),
            )

            session.add(new_component)
            session.commit()

            session.refresh(new_component)

            return new_component.to_model()

    def get_stack_component(
        self, component_id: UUID
    ) -> ComponentResponseModel:
        """Get a stack component by ID.

        Args:
            component_id: The ID of the stack component to get.

        Returns:
            The stack component.

        Raises:
            KeyError: if the stack component doesn't exist.
        """
        with Session(self.engine) as session:
            stack_component = session.exec(
                select(StackComponentSchema).where(
                    StackComponentSchema.id == component_id
                )
            ).first()

            if stack_component is None:
                raise KeyError(
                    f"Stack component with ID {component_id} not found."
                )

            return stack_component.to_model()

    def list_stack_components(
        self, component_filter_model: ComponentFilterModel
    ) -> Page[ComponentResponseModel]:
        """List all stack components matching the given filter criteria.

        Args:
            component_filter_model: All filter parameters including pagination
                params.

        Returns:
            A list of all stack components matching the filter criteria.
        """
        with Session(self.engine) as session:
            query = select(StackComponentSchema)
            paged_components: Page[
                ComponentResponseModel
            ] = self.filter_and_paginate(
                session=session,
                query=query,
                table=StackComponentSchema,
                filter_model=component_filter_model,
            )
            return paged_components

    @track(AnalyticsEvent.UPDATED_STACK_COMPONENT)
    def update_stack_component(
        self, component_id: UUID, component_update: ComponentUpdateModel
    ) -> ComponentResponseModel:
        """Update an existing stack component.

        Args:
            component_id: The ID of the stack component to update.
            component_update: The update to be applied to the stack component.

        Returns:
            The updated stack component.

        Raises:
            KeyError: if the stack component doesn't exist.
            IllegalOperationError: if the stack component is a default stack
                component.
        """
        with Session(self.engine) as session:
            existing_component = session.exec(
                select(StackComponentSchema).where(
                    StackComponentSchema.id == component_id
                )
            ).first()

            if existing_component is None:
                raise KeyError(
                    f"Unable to update component with id "
                    f"'{component_id}': Found no"
                    f"existing component with this id."
                )

            if (
                existing_component.name == DEFAULT_STACK_COMPONENT_NAME
                and existing_component.type
                in [
                    StackComponentType.ORCHESTRATOR,
                    StackComponentType.ARTIFACT_STORE,
                ]
            ):
                raise IllegalOperationError(
                    f"The default {existing_component.type} cannot be modified."
                )

            # In case of a renaming update, make sure no component of the same
            # type already exists with that name
            if component_update.name:
                if (
                    existing_component.name != component_update.name
                    and existing_component.user_id is not None
                ):
                    self._fail_if_component_with_name_type_exists_for_user(
                        name=component_update.name,
                        component_type=existing_component.type,
                        workspace_id=existing_component.workspace_id,
                        user_id=existing_component.user_id,
                        session=session,
                    )

            # Check if component update makes the component a shared component,
            # In that case check if a component with the same name, type are
            # already shared within the workspace
            if component_update.is_shared:
                if (
                    not existing_component.is_shared
                    and component_update.is_shared
                ):
                    self._fail_if_component_with_name_type_already_shared(
                        name=component_update.name or existing_component.name,
                        component_type=existing_component.type,
                        workspace_id=existing_component.workspace_id,
                        session=session,
                    )

            existing_component.update(component_update=component_update)
            session.add(existing_component)
            session.commit()

            return existing_component.to_model()

    @track(AnalyticsEvent.DELETED_STACK_COMPONENT)
    def delete_stack_component(self, component_id: UUID) -> None:
        """Delete a stack component.

        Args:
            component_id: The id of the stack component to delete.

        Raises:
            KeyError: if the stack component doesn't exist.
            IllegalOperationError: if the stack component is part of one or
                more stacks, or if it's a default stack component.
        """
        with Session(self.engine) as session:
            try:
                stack_component = session.exec(
                    select(StackComponentSchema).where(
                        StackComponentSchema.id == component_id
                    )
                ).one()
                if (
                    stack_component.name == DEFAULT_STACK_COMPONENT_NAME
                    and stack_component.type
                    in [
                        StackComponentType.ORCHESTRATOR,
                        StackComponentType.ARTIFACT_STORE,
                    ]
                ):
                    raise IllegalOperationError(
                        f"The default {stack_component.type} cannot be deleted."
                    )

                if len(stack_component.stacks) > 0:
                    raise IllegalOperationError(
                        f"Stack Component `{stack_component.name}` of type "
                        f"`{stack_component.type} cannot be "
                        f"deleted as it is part of "
                        f"{len(stack_component.stacks)} stacks. "
                        f"Before deleting this stack "
                        f"component, make sure to remove it "
                        f"from all stacks."
                    )
                else:
                    session.delete(stack_component)
            except NoResultFound as error:
                raise KeyError from error

            session.commit()

    @staticmethod
    def _fail_if_component_with_name_type_exists_for_user(
        name: str,
        component_type: StackComponentType,
        workspace_id: UUID,
        user_id: UUID,
        session: Session,
    ) -> None:
        """Raise an exception if a Component with same name/type exists.

        Args:
            name: The name of the component
            component_type: The type of the component
            workspace_id: The ID of the workspace
            user_id: The ID of the user
            session: The Session

        Returns:
            None

        Raises:
            StackComponentExistsError: If a component with the given name and
                                       type is already owned by the user
        """
        assert user_id
        # Check if component with the same domain key (name, type, workspace,
        # owner) already exists
        existing_domain_component = session.exec(
            select(StackComponentSchema)
            .where(StackComponentSchema.name == name)
            .where(StackComponentSchema.workspace_id == workspace_id)
            .where(StackComponentSchema.user_id == user_id)
            .where(StackComponentSchema.type == component_type)
        ).first()
        if existing_domain_component is not None:
            # Theoretically the user schema is optional, in this case there is
            #  no way that it will be None
            assert existing_domain_component.user
            raise StackComponentExistsError(
                f"Unable to register '{component_type.value}' component "
                f"with name '{name}': Found an existing "
                f"component with the same name and type in the same "
                f" workspace, '{existing_domain_component.workspace.name}', "
                f"owned by the same user, "
                f"'{existing_domain_component.user.name}'."
            )
        return None

    @staticmethod
    def _fail_if_component_with_name_type_already_shared(
        name: str,
        component_type: StackComponentType,
        workspace_id: UUID,
        session: Session,
    ) -> None:
        """Raise an exception if a Component with same name/type already shared.

        Args:
            name: The name of the component
            component_type: The type of the component
            workspace_id: The ID of the workspace
            session: The Session

        Raises:
            StackComponentExistsError: If a component with the given name and
                type is already shared by a user
        """
        # Check if component with the same name, type is already shared
        # within the workspace
        existing_shared_component = session.exec(
            select(StackComponentSchema)
            .where(StackComponentSchema.name == name)
            .where(StackComponentSchema.workspace_id == workspace_id)
            .where(StackComponentSchema.type == component_type)
            .where(StackComponentSchema.is_shared is True)
        ).first()
        if existing_shared_component is not None:
            raise StackComponentExistsError(
                f"Unable to shared component of type '{component_type.value}' "
                f"with name '{name}': Found an existing shared "
                f"component with the same name and type in workspace "
                f"'{workspace_id}'."
            )

    # -----------------------
    # Stack component flavors
    # -----------------------

    @track(AnalyticsEvent.CREATED_FLAVOR)
    def create_flavor(self, flavor: FlavorRequestModel) -> FlavorResponseModel:
        """Creates a new stack component flavor.

        Args:
            flavor: The stack component flavor to create.

        Returns:
            The newly created flavor.

        Raises:
            EntityExistsError: If a flavor with the same name and type
<<<<<<< HEAD
                is already owned by this user in this project.
            ValueError: In case the config_schema string exceeds the max length.
=======
                is already owned by this user in this workspace.
>>>>>>> 23067812
        """
        with Session(self.engine) as session:
            # Check if component with the same domain key (name, type, workspace,
            # owner) already exists
            existing_flavor = session.exec(
                select(FlavorSchema)
                .where(FlavorSchema.name == flavor.name)
                .where(FlavorSchema.type == flavor.type)
                .where(FlavorSchema.workspace_id == flavor.workspace)
                .where(FlavorSchema.user_id == flavor.user)
            ).first()

            if existing_flavor is not None:
                raise EntityExistsError(
                    f"Unable to register '{flavor.type.value}' flavor "
                    f"with name '{flavor.name}': Found an existing "
                    f"flavor with the same name and type in the same "
                    f"'{flavor.workspace}' workspace owned by the same "
                    f"'{flavor.user}' user."
                )

<<<<<<< HEAD
            config_schema = json.dumps(flavor.config_schema)

            if len(config_schema) > TEXT_FIELD_MAX_LENGTH:
                raise ValueError(
                    "Json representation of configuration schema"
                    "exceeds max length."
                )

            else:
                new_flavor = FlavorSchema(
                    name=flavor.name,
                    type=flavor.type,
                    source=flavor.source,
                    config_schema=config_schema,
                    integration=flavor.integration,
                    project_id=flavor.project,
                    user_id=flavor.user,
                    logo_url=flavor.logo_url,
                    flavor_docs_url=flavor.flavor_docs_url,
                )
                session.add(new_flavor)
                session.commit()
=======
            new_flavor = FlavorSchema(
                name=flavor.name,
                type=flavor.type,
                source=flavor.source,
                config_schema=flavor.config_schema,
                integration=flavor.integration,
                workspace_id=flavor.workspace,
                user_id=flavor.user,
            )
            session.add(new_flavor)
            session.commit()
>>>>>>> 23067812

                return new_flavor.to_model()

    def get_flavor(self, flavor_id: UUID) -> FlavorResponseModel:
        """Get a flavor by ID.

        Args:
            flavor_id: The ID of the flavor to fetch.

        Returns:
            The stack component flavor.

        Raises:
            KeyError: if the stack component flavor doesn't exist.
        """
        with Session(self.engine) as session:
            flavor_in_db = session.exec(
                select(FlavorSchema).where(FlavorSchema.id == flavor_id)
            ).first()
            if flavor_in_db is None:
                raise KeyError(f"Flavor with ID {flavor_id} not found.")
            return flavor_in_db.to_model()

    def list_flavors(
        self, flavor_filter_model: FlavorFilterModel
    ) -> Page[FlavorResponseModel]:
        """List all stack component flavors matching the given filter criteria.

        Args:
            flavor_filter_model: All filter parameters including pagination
            params


        Returns:
            List of all the stack component flavors matching the given criteria.
        """
        with Session(self.engine) as session:
            query = select(FlavorSchema)
            return self.filter_and_paginate(
                session=session,
                query=query,
                table=FlavorSchema,
                filter_model=flavor_filter_model,
            )

    @track(AnalyticsEvent.DELETED_FLAVOR)
    def delete_flavor(self, flavor_id: UUID) -> None:
        """Delete a flavor.

        Args:
            flavor_id: The id of the flavor to delete.

        Raises:
            KeyError: if the flavor doesn't exist.
            IllegalOperationError: if the flavor is used by a stack component.
        """
        with Session(self.engine) as session:
            try:
                flavor_in_db = session.exec(
                    select(FlavorSchema).where(FlavorSchema.id == flavor_id)
                ).one()
                components_of_flavor = session.exec(
                    select(StackComponentSchema).where(
                        StackComponentSchema.flavor == flavor_in_db.name
                    )
                ).all()
                if len(components_of_flavor) > 0:
                    raise IllegalOperationError(
                        f"Stack Component `{flavor_in_db.name}` of type "
                        f"`{flavor_in_db.type} cannot be "
                        f"deleted as it is used by"
                        f"{len(components_of_flavor)} "
                        f"components. Before deleting this "
                        f"flavor, make sure to delete all "
                        f"associated components."
                    )
                else:
                    session.delete(flavor_in_db)
            except NoResultFound as error:
                raise KeyError from error

    def _purge_non_custom_flavors(self) -> None:
        """Delete all non-custom flavors."""
        with Session(self.engine) as session:
            non_custom_flavors = session.exec(
                select(FlavorSchema).where(
                    FlavorSchema.integration != "custom"
                )
            ).all()
            for flavor in non_custom_flavors:
                session.delete(flavor)
            session.commit()

    # -----
    # Users
    # -----

    @track(AnalyticsEvent.CREATED_USER)
    def create_user(self, user: UserRequestModel) -> UserResponseModel:
        """Creates a new user.

        Args:
            user: User to be created.

        Returns:
            The newly created user.

        Raises:
            EntityExistsError: If a user with the given name already exists.
        """
        with Session(self.engine) as session:
            # Check if user with the given name already exists
            existing_user = session.exec(
                select(UserSchema).where(UserSchema.name == user.name)
            ).first()
            if existing_user is not None:
                raise EntityExistsError(
                    f"Unable to create user with name '{user.name}': "
                    f"Found existing user with this name."
                )

            # Create the user
            new_user = UserSchema.from_request(user)
            session.add(new_user)
            session.commit()

            return new_user.to_model()

    def get_user(
        self,
        user_name_or_id: Optional[Union[str, UUID]] = None,
        include_private: bool = False,
    ) -> UserResponseModel:
        """Gets a specific user, when no id is specified the active user is returned.

        Raises a KeyError in case a user with that id does not exist.

        Args:
            user_name_or_id: The name or ID of the user to get.
            include_private: Whether to include private user information

        Returns:
            The requested user, if it was found.
        """
        if not user_name_or_id:
            user_name_or_id = self._default_user_name

        with Session(self.engine) as session:
            user = self._get_user_schema(user_name_or_id, session=session)

            return user.to_model(include_private=include_private)

    def get_auth_user(
        self, user_name_or_id: Union[str, UUID]
    ) -> UserAuthModel:
        """Gets the auth model to a specific user.

        Args:
            user_name_or_id: The name or ID of the user to get.

        Returns:
            The requested user, if it was found.
        """
        with Session(self.engine) as session:
            user = self._get_user_schema(user_name_or_id, session=session)
            return UserAuthModel(
                id=user.id,
                name=user.name,
                full_name=user.full_name,
                email_opted_in=user.email_opted_in,
                active=user.active,
                created=user.created,
                updated=user.updated,
                password=user.password,
                activation_token=user.activation_token,
            )

    def list_users(
        self, user_filter_model: UserFilterModel
    ) -> Page[UserResponseModel]:
        """List all users.

        Args:
            user_filter_model: All filter parameters including pagination
                params.

        Returns:
            A list of all users.
        """
        with Session(self.engine) as session:
            query = select(UserSchema)
            paged_user: Page[UserResponseModel] = self.filter_and_paginate(
                session=session,
                query=query,
                table=UserSchema,
                filter_model=user_filter_model,
            )
            return paged_user

    @track(AnalyticsEvent.UPDATED_USER)
    def update_user(
        self, user_id: UUID, user_update: UserUpdateModel
    ) -> UserResponseModel:
        """Updates an existing user.

        Args:
            user_id: The id of the user to update.
            user_update: The update to be applied to the user.

        Returns:
            The updated user.

        Raises:
            IllegalOperationError: If the request tries to update the username
                for the default user account.
        """
        with Session(self.engine) as session:
            existing_user = self._get_user_schema(user_id, session=session)
            if (
                existing_user.name == self._default_user_name
                and "name" in user_update.__fields_set__
                and user_update.name != existing_user.name
            ):
                raise IllegalOperationError(
                    "The username of the default user account cannot be "
                    "changed."
                )
            existing_user.update(user_update=user_update)
            session.add(existing_user)
            session.commit()

            # Refresh the Model that was just created
            session.refresh(existing_user)
            return existing_user.to_model()

    @track(AnalyticsEvent.DELETED_USER)
    def delete_user(self, user_name_or_id: Union[str, UUID]) -> None:
        """Deletes a user.

        Args:
            user_name_or_id: The name or the ID of the user to delete.

        Raises:
            IllegalOperationError: If the user is the default user account.
        """
        with Session(self.engine) as session:
            user = self._get_user_schema(user_name_or_id, session=session)
            if user.name == self._default_user_name:
                raise IllegalOperationError(
                    "The default user account cannot be deleted."
                )
            session.delete(user)
            session.commit()

    # -----
    # Teams
    # -----

    @track(AnalyticsEvent.CREATED_TEAM)
    def create_team(self, team: TeamRequestModel) -> TeamResponseModel:
        """Creates a new team.

        Args:
            team: The team model to create.

        Returns:
            The newly created team.

        Raises:
            EntityExistsError: If a team with the given name already exists.
        """
        with Session(self.engine) as session:
            # Check if team with the given name already exists
            existing_team = session.exec(
                select(TeamSchema).where(TeamSchema.name == team.name)
            ).first()
            if existing_team is not None:
                raise EntityExistsError(
                    f"Unable to create team with name '{team.name}': "
                    f"Found existing team with this name."
                )

            defined_users = []
            if team.users:
                # Get the Schemas of all users mentioned
                filters = [
                    (UserSchema.id == user_id) for user_id in team.users
                ]

                defined_users = session.exec(
                    select(UserSchema).where(or_(*filters))
                ).all()

            # Create the team
            new_team = TeamSchema(name=team.name, users=defined_users)
            session.add(new_team)
            session.commit()

            return new_team.to_model()

    def get_team(self, team_name_or_id: Union[str, UUID]) -> TeamResponseModel:
        """Gets a specific team.

        Args:
            team_name_or_id: Name or ID of the team to get.

        Returns:
            The requested team.
        """
        with Session(self.engine) as session:
            team = self._get_team_schema(team_name_or_id, session=session)
            return team.to_model()

    def list_teams(
        self, team_filter_model: TeamFilterModel
    ) -> Page[TeamResponseModel]:
        """List all teams matching the given filter criteria.

        Args:
            team_filter_model: All filter parameters including pagination
                params.

        Returns:
            A list of all teams matching the filter criteria.
        """
        with Session(self.engine) as session:
            query = select(TeamSchema)
            return self.filter_and_paginate(
                session=session,
                query=query,
                table=TeamSchema,
                filter_model=team_filter_model,
            )

    @track(AnalyticsEvent.UPDATED_TEAM)
    def update_team(
        self, team_id: UUID, team_update: TeamUpdateModel
    ) -> TeamResponseModel:
        """Update an existing team.

        Args:
            team_id: The ID of the team to be updated.
            team_update: The update to be applied to the team.

        Returns:
            The updated team.

        Raises:
            KeyError: if the team does not exist.
        """
        with Session(self.engine) as session:
            existing_team = session.exec(
                select(TeamSchema).where(TeamSchema.id == team_id)
            ).first()

            if existing_team is None:
                raise KeyError(
                    f"Unable to update team with id "
                    f"'{team_id}': Found no"
                    f"existing teams with this id."
                )

            # Update the team
            existing_team.update(team_update=team_update)
            existing_team.users = []
            if "users" in team_update.__fields_set__ and team_update.users:
                for user in team_update.users:
                    existing_team.users.append(
                        self._get_user_schema(
                            user_name_or_id=user, session=session
                        )
                    )

            session.add(existing_team)
            session.commit()

            # Refresh the Model that was just created
            session.refresh(existing_team)
            return existing_team.to_model()

    @track(AnalyticsEvent.DELETED_TEAM)
    def delete_team(self, team_name_or_id: Union[str, UUID]) -> None:
        """Deletes a team.

        Args:
            team_name_or_id: Name or ID of the team to delete.
        """
        with Session(self.engine) as session:
            team = self._get_team_schema(team_name_or_id, session=session)
            session.delete(team)
            session.commit()

    # -----
    # Roles
    # -----

    @track(AnalyticsEvent.CREATED_ROLE)
    def create_role(self, role: RoleRequestModel) -> RoleResponseModel:
        """Creates a new role.

        Args:
            role: The role model to create.

        Returns:
            The newly created role.

        Raises:
            EntityExistsError: If a role with the given name already exists.
        """
        with Session(self.engine) as session:
            # Check if role with the given name already exists
            existing_role = session.exec(
                select(RoleSchema).where(RoleSchema.name == role.name)
            ).first()
            if existing_role is not None:
                raise EntityExistsError(
                    f"Unable to create role '{role.name}': Role already exists."
                )

            # Create role
            role_schema = RoleSchema.from_request(role)
            session.add(role_schema)
            session.commit()
            # Add all permissions
            for p in role.permissions:
                session.add(
                    RolePermissionSchema(name=p, role_id=role_schema.id)
                )

            session.commit()
            return role_schema.to_model()

    def get_role(self, role_name_or_id: Union[str, UUID]) -> RoleResponseModel:
        """Gets a specific role.

        Args:
            role_name_or_id: Name or ID of the role to get.

        Returns:
            The requested role.
        """
        with Session(self.engine) as session:
            role = self._get_role_schema(role_name_or_id, session=session)
            return role.to_model()

    def list_roles(
        self, role_filter_model: RoleFilterModel
    ) -> Page[RoleResponseModel]:
        """List all roles matching the given filter criteria.

        Args:
            role_filter_model: All filter parameters including pagination
                params.

        Returns:
            A list of all roles matching the filter criteria.
        """
        with Session(self.engine) as session:
            query = select(RoleSchema)
            return self.filter_and_paginate(
                session=session,
                query=query,
                table=RoleSchema,
                filter_model=role_filter_model,
            )

    @track(AnalyticsEvent.UPDATED_ROLE)
    def update_role(
        self, role_id: UUID, role_update: RoleUpdateModel
    ) -> RoleResponseModel:
        """Update an existing role.

        Args:
            role_id: The ID of the role to be updated.
            role_update: The update to be applied to the role.

        Returns:
            The updated role.

        Raises:
            KeyError: if the role does not exist.
            IllegalOperationError: if the role is a system role.
        """
        with Session(self.engine) as session:
            existing_role = session.exec(
                select(RoleSchema).where(RoleSchema.id == role_id)
            ).first()

            if existing_role is None:
                raise KeyError(
                    f"Unable to update role with id "
                    f"'{role_id}': Found no"
                    f"existing roles with this id."
                )

            if existing_role.name in [DEFAULT_ADMIN_ROLE, DEFAULT_GUEST_ROLE]:
                raise IllegalOperationError(
                    f"The built-in role '{existing_role.name}' cannot be "
                    f"updated."
                )

            # The relationship table for roles behaves different from the other
            #  ones. As such the required updates on the permissions have to be
            #  done manually.
            if "permissions" in role_update.__fields_set__:
                existing_permissions = {
                    p.name for p in existing_role.permissions
                }

                diff = existing_permissions.symmetric_difference(
                    role_update.permissions
                )

                for permission in diff:
                    if permission not in role_update.permissions:
                        permission_to_delete = session.exec(
                            select(RolePermissionSchema)
                            .where(RolePermissionSchema.name == permission)
                            .where(
                                RolePermissionSchema.role_id
                                == existing_role.id
                            )
                        ).one_or_none()
                        session.delete(permission_to_delete)

                    elif permission not in existing_permissions:
                        session.add(
                            RolePermissionSchema(
                                name=permission, role_id=existing_role.id
                            )
                        )

            # Update the role
            existing_role.update(role_update=role_update)
            session.add(existing_role)
            session.commit()

            session.commit()

            # Refresh the Model that was just created
            session.refresh(existing_role)
            return existing_role.to_model()

    @track(AnalyticsEvent.DELETED_ROLE)
    def delete_role(self, role_name_or_id: Union[str, UUID]) -> None:
        """Deletes a role.

        Args:
            role_name_or_id: Name or ID of the role to delete.

        Raises:
            IllegalOperationError: If the role is still assigned to users or
                the role is one of the built-in roles.
        """
        with Session(self.engine) as session:
            role = self._get_role_schema(role_name_or_id, session=session)
            if role.name in [DEFAULT_ADMIN_ROLE, DEFAULT_GUEST_ROLE]:
                raise IllegalOperationError(
                    f"The built-in role '{role.name}' cannot be deleted."
                )
            user_role = session.exec(
                select(UserRoleAssignmentSchema).where(
                    UserRoleAssignmentSchema.role_id == role.id
                )
            ).all()
            team_role = session.exec(
                select(TeamRoleAssignmentSchema).where(
                    TeamRoleAssignmentSchema.role_id == role.id
                )
            ).all()

            if len(user_role) > 0 or len(team_role) > 0:
                raise IllegalOperationError(
                    f"Role `{role.name}` of type cannot be "
                    f"deleted as it is in use by multiple users and teams. "
                    f"Before deleting this role make sure to remove all "
                    f"instances where this role is used."
                )
            else:
                # Delete role
                session.delete(role)
                session.commit()

    # ----------------
    # Role assignments
    # ----------------

    def list_user_role_assignments(
        self, user_role_assignment_filter_model: UserRoleAssignmentFilterModel
    ) -> Page[UserRoleAssignmentResponseModel]:
        """List all roles assignments matching the given filter criteria.

        Args:
            user_role_assignment_filter_model: All filter parameters including
                pagination params.

        Returns:
            A list of all roles assignments matching the filter criteria.
        """
        with Session(self.engine) as session:
            query = select(UserRoleAssignmentSchema)
            return self.filter_and_paginate(
                session=session,
                query=query,
                table=UserRoleAssignmentSchema,
                filter_model=user_role_assignment_filter_model,
            )

    def create_user_role_assignment(
        self, user_role_assignment: UserRoleAssignmentRequestModel
    ) -> UserRoleAssignmentResponseModel:
        """Assigns a role to a user or team, scoped to a specific workspace.

        Args:
            user_role_assignment: The role assignment to create.

        Returns:
            The created role assignment.

        Raises:
            ValueError: If neither a user nor a team is specified.
        """
        with Session(self.engine) as session:
            role = self._get_role_schema(
                user_role_assignment.role, session=session
            )
            workspace: Optional[WorkspaceSchema] = None
            if user_role_assignment.workspace:
                workspace = self._get_workspace_schema(
                    user_role_assignment.workspace, session=session
                )
            user = self._get_user_schema(
                user_role_assignment.user, session=session
            )
            query = select(UserRoleAssignmentSchema).where(
                UserRoleAssignmentSchema.user_id == user.id,
                UserRoleAssignmentSchema.role_id == role.id,
            )
            if workspace is not None:
                query = query.where(
                    UserRoleAssignmentSchema.workspace_id == workspace.id
                )
            existing_role_assignment = session.exec(query).first()
            if existing_role_assignment is not None:
                raise EntityExistsError(
                    f"Unable to assign role '{role.name}' to user "
                    f"'{user.name}': Role already assigned in this workspace."
                )
            role_assignment = UserRoleAssignmentSchema(
                role_id=role.id,
                user_id=user.id,
                workspace_id=workspace.id if workspace else None,
                role=role,
                user=user,
                workspace=workspace,
            )
            session.add(role_assignment)
            session.commit()
            return role_assignment.to_model()

    def get_user_role_assignment(
        self, user_role_assignment_id: UUID
    ) -> UserRoleAssignmentResponseModel:
        """Gets a role assignment by ID.

        Args:
            user_role_assignment_id: ID of the role assignment to get.

        Returns:
            The role assignment.

        Raises:
            KeyError: If the role assignment does not exist.
        """
        with Session(self.engine) as session:
            user_role = session.exec(
                select(UserRoleAssignmentSchema).where(
                    UserRoleAssignmentSchema.id == user_role_assignment_id
                )
            ).one_or_none()

            if user_role:
                return user_role.to_model()
            else:
                raise KeyError(
                    f"Unable to get user role assignment with ID "
                    f"'{user_role_assignment_id}': No user role assignment "
                    f"with this ID found."
                )

    def delete_user_role_assignment(
        self, user_role_assignment_id: UUID
    ) -> None:
        """Delete a specific role assignment.

        Args:
            user_role_assignment_id: The ID of the specific role assignment.

        Raises:
            KeyError: If the role assignment does not exist.
        """
        with Session(self.engine) as session:
            user_role = session.exec(
                select(UserRoleAssignmentSchema).where(
                    UserRoleAssignmentSchema.id == user_role_assignment_id
                )
            ).one_or_none()
            if not user_role:
                raise KeyError(
                    f"No user role assignment with id "
                    f"{user_role_assignment_id} exists."
                )

            session.delete(user_role)

            session.commit()

    # ---------------------
    # Team Role assignments
    # ---------------------

    def create_team_role_assignment(
        self, team_role_assignment: TeamRoleAssignmentRequestModel
    ) -> TeamRoleAssignmentResponseModel:
        """Creates a new team role assignment.

        Args:
            team_role_assignment: The role assignment model to create.

        Returns:
            The newly created role assignment.
        """
        with Session(self.engine) as session:
            role = self._get_role_schema(
                team_role_assignment.role, session=session
            )
            workspace: Optional[WorkspaceSchema] = None
            if team_role_assignment.workspace:
                workspace = self._get_workspace_schema(
                    team_role_assignment.workspace, session=session
                )
            team = self._get_team_schema(
                team_role_assignment.team, session=session
            )
            query = select(UserRoleAssignmentSchema).where(
                UserRoleAssignmentSchema.user_id == team.id,
                UserRoleAssignmentSchema.role_id == role.id,
            )
            if workspace is not None:
                query = query.where(
                    UserRoleAssignmentSchema.workspace_id == workspace.id
                )
            existing_role_assignment = session.exec(query).first()
            if existing_role_assignment is not None:
                raise EntityExistsError(
                    f"Unable to assign role '{role.name}' to team "
                    f"'{team.name}': Role already assigned in this workspace."
                )
            role_assignment = TeamRoleAssignmentSchema(
                role_id=role.id,
                team_id=team.id,
                workspace_id=workspace.id if workspace else None,
                role=role,
                team=team,
                workspace=workspace,
            )
            session.add(role_assignment)
            session.commit()
            return role_assignment.to_model()

    def get_team_role_assignment(
        self, team_role_assignment_id: UUID
    ) -> TeamRoleAssignmentResponseModel:
        """Gets a specific role assignment.

        Args:
            team_role_assignment_id: ID of the role assignment to get.

        Returns:
            The requested role assignment.

        Raises:
            KeyError: If no role assignment with the given ID exists.
        """
        with Session(self.engine) as session:
            team_role = session.exec(
                select(TeamRoleAssignmentSchema).where(
                    TeamRoleAssignmentSchema.id == team_role_assignment_id
                )
            ).one_or_none()

            if team_role:
                return team_role.to_model()
            else:
                raise KeyError(
                    f"Unable to get team role assignment with ID "
                    f"'{team_role_assignment_id}': No team role assignment "
                    f"with this ID found."
                )

    def delete_team_role_assignment(
        self, team_role_assignment_id: UUID
    ) -> None:
        """Delete a specific role assignment.

        Args:
            team_role_assignment_id: The ID of the specific role assignment
        """
        with Session(self.engine) as session:
            team_role = session.exec(
                select(TeamRoleAssignmentSchema).where(
                    TeamRoleAssignmentSchema.id == team_role_assignment_id
                )
            ).one_or_none()
            if not team_role:
                raise KeyError(
                    f"No team role assignment with id "
                    f"{team_role_assignment_id} exists."
                )

            session.delete(team_role)

            session.commit()

    def list_team_role_assignments(
        self, team_role_assignment_filter_model: TeamRoleAssignmentFilterModel
    ) -> Page[TeamRoleAssignmentResponseModel]:
        """List all roles assignments matching the given filter criteria.

        Args:
            team_role_assignment_filter_model: All filter parameters including
                pagination params.

        Returns:
            A list of all roles assignments matching the filter criteria.
        """
        with Session(self.engine) as session:
            query = select(TeamRoleAssignmentSchema)
            return self.filter_and_paginate(
                session=session,
                query=query,
                table=TeamRoleAssignmentSchema,
                filter_model=team_role_assignment_filter_model,
            )

    # --------
    # Workspaces
    # --------

    @track(AnalyticsEvent.CREATED_WORKSPACE)
    def create_workspace(
        self, workspace: WorkspaceRequestModel
    ) -> WorkspaceResponseModel:
        """Creates a new workspace.

        Args:
            workspace: The workspace to create.

        Returns:
            The newly created workspace.

        Raises:
            EntityExistsError: If a workspace with the given name already exists.
        """
        with Session(self.engine) as session:
            # Check if workspace with the given name already exists
            existing_workspace = session.exec(
                select(WorkspaceSchema).where(
                    WorkspaceSchema.name == workspace.name
                )
            ).first()
            if existing_workspace is not None:
                raise EntityExistsError(
                    f"Unable to create workspace {workspace.name}: "
                    "A workspace with this name already exists."
                )

            # Create the workspace
            new_workspace = WorkspaceSchema.from_request(workspace)
            session.add(new_workspace)
            session.commit()

            # Explicitly refresh the new_workspace schema
            session.refresh(new_workspace)

            return new_workspace.to_model()

    def get_workspace(
        self, workspace_name_or_id: Union[str, UUID]
    ) -> WorkspaceResponseModel:
        """Get an existing workspace by name or ID.

        Args:
            workspace_name_or_id: Name or ID of the workspace to get.

        Returns:
            The requested workspace if one was found.
        """
        with Session(self.engine) as session:
            workspace = self._get_workspace_schema(
                workspace_name_or_id, session=session
            )
        return workspace.to_model()

    def list_workspaces(
        self, workspace_filter_model: WorkspaceFilterModel
    ) -> Page[WorkspaceResponseModel]:
        """List all workspace matching the given filter criteria.

        Args:
            workspace_filter_model: All filter parameters including pagination
                params.

        Returns:
            A list of all workspace matching the filter criteria.
        """
        with Session(self.engine) as session:
            query = select(WorkspaceSchema)
            return self.filter_and_paginate(
                session=session,
                query=query,
                table=WorkspaceSchema,
                filter_model=workspace_filter_model,
            )

    @track(AnalyticsEvent.UPDATED_WORKSPACE)
    def update_workspace(
        self, workspace_id: UUID, workspace_update: WorkspaceUpdateModel
    ) -> WorkspaceResponseModel:
        """Update an existing workspace.

        Args:
            workspace_id: The ID of the workspace to be updated.
            workspace_update: The update to be applied to the workspace.

        Returns:
            The updated workspace.

        Raises:
            IllegalOperationError: if the workspace is the default workspace.
            KeyError: if the workspace does not exist.
        """
        with Session(self.engine) as session:
            existing_workspace = session.exec(
                select(WorkspaceSchema).where(
                    WorkspaceSchema.id == workspace_id
                )
            ).first()
            if existing_workspace is None:
                raise KeyError(
                    f"Unable to update workspace with id "
                    f"'{workspace_id}': Found no"
                    f"existing workspaces with this id."
                )
            if (
                existing_workspace.name == self._default_workspace_name
                and "name" in workspace_update.__fields_set__
                and workspace_update.name != existing_workspace.name
            ):
                raise IllegalOperationError(
                    "The name of the default workspace cannot be changed."
                )

            # Update the workspace
            existing_workspace.update(workspace_update=workspace_update)
            session.add(existing_workspace)
            session.commit()

            # Refresh the Model that was just created
            session.refresh(existing_workspace)
            return existing_workspace.to_model()

    @track(AnalyticsEvent.DELETED_WORKSPACE)
    def delete_workspace(self, workspace_name_or_id: Union[str, UUID]) -> None:
        """Deletes a workspace.

        Args:
            workspace_name_or_id: Name or ID of the workspace to delete.

        Raises:
            IllegalOperationError: If the workspace is the default workspace.
        """
        with Session(self.engine) as session:
            # Check if workspace with the given name exists
            workspace = self._get_workspace_schema(
                workspace_name_or_id, session=session
            )
            if workspace.name == self._default_workspace_name:
                raise IllegalOperationError(
                    "The default workspace cannot be deleted."
                )

            session.delete(workspace)
            session.commit()

    # ---------
    # Pipelines
    # ---------

    @track(AnalyticsEvent.CREATE_PIPELINE)
    def create_pipeline(
        self,
        pipeline: PipelineRequestModel,
    ) -> PipelineResponseModel:
        """Creates a new pipeline in a workspace.

        Args:
            pipeline: The pipeline to create.

        Returns:
            The newly created pipeline.

        Raises:
            EntityExistsError: If an identical pipeline already exists.
        """
        with Session(self.engine) as session:
            # Check if pipeline with the given name already exists
            existing_pipeline = session.exec(
                select(PipelineSchema)
                .where(PipelineSchema.name == pipeline.name)
                .where(PipelineSchema.workspace_id == pipeline.workspace)
            ).first()
            if existing_pipeline is not None:
                raise EntityExistsError(
                    f"Unable to create pipeline in workspace "
                    f"'{pipeline.workspace}': A pipeline with this name "
                    f"already exists."
                )

            # Create the pipeline
            new_pipeline = PipelineSchema(
                name=pipeline.name,
                workspace_id=pipeline.workspace,
                user_id=pipeline.user,
                docstring=pipeline.docstring,
                spec=pipeline.spec.json(sort_keys=True),
            )
            session.add(new_pipeline)
            session.commit()
            # Refresh the Model that was just created
            session.refresh(new_pipeline)

            return new_pipeline.to_model()

    def get_pipeline(self, pipeline_id: UUID) -> PipelineResponseModel:
        """Get a pipeline with a given ID.

        Args:
            pipeline_id: ID of the pipeline.

        Returns:
            The pipeline.

        Raises:
            KeyError: if the pipeline does not exist.
        """
        with Session(self.engine) as session:
            # Check if pipeline with the given ID exists
            pipeline = session.exec(
                select(PipelineSchema).where(PipelineSchema.id == pipeline_id)
            ).first()
            if pipeline is None:
                raise KeyError(
                    f"Unable to get pipeline with ID '{pipeline_id}': "
                    "No pipeline with this ID found."
                )

            return pipeline.to_model()

    def list_pipelines(
        self, pipeline_filter_model: PipelineFilterModel
    ) -> Page[PipelineResponseModel]:
        """List all pipelines matching the given filter criteria.

        Args:
            pipeline_filter_model: All filter parameters including pagination
                params.

        Returns:
            A list of all pipelines matching the filter criteria.
        """
        with Session(self.engine) as session:
            query = select(PipelineSchema)
            return self.filter_and_paginate(
                session=session,
                query=query,
                table=PipelineSchema,
                filter_model=pipeline_filter_model,
            )

    @track(AnalyticsEvent.UPDATE_PIPELINE)
    def update_pipeline(
        self,
        pipeline_id: UUID,
        pipeline_update: PipelineUpdateModel,
    ) -> PipelineResponseModel:
        """Updates a pipeline.

        Args:
            pipeline_id: The ID of the pipeline to be updated.
            pipeline_update: The update to be applied.

        Returns:
            The updated pipeline.

        Raises:
            KeyError: if the pipeline doesn't exist.
        """
        with Session(self.engine) as session:
            # Check if pipeline with the given ID exists
            existing_pipeline = session.exec(
                select(PipelineSchema).where(PipelineSchema.id == pipeline_id)
            ).first()
            if existing_pipeline is None:
                raise KeyError(
                    f"Unable to update pipeline with ID {pipeline_id}: "
                    f"No pipeline with this ID found."
                )

            # Update the pipeline
            existing_pipeline.update(pipeline_update)

            session.add(existing_pipeline)
            session.commit()

            return existing_pipeline.to_model()

    @track(AnalyticsEvent.DELETE_PIPELINE)
    def delete_pipeline(self, pipeline_id: UUID) -> None:
        """Deletes a pipeline.

        Args:
            pipeline_id: The ID of the pipeline to delete.

        Raises:
            KeyError: if the pipeline doesn't exist.
        """
        with Session(self.engine) as session:
            # Check if pipeline with the given ID exists
            pipeline = session.exec(
                select(PipelineSchema).where(PipelineSchema.id == pipeline_id)
            ).first()
            if pipeline is None:
                raise KeyError(
                    f"Unable to delete pipeline with ID {pipeline_id}: "
                    f"No pipeline with this ID found."
                )

            session.delete(pipeline)
            session.commit()

    # ---------
    # Schedules
    # ---------

    def create_schedule(
        self, schedule: ScheduleRequestModel
    ) -> ScheduleResponseModel:
        """Creates a new schedule.

        Args:
            schedule: The schedule to create.

        Returns:
            The newly created schedule.
        """
        with Session(self.engine) as session:
            new_schedule = ScheduleSchema.from_create_model(model=schedule)
            session.add(new_schedule)
            session.commit()
            return new_schedule.to_model()

    def get_schedule(self, schedule_id: UUID) -> ScheduleResponseModel:
        """Get a schedule with a given ID.

        Args:
            schedule_id: ID of the schedule.

        Returns:
            The schedule.

        Raises:
            KeyError: if the schedule does not exist.
        """
        with Session(self.engine) as session:
            # Check if schedule with the given ID exists
            schedule = session.exec(
                select(ScheduleSchema).where(ScheduleSchema.id == schedule_id)
            ).first()
            if schedule is None:
                raise KeyError(
                    f"Unable to get schedule with ID '{schedule_id}': "
                    "No schedule with this ID found."
                )
            return schedule.to_model()

    def list_schedules(
        self, schedule_filter_model: ScheduleFilterModel
    ) -> Page[ScheduleResponseModel]:
        """List all schedules in the workspace.

        Args:
            schedule_filter_model: All filter parameters including pagination
                params

        Returns:
            A list of schedules.
        """
        with Session(self.engine) as session:
            query = select(ScheduleSchema)
            return self.filter_and_paginate(
                session=session,
                query=query,
                table=ScheduleSchema,
                filter_model=schedule_filter_model,
            )

    def update_schedule(
        self,
        schedule_id: UUID,
        schedule_update: ScheduleUpdateModel,
    ) -> ScheduleResponseModel:
        """Updates a schedule.

        Args:
            schedule_id: The ID of the schedule to be updated.
            schedule_update: The update to be applied.

        Returns:
            The updated schedule.

        Raises:
            KeyError: if the schedule doesn't exist.
        """
        with Session(self.engine) as session:
            # Check if schedule with the given ID exists
            existing_schedule = session.exec(
                select(ScheduleSchema).where(ScheduleSchema.id == schedule_id)
            ).first()
            if existing_schedule is None:
                raise KeyError(
                    f"Unable to update schedule with ID {schedule_id}: "
                    f"No schedule with this ID found."
                )

            # Update the schedule
            existing_schedule = existing_schedule.from_update_model(
                schedule_update
            )
            session.add(existing_schedule)
            session.commit()
            return existing_schedule.to_model()

    def delete_schedule(self, schedule_id: UUID) -> None:
        """Deletes a schedule.

        Args:
            schedule_id: The ID of the schedule to delete.

        Raises:
            KeyError: if the schedule doesn't exist.
        """
        with Session(self.engine) as session:
            # Check if schedule with the given ID exists
            schedule = session.exec(
                select(ScheduleSchema).where(ScheduleSchema.id == schedule_id)
            ).first()
            if schedule is None:
                raise KeyError(
                    f"Unable to delete schedule with ID {schedule_id}: "
                    f"No schedule with this ID found."
                )

            # Delete the schedule
            session.delete(schedule)
            session.commit()

    # --------------
    # Pipeline runs
    # --------------

    def create_run(
        self, pipeline_run: PipelineRunRequestModel
    ) -> PipelineRunResponseModel:
        """Creates a pipeline run.

        Args:
            pipeline_run: The pipeline run to create.

        Returns:
            The created pipeline run.

        Raises:
            EntityExistsError: If an identical pipeline run already exists.
        """
        with Session(self.engine) as session:

            # Check if pipeline run with same name already exists.
            existing_domain_run = session.exec(
                select(PipelineRunSchema).where(
                    PipelineRunSchema.name == pipeline_run.name
                )
            ).first()
            if existing_domain_run is not None:
                raise EntityExistsError(
                    f"Unable to create pipeline run: A pipeline run with name "
                    f"'{pipeline_run.name}' already exists."
                )

            # Check if pipeline run with same ID already exists.
            existing_id_run = session.exec(
                select(PipelineRunSchema).where(
                    PipelineRunSchema.id == pipeline_run.id
                )
            ).first()
            if existing_id_run is not None:
                raise EntityExistsError(
                    f"Unable to create pipeline run: A pipeline run with ID "
                    f"'{pipeline_run.id}' already exists."
                )

            # Query stack to ensure it exists in the DB
            stack_id = None
            if pipeline_run.stack is not None:
                stack_id = session.exec(
                    select(StackSchema.id).where(
                        StackSchema.id == pipeline_run.stack
                    )
                ).first()
                if stack_id is None:
                    logger.warning(
                        f"No stack found for this run. "
                        f"Creating pipeline run '{pipeline_run.name}' without "
                        "linked stack."
                    )

            # Query pipeline to ensure it exists in the DB
            pipeline_id = None
            if pipeline_run.pipeline is not None:
                pipeline_id = session.exec(
                    select(PipelineSchema.id).where(
                        PipelineSchema.id == pipeline_run.pipeline
                    )
                ).first()
                if pipeline_id is None:
                    logger.warning(
                        f"No pipeline found. Creating pipeline run "
                        f"'{pipeline_run.name}' as unlisted run."
                    )

            # Create the pipeline run
            new_run = PipelineRunSchema.from_request(pipeline_run)
            session.add(new_run)
            session.commit()

            return new_run.to_model()

    def get_run(
        self, run_name_or_id: Union[str, UUID]
    ) -> PipelineRunResponseModel:
        """Gets a pipeline run.

        Args:
            run_name_or_id: The name or ID of the pipeline run to get.

        Returns:
            The pipeline run.
        """
        with Session(self.engine) as session:
            run = self._get_run_schema(run_name_or_id, session=session)
            return run.to_model()

    def get_or_create_run(
        self, pipeline_run: PipelineRunRequestModel
    ) -> PipelineRunResponseModel:
        """Gets or creates a pipeline run.

        If a run with the same ID or name already exists, it is returned.
        Otherwise, a new run is created.

        Args:
            pipeline_run: The pipeline run to get or create.

        Returns:
            The pipeline run.
        """
        # We want to have the 'create' statement in the try block since running
        # it first will reduce concurrency issues.
        try:
            return self.create_run(pipeline_run)
        except EntityExistsError:
            # Currently, an `EntityExistsError` is raised if either the run ID
            # or the run name already exists. Therefore, we need to have another
            # try block since getting the run by ID might still fail.
            try:
                return self.get_run(pipeline_run.id)
            except KeyError:
                return self.get_run(pipeline_run.name)

    def list_runs(
        self, runs_filter_model: PipelineRunFilterModel
    ) -> Page[PipelineRunResponseModel]:
        """List all pipeline runs matching the given filter criteria.

        Args:
            runs_filter_model: All filter parameters including pagination
                params.

        Returns:
            A list of all pipeline runs matching the filter criteria.
        """
        with Session(self.engine) as session:
            query = select(PipelineRunSchema)
            return self.filter_and_paginate(
                session=session,
                query=query,
                table=PipelineRunSchema,
                filter_model=runs_filter_model,
            )

    def update_run(
        self, run_id: UUID, run_update: PipelineRunUpdateModel
    ) -> PipelineRunResponseModel:
        """Updates a pipeline run.

        Args:
            run_id: The ID of the pipeline run to update.
            run_update: The update to be applied to the pipeline run.

        Returns:
            The updated pipeline run.

        Raises:
            KeyError: if the pipeline run doesn't exist.
        """
        with Session(self.engine) as session:
            # Check if pipeline run with the given ID exists
            existing_run = session.exec(
                select(PipelineRunSchema).where(PipelineRunSchema.id == run_id)
            ).first()
            if existing_run is None:
                raise KeyError(
                    f"Unable to update pipeline run with ID {run_id}: "
                    f"No pipeline run with this ID found."
                )

            # Update the pipeline run
            existing_run.update(run_update=run_update)
            session.add(existing_run)
            session.commit()

            session.refresh(existing_run)
            return existing_run.to_model()

    def delete_run(self, run_id: UUID) -> None:
        """Deletes a pipeline run.

        Args:
            run_id: The ID of the pipeline run to delete.

        Raises:
            KeyError: if the pipeline run doesn't exist.
        """
        with Session(self.engine) as session:
            # Check if pipeline run with the given ID exists
            existing_run = session.exec(
                select(PipelineRunSchema).where(PipelineRunSchema.id == run_id)
            ).first()
            if existing_run is None:
                raise KeyError(
                    f"Unable to delete pipeline run with ID {run_id}: "
                    f"No pipeline run with this ID found."
                )

            # Delete the pipeline run
            session.delete(existing_run)
            session.commit()

    # ------------------
    # Pipeline run steps
    # ------------------

    def create_run_step(
        self, step_run: StepRunRequestModel
    ) -> StepRunResponseModel:
        """Creates a step run.

        Args:
            step_run: The step run to create.

        Returns:
            The created step run.

        Raises:
            EntityExistsError: if the step run already exists.
            KeyError: if the pipeline run doesn't exist.
        """
        with Session(self.engine) as session:

            # Check if the pipeline run exists
            run = session.exec(
                select(PipelineRunSchema).where(
                    PipelineRunSchema.id == step_run.pipeline_run_id
                )
            ).first()
            if run is None:
                raise KeyError(
                    f"Unable to create step '{step_run.name}': No pipeline run "
                    f"with ID '{step_run.pipeline_run_id}' found."
                )

            # Check if the step name already exists in the pipeline run
            existing_step_run = session.exec(
                select(StepRunSchema)
                .where(StepRunSchema.name == step_run.name)
                .where(
                    StepRunSchema.pipeline_run_id == step_run.pipeline_run_id
                )
            ).first()
            if existing_step_run is not None:
                raise EntityExistsError(
                    f"Unable to create step '{step_run.name}': A step with this "
                    f"name already exists in the pipeline run with ID "
                    f"'{step_run.pipeline_run_id}'."
                )

            # Create the step
            step_schema = StepRunSchema.from_request(step_run)
            session.add(step_schema)

            # Save parent step IDs into the database.
            for parent_step_id in step_run.parent_step_ids:
                self._set_run_step_parent_step(
                    child_id=step_schema.id,
                    parent_id=parent_step_id,
                    session=session,
                )

            # Save input artifact IDs into the database.
            for input_name, artifact_id in step_run.input_artifacts.items():
                self._set_run_step_input_artifact(
                    run_step_id=step_schema.id,
                    artifact_id=artifact_id,
                    name=input_name,
                    session=session,
                )

            # Save output artifact IDs into the database.
            for output_name, artifact_id in step_run.output_artifacts.items():
                self._set_run_step_output_artifact(
                    step_run_id=step_schema.id,
                    artifact_id=artifact_id,
                    name=output_name,
                    session=session,
                )

            session.commit()

            return self._run_step_schema_to_model(step_schema)

    def _set_run_step_parent_step(
        self, child_id: UUID, parent_id: UUID, session: Session
    ) -> None:
        """Sets the parent step run for a step run.

        Args:
            child_id: The ID of the child step run to set the parent for.
            parent_id: The ID of the parent step run to set a child for.
            session: The database session to use.

        Raises:
            KeyError: if the child step run or parent step run doesn't exist.
        """
        # Check if the child step exists.
        child_step_run = session.exec(
            select(StepRunSchema).where(StepRunSchema.id == child_id)
        ).first()
        if child_step_run is None:
            raise KeyError(
                f"Unable to set parent step for step with ID "
                f"{child_id}: No step with this ID found."
            )

        # Check if the parent step exists.
        parent_step_run = session.exec(
            select(StepRunSchema).where(StepRunSchema.id == parent_id)
        ).first()
        if parent_step_run is None:
            raise KeyError(
                f"Unable to set parent step for step with ID "
                f"{child_id}: No parent step with ID {parent_id} "
                "found."
            )

        # Check if the parent step is already set.
        assignment = session.exec(
            select(StepRunParentsSchema)
            .where(StepRunParentsSchema.child_id == child_id)
            .where(StepRunParentsSchema.parent_id == parent_id)
        ).first()
        if assignment is not None:
            return

        # Save the parent step assignment in the database.
        assignment = StepRunParentsSchema(
            child_id=child_id, parent_id=parent_id
        )
        session.add(assignment)

    def _set_run_step_input_artifact(
        self, run_step_id: UUID, artifact_id: UUID, name: str, session: Session
    ) -> None:
        """Sets an artifact as an input of a step run.

        Args:
            run_step_id: The ID of the step run.
            artifact_id: The ID of the artifact.
            name: The name of the input in the step run.
            session: The database session to use.

        Raises:
            KeyError: if the step run or artifact doesn't exist.
        """
        # Check if the step exists.
        step_run = session.exec(
            select(StepRunSchema).where(StepRunSchema.id == run_step_id)
        ).first()
        if step_run is None:
            raise KeyError(
                f"Unable to set input artifact: No step run with ID "
                f"'{run_step_id}' found."
            )

        # Check if the artifact exists.
        artifact = session.exec(
            select(ArtifactSchema).where(ArtifactSchema.id == artifact_id)
        ).first()
        if artifact is None:
            raise KeyError(
                f"Unable to set input artifact: No artifact with ID "
                f"'{artifact_id}' found."
            )

        # Check if the input is already set.
        assignment = session.exec(
            select(StepRunInputArtifactSchema)
            .where(StepRunInputArtifactSchema.step_id == run_step_id)
            .where(StepRunInputArtifactSchema.artifact_id == artifact_id)
        ).first()
        if assignment is not None:
            return

        # Save the input assignment in the database.
        assignment = StepRunInputArtifactSchema(
            step_id=run_step_id, artifact_id=artifact_id, name=name
        )
        session.add(assignment)

    def _set_run_step_output_artifact(
        self,
        step_run_id: UUID,
        artifact_id: UUID,
        name: str,
        session: Session,
    ) -> None:
        """Sets an artifact as an output of a step run.

        Args:
            step_run_id: The ID of the step run.
            artifact_id: The ID of the artifact.
            name: The name of the output in the step run.
            session: The database session to use.

        Raises:
            KeyError: if the step run or artifact doesn't exist.
        """
        # Check if the step exists.
        step_run = session.exec(
            select(StepRunSchema).where(StepRunSchema.id == step_run_id)
        ).first()
        if step_run is None:
            raise KeyError(
                f"Unable to set output artifact: No step run with ID "
                f"'{step_run_id}' found."
            )

        # Check if the artifact exists.
        artifact = session.exec(
            select(ArtifactSchema).where(ArtifactSchema.id == artifact_id)
        ).first()
        if artifact is None:
            raise KeyError(
                f"Unable to set output artifact: No artifact with ID "
                f"'{artifact_id}' found."
            )

        # Check if the output is already set.
        assignment = session.exec(
            select(StepRunOutputArtifactSchema)
            .where(StepRunOutputArtifactSchema.step_id == step_run_id)
            .where(StepRunOutputArtifactSchema.artifact_id == artifact_id)
        ).first()
        if assignment is not None:
            return

        # Save the output assignment in the database.
        assignment = StepRunOutputArtifactSchema(
            step_id=step_run_id,
            artifact_id=artifact_id,
            name=name,
        )
        session.add(assignment)

    def get_run_step(self, step_run_id: UUID) -> StepRunResponseModel:
        """Get a step run by ID.

        Args:
            step_run_id: The ID of the step run to get.

        Returns:
            The step run.

        Raises:
            KeyError: if the step run doesn't exist.
        """
        with Session(self.engine) as session:
            step_run = session.exec(
                select(StepRunSchema).where(StepRunSchema.id == step_run_id)
            ).first()
            if step_run is None:
                raise KeyError(
                    f"Unable to get step run with ID {step_run_id}: No step "
                    "run with this ID found."
                )
            return self._run_step_schema_to_model(step_run)

    def _run_step_schema_to_model(
        self, step_run: StepRunSchema
    ) -> StepRunResponseModel:
        """Converts a run step schema to a step model.

        Args:
            step_run: The run step schema to convert.

        Returns:
            The run step model.
        """
        with Session(self.engine) as session:
            # Get parent steps.
            parent_steps = session.exec(
                select(StepRunSchema)
                .where(StepRunParentsSchema.child_id == step_run.id)
                .where(StepRunParentsSchema.parent_id == StepRunSchema.id)
            ).all()
            parent_step_ids = [parent_step.id for parent_step in parent_steps]

            # Get input artifacts.
            input_artifact_list = session.exec(
                select(
                    ArtifactSchema,
                    StepRunInputArtifactSchema.name,
                )
                .where(
                    ArtifactSchema.id == StepRunInputArtifactSchema.artifact_id
                )
                .where(StepRunInputArtifactSchema.step_id == step_run.id)
            ).all()
            input_artifacts = {
                input_name: self._artifact_schema_to_model(artifact)
                for (artifact, input_name) in input_artifact_list
            }

            # Get output artifacts.
            output_artifact_list = session.exec(
                select(
                    ArtifactSchema,
                    StepRunOutputArtifactSchema.name,
                )
                .where(
                    ArtifactSchema.id
                    == StepRunOutputArtifactSchema.artifact_id
                )
                .where(StepRunOutputArtifactSchema.step_id == step_run.id)
            ).all()
            output_artifacts = {
                output_name: self._artifact_schema_to_model(artifact)
                for (artifact, output_name) in output_artifact_list
            }

            # Convert to model.
            return step_run.to_model(
                parent_step_ids=parent_step_ids,
                input_artifacts=input_artifacts,
                output_artifacts=output_artifacts,
            )

    def list_run_steps(
        self, step_run_filter_model: StepRunFilterModel
    ) -> Page[StepRunResponseModel]:
        """List all step runs matching the given filter criteria.

        Args:
            step_run_filter_model: All filter parameters including pagination
                params.

        Returns:
            A list of all step runs matching the filter criteria.
        """
        with Session(self.engine) as session:
            query = select(StepRunSchema)
            return self.filter_and_paginate(
                session=session,
                query=query,
                table=StepRunSchema,
                filter_model=step_run_filter_model,
                custom_schema_to_model_conversion=self._run_step_schema_to_model,
            )

    def update_run_step(
        self,
        step_run_id: UUID,
        step_run_update: StepRunUpdateModel,
    ) -> StepRunResponseModel:
        """Updates a step run.

        Args:
            step_run_id: The ID of the step to update.
            step_run_update: The update to be applied to the step.

        Returns:
            The updated step run.

        Raises:
            KeyError: if the step run doesn't exist.
        """
        with Session(self.engine) as session:

            # Check if the step exists
            existing_step_run = session.exec(
                select(StepRunSchema).where(StepRunSchema.id == step_run_id)
            ).first()
            if existing_step_run is None:
                raise KeyError(
                    f"Unable to update step with ID {step_run_id}: "
                    f"No step with this ID found."
                )

            # Update the step
            existing_step_run.update(step_run_update)
            session.add(existing_step_run)

            # Update the output artifacts.
            for name, artifact_id in step_run_update.output_artifacts.items():
                self._set_run_step_output_artifact(
                    step_run_id=step_run_id,
                    artifact_id=artifact_id,
                    name=name,
                    session=session,
                )

            # Input artifacts and parent steps cannot be updated after the
            # step has been created.

            session.commit()
            session.refresh(existing_step_run)

            return self._run_step_schema_to_model(existing_step_run)

    # ---------
    # Artifacts
    # ---------

    def create_artifact(
        self, artifact: ArtifactRequestModel
    ) -> ArtifactResponseModel:
        """Creates an artifact.

        Args:
            artifact: The artifact to create.

        Returns:
            The created artifact.
        """
        with Session(self.engine) as session:
            artifact_schema = ArtifactSchema.from_request(artifact)
            session.add(artifact_schema)
            session.commit()
            return self._artifact_schema_to_model(artifact_schema)

    def _artifact_schema_to_model(
        self, artifact_schema: ArtifactSchema
    ) -> ArtifactResponseModel:
        """Converts an artifact schema to a model.

        Args:
            artifact_schema: The artifact schema to convert.

        Returns:
            The converted artifact model.
        """
        # Find the producer step run ID.
        with Session(self.engine) as session:
            producer_step_run_id = session.exec(
                select(StepRunOutputArtifactSchema.step_id)
                .where(
                    StepRunOutputArtifactSchema.artifact_id
                    == artifact_schema.id
                )
                .where(StepRunOutputArtifactSchema.step_id == StepRunSchema.id)
                .where(StepRunSchema.status != ExecutionStatus.CACHED)
            ).first()

            # Convert the artifact schema to a model.
            return artifact_schema.to_model(
                producer_step_run_id=producer_step_run_id
            )

    def get_artifact(self, artifact_id: UUID) -> ArtifactResponseModel:
        """Gets an artifact.

        Args:
            artifact_id: The ID of the artifact to get.

        Returns:
            The artifact.

        Raises:
            KeyError: if the artifact doesn't exist.
        """
        with Session(self.engine) as session:
            artifact = session.exec(
                select(ArtifactSchema).where(ArtifactSchema.id == artifact_id)
            ).first()
            if artifact is None:
                raise KeyError(
                    f"Unable to get artifact with ID {artifact_id}: "
                    f"No artifact with this ID found."
                )
            return self._artifact_schema_to_model(artifact)

    def list_artifacts(
        self, artifact_filter_model: ArtifactFilterModel
    ) -> Page[ArtifactResponseModel]:
        """List all artifacts matching the given filter criteria.

        Args:
            artifact_filter_model: All filter parameters including pagination
                params.

        Returns:
            A list of all artifacts matching the filter criteria.
        """
        with Session(self.engine) as session:
            query = select(ArtifactSchema)
            if artifact_filter_model.only_unused:
                query = query.where(
                    ArtifactSchema.id.notin_(  # type: ignore[attr-defined]
                        select(StepRunOutputArtifactSchema.artifact_id)
                    )
                )
                query = query.where(
                    ArtifactSchema.id.notin_(  # type: ignore[attr-defined]
                        select(StepRunInputArtifactSchema.artifact_id)
                    )
                )
            return self.filter_and_paginate(
                session=session,
                query=query,
                table=ArtifactSchema,
                filter_model=artifact_filter_model,
                custom_schema_to_model_conversion=self._artifact_schema_to_model,
            )

    def delete_artifact(self, artifact_id: UUID) -> None:
        """Deletes an artifact.

        Args:
            artifact_id: The ID of the artifact to delete.

        Raises:
            KeyError: if the artifact doesn't exist.
        """
        with Session(self.engine) as session:
            artifact = session.exec(
                select(ArtifactSchema).where(ArtifactSchema.id == artifact_id)
            ).first()
            if artifact is None:
                raise KeyError(
                    f"Unable to delete artifact with ID {artifact_id}: "
                    f"No artifact with this ID found."
                )
            session.delete(artifact)
            session.commit()

    # =======================
    # Internal helper methods
    # =======================
    @staticmethod
    def _get_schema_by_name_or_id(
        object_name_or_id: Union[str, UUID],
        schema_class: Type[AnyNamedSchema],
        schema_name: str,
        session: Session,
    ) -> AnyNamedSchema:
        """Query a schema by its 'name' or 'id' field.

        Args:
            object_name_or_id: The name or ID of the object to query.
            schema_class: The schema class to query. E.g., `WorkspaceSchema`.
            schema_name: The name of the schema used for error messages.
                E.g., "workspace".
            session: The database session to use.

        Returns:
            The schema object.

        Raises:
            KeyError: if the object couldn't be found.
            ValueError: if the schema_name isn't provided.
        """
        if object_name_or_id is None:
            raise ValueError(
                f"Unable to get {schema_name}: No {schema_name} ID or name "
                "provided."
            )
        if uuid_utils.is_valid_uuid(object_name_or_id):
            filter_params = schema_class.id == object_name_or_id
            error_msg = (
                f"Unable to get {schema_name} with name or ID "
                f"'{object_name_or_id}': No {schema_name} with this ID found."
            )
        else:
            filter_params = schema_class.name == object_name_or_id
            error_msg = (
                f"Unable to get {schema_name} with name or ID "
                f"'{object_name_or_id}': '{object_name_or_id}' is not a valid "
                f" UUID and no {schema_name} with this name exists."
            )

        schema = session.exec(
            select(schema_class).where(filter_params)
        ).first()

        if schema is None:
            raise KeyError(error_msg)
        return schema

    def _get_workspace_schema(
        self,
        workspace_name_or_id: Union[str, UUID],
        session: Session,
    ) -> WorkspaceSchema:
        """Gets a workspace schema by name or ID.

        This is a helper method that is used in various places to find the
        workspace associated to some other object.

        Args:
            workspace_name_or_id: The name or ID of the workspace to get.
            session: The database session to use.

        Returns:
            The workspace schema.
        """
        return self._get_schema_by_name_or_id(
            object_name_or_id=workspace_name_or_id,
            schema_class=WorkspaceSchema,
            schema_name="workspace",
            session=session,
        )

    def _get_user_schema(
        self,
        user_name_or_id: Union[str, UUID],
        session: Session,
    ) -> UserSchema:
        """Gets a user schema by name or ID.

        This is a helper method that is used in various places to find the
        user associated to some other object.

        Args:
            user_name_or_id: The name or ID of the user to get.
            session: The database session to use.

        Returns:
            The user schema.
        """
        return self._get_schema_by_name_or_id(
            object_name_or_id=user_name_or_id,
            schema_class=UserSchema,
            schema_name="user",
            session=session,
        )

    def _get_team_schema(
        self,
        team_name_or_id: Union[str, UUID],
        session: Session,
    ) -> TeamSchema:
        """Gets a team schema by name or ID.

        This is a helper method that is used in various places to find a team
        by its name or ID.

        Args:
            team_name_or_id: The name or ID of the team to get.
            session: The database session to use.

        Returns:
            The team schema.
        """
        return self._get_schema_by_name_or_id(
            object_name_or_id=team_name_or_id,
            schema_class=TeamSchema,
            schema_name="team",
            session=session,
        )

    def _get_role_schema(
        self,
        role_name_or_id: Union[str, UUID],
        session: Session,
    ) -> RoleSchema:
        """Gets a role schema by name or ID.

        This is a helper method that is used in various places to find a role
        by its name or ID.

        Args:
            role_name_or_id: The name or ID of the role to get.
            session: The database session to use.

        Returns:
            The role schema.
        """
        return self._get_schema_by_name_or_id(
            object_name_or_id=role_name_or_id,
            schema_class=RoleSchema,
            schema_name="role",
            session=session,
        )

    def _get_run_schema(
        self,
        run_name_or_id: Union[str, UUID],
        session: Session,
    ) -> PipelineRunSchema:
        """Gets a run schema by name or ID.

        This is a helper method that is used in various places to find a run
        by its name or ID.

        Args:
            run_name_or_id: The name or ID of the run to get.
            session: The database session to use.

        Returns:
            The run schema.
        """
        return self._get_schema_by_name_or_id(
            object_name_or_id=run_name_or_id,
            schema_class=PipelineRunSchema,
            schema_name="run",
            session=session,
        )<|MERGE_RESOLUTION|>--- conflicted
+++ resolved
@@ -1498,12 +1498,8 @@
 
         Raises:
             EntityExistsError: If a flavor with the same name and type
-<<<<<<< HEAD
-                is already owned by this user in this project.
+                is already owned by this user in this workspace.
             ValueError: In case the config_schema string exceeds the max length.
-=======
-                is already owned by this user in this workspace.
->>>>>>> 23067812
         """
         with Session(self.engine) as session:
             # Check if component with the same domain key (name, type, workspace,
@@ -1525,7 +1521,6 @@
                     f"'{flavor.user}' user."
                 )
 
-<<<<<<< HEAD
             config_schema = json.dumps(flavor.config_schema)
 
             if len(config_schema) > TEXT_FIELD_MAX_LENGTH:
@@ -1541,26 +1536,13 @@
                     source=flavor.source,
                     config_schema=config_schema,
                     integration=flavor.integration,
-                    project_id=flavor.project,
+                    workspace_id=flavor.workspace,
                     user_id=flavor.user,
                     logo_url=flavor.logo_url,
                     flavor_docs_url=flavor.flavor_docs_url,
                 )
                 session.add(new_flavor)
                 session.commit()
-=======
-            new_flavor = FlavorSchema(
-                name=flavor.name,
-                type=flavor.type,
-                source=flavor.source,
-                config_schema=flavor.config_schema,
-                integration=flavor.integration,
-                workspace_id=flavor.workspace,
-                user_id=flavor.user,
-            )
-            session.add(new_flavor)
-            session.commit()
->>>>>>> 23067812
 
                 return new_flavor.to_model()
 
