#  Copyright (c) ZenML GmbH 2022. All Rights Reserved.
#
#  Licensed under the Apache License, Version 2.0 (the "License");
#  you may not use this file except in compliance with the License.
#  You may obtain a copy of the License at:
#
#       https://www.apache.org/licenses/LICENSE-2.0
#
#  Unless required by applicable law or agreed to in writing, software
#  distributed under the License is distributed on an "AS IS" BASIS,
#  WITHOUT WARRANTIES OR CONDITIONS OF ANY KIND, either express
#  or implied. See the License for the specific language governing
#  permissions and limitations under the License.
"""SQL Zen Store implementation."""

import base64
import json
import logging
import math
import os
import re
import sys
from datetime import datetime
from functools import lru_cache
from pathlib import Path, PurePath
from typing import (
    Any,
    Callable,
    ClassVar,
    Dict,
    ForwardRef,
    List,
    Optional,
    Tuple,
    Type,
    TypeVar,
    Union,
    cast,
)
from uuid import UUID

import pymysql
from pydantic import SecretStr, root_validator, validator
from sqlalchemy import asc, desc, func, text
from sqlalchemy.engine import URL, Engine, make_url
from sqlalchemy.exc import (
    ArgumentError,
    IntegrityError,
    NoResultFound,
    OperationalError,
)
from sqlalchemy.orm import noload
from sqlmodel import Session, SQLModel, create_engine, or_, select
from sqlmodel.sql.expression import Select, SelectOfScalar

from zenml.analytics.enums import AnalyticsEvent
from zenml.analytics.utils import analytics_disabler, track_decorator
from zenml.config.global_config import GlobalConfiguration
from zenml.config.secrets_store_config import SecretsStoreConfiguration
from zenml.config.server_config import ServerConfiguration
from zenml.config.store_config import StoreConfiguration
from zenml.constants import (
    DEFAULT_PASSWORD,
    DEFAULT_STACK_AND_COMPONENT_NAME,
    DEFAULT_USERNAME,
    ENV_ZENML_DEFAULT_USER_NAME,
    ENV_ZENML_DEFAULT_USER_PASSWORD,
    ENV_ZENML_DISABLE_DATABASE_MIGRATION,
    TEXT_FIELD_MAX_LENGTH,
)
from zenml.enums import (
    AuthScheme,
    LoggingLevels,
    ModelStages,
    SecretScope,
    SorterOps,
    StackComponentType,
    StepRunInputArtifactType,
    StepRunOutputArtifactType,
    StoreType,
    TaggableResourceTypes,
)
from zenml.exceptions import (
    AuthorizationException,
    EntityExistsError,
    IllegalOperationError,
    StackComponentExistsError,
    StackExistsError,
)
from zenml.io import fileio
from zenml.logger import get_console_handler, get_logger, get_logging_level
from zenml.models import (
    APIKeyFilter,
    APIKeyInternalResponse,
    APIKeyInternalUpdate,
    APIKeyRequest,
    APIKeyResponse,
    APIKeyRotateRequest,
    APIKeyUpdate,
    ArtifactFilter,
    ArtifactRequest,
    ArtifactResponse,
    ArtifactUpdate,
    ArtifactVisualizationResponse,
    BaseFilter,
    BaseResponse,
    BaseResponseModel,
    CodeReferenceRequest,
    CodeReferenceResponse,
    CodeRepositoryFilter,
    CodeRepositoryRequest,
    CodeRepositoryResponse,
    CodeRepositoryUpdate,
    ComponentFilter,
    ComponentRequest,
    ComponentResponse,
    ComponentUpdate,
    FlavorFilter,
    FlavorRequest,
    FlavorResponse,
    FlavorUpdate,
    LogsResponse,
    ModelFilterModel,
    ModelRequestModel,
    ModelResponseModel,
    ModelUpdateModel,
    ModelVersionArtifactFilterModel,
    ModelVersionArtifactRequestModel,
    ModelVersionArtifactResponseModel,
    ModelVersionFilterModel,
    ModelVersionPipelineRunFilterModel,
    ModelVersionPipelineRunRequestModel,
    ModelVersionPipelineRunResponseModel,
    ModelVersionRequestModel,
    ModelVersionResponseModel,
    ModelVersionUpdateModel,
    OAuthDeviceFilter,
    OAuthDeviceInternalRequest,
    OAuthDeviceInternalResponse,
    OAuthDeviceInternalUpdate,
    OAuthDeviceResponse,
    OAuthDeviceUpdate,
    Page,
    PipelineBuildFilter,
    PipelineBuildRequest,
    PipelineBuildResponse,
    PipelineDeploymentFilter,
    PipelineDeploymentRequest,
    PipelineDeploymentResponse,
    PipelineFilter,
    PipelineRequest,
    PipelineResponse,
    PipelineRunFilter,
    PipelineRunRequest,
    PipelineRunResponse,
    PipelineRunUpdate,
    PipelineUpdate,
    RunMetadataFilter,
    RunMetadataRequest,
    RunMetadataResponse,
    ScheduleFilter,
    ScheduleRequest,
    ScheduleResponse,
    ScheduleUpdate,
    SecretFilterModel,
    SecretRequestModel,
    ServerDatabaseType,
    ServerModel,
    ServiceAccountFilter,
    ServiceAccountRequest,
    ServiceAccountResponse,
    ServiceAccountUpdate,
    ServiceConnectorFilter,
    ServiceConnectorRequest,
    ServiceConnectorResourcesModel,
    ServiceConnectorResponse,
    ServiceConnectorTypeModel,
    ServiceConnectorUpdate,
    StackFilter,
    StackRequest,
    StackResponse,
    StackUpdate,
    StepRunFilter,
    StepRunRequest,
    StepRunResponse,
    StepRunUpdate,
    TagFilterModel,
    TagRequestModel,
    TagResourceRequestModel,
    TagResourceResponseModel,
    TagResponseModel,
    TagUpdateModel,
    UserAuthModel,
    UserFilter,
    UserRequest,
    UserResponse,
    UserUpdate,
    WorkspaceFilter,
    WorkspaceRequest,
    WorkspaceResponse,
    WorkspaceUpdate,
)
from zenml.models.v2.core.component import InternalComponentRequest
from zenml.models.v2.core.stack import InternalStackRequest
from zenml.service_connectors.service_connector_registry import (
    service_connector_registry,
)
from zenml.stack.flavor_registry import FlavorRegistry
from zenml.utils import uuid_utils
from zenml.utils.enum_utils import StrEnum
from zenml.utils.networking_utils import (
    replace_localhost_with_internal_hostname,
)
from zenml.utils.string_utils import random_str
from zenml.zen_stores.base_zen_store import (
    BaseZenStore,
)
from zenml.zen_stores.enums import StoreEvent
from zenml.zen_stores.migrations.alembic import (
    ZENML_ALEMBIC_START_REVISION,
    Alembic,
)
from zenml.zen_stores.schemas import (
    APIKeySchema,
    ArtifactSchema,
    BaseSchema,
    CodeReferenceSchema,
    CodeRepositorySchema,
    FlavorSchema,
    IdentitySchema,
    ModelSchema,
    ModelVersionArtifactSchema,
    ModelVersionPipelineRunSchema,
    ModelVersionSchema,
    NamedSchema,
    OAuthDeviceSchema,
    PipelineBuildSchema,
    PipelineDeploymentSchema,
    PipelineRunSchema,
    PipelineSchema,
    RunMetadataSchema,
    ScheduleSchema,
    ServiceConnectorSchema,
    StackComponentSchema,
    StackCompositionSchema,
    StackSchema,
    StepRunInputArtifactSchema,
    StepRunOutputArtifactSchema,
    StepRunParentsSchema,
    StepRunSchema,
    TagResourceSchema,
    TagSchema,
    UserSchema,
    WorkspaceSchema,
)
from zenml.zen_stores.schemas.artifact_visualization_schemas import (
    ArtifactVisualizationSchema,
)
from zenml.zen_stores.schemas.logs_schemas import LogsSchema
from zenml.zen_stores.secrets_stores.sql_secrets_store import (
    SqlSecretsStoreConfiguration,
)

AnyNamedSchema = TypeVar("AnyNamedSchema", bound=NamedSchema)
AnySchema = TypeVar("AnySchema", bound=BaseSchema)
B = TypeVar(
    "B",
    bound=Union[BaseResponse, BaseResponseModel],  # type: ignore[type-arg]
)

# Enable SQL compilation caching to remove the https://sqlalche.me/e/14/cprf
# warning
SelectOfScalar.inherit_cache = True
Select.inherit_cache = True


logger = get_logger(__name__)

ZENML_SQLITE_DB_FILENAME = "zenml.db"


def _is_mysql_missing_database_error(error: OperationalError) -> bool:
    """Checks if the given error is due to a missing database.

    Args:
        error: The error to check.

    Returns:
        If the error because the MySQL database doesn't exist.
    """
    from pymysql.constants.ER import BAD_DB_ERROR

    if not isinstance(error.orig, pymysql.err.OperationalError):
        return False

    error_code = cast(int, error.orig.args[0])
    return error_code == BAD_DB_ERROR


class SQLDatabaseDriver(StrEnum):
    """SQL database drivers supported by the SQL ZenML store."""

    MYSQL = "mysql"
    SQLITE = "sqlite"


class SqlZenStoreConfiguration(StoreConfiguration):
    """SQL ZenML store configuration.

    Attributes:
        type: The type of the store.
        secrets_store: The configuration of the secrets store to use.
            This defaults to a SQL secrets store that extends the SQL ZenML
            store.
        driver: The SQL database driver.
        database: database name. If not already present on the server, it will
            be created automatically on first access.
        username: The database username.
        password: The database password.
        ssl_ca: certificate authority certificate. Required for SSL
            enabled authentication if the CA certificate is not part of the
            certificates shipped by the operating system.
        ssl_cert: client certificate. Required for SSL enabled
            authentication if client certificates are used.
        ssl_key: client certificate private key. Required for SSL
            enabled if client certificates are used.
        ssl_verify_server_cert: set to verify the identity of the server
            against the provided server certificate.
        pool_size: The maximum number of connections to keep in the SQLAlchemy
            pool.
        max_overflow: The maximum number of connections to allow in the
            SQLAlchemy pool in addition to the pool_size.
        pool_pre_ping: Enable emitting a test statement on the SQL connection
            at the start of each connection pool checkout, to test that the
            database connection is still viable.
    """

    type: StoreType = StoreType.SQL

    secrets_store: Optional[SecretsStoreConfiguration] = None

    driver: Optional[SQLDatabaseDriver] = None
    database: Optional[str] = None
    username: Optional[str] = None
    password: Optional[str] = None
    ssl_ca: Optional[str] = None
    ssl_cert: Optional[str] = None
    ssl_key: Optional[str] = None
    ssl_verify_server_cert: bool = False
    pool_size: int = 20
    max_overflow: int = 20
    pool_pre_ping: bool = True

    @validator("secrets_store")
    def validate_secrets_store(
        cls, secrets_store: Optional[SecretsStoreConfiguration]
    ) -> SecretsStoreConfiguration:
        """Ensures that the secrets store is initialized with a default SQL secrets store.

        Args:
            secrets_store: The secrets store config to be validated.

        Returns:
            The validated secrets store config.
        """
        if secrets_store is None:
            secrets_store = SqlSecretsStoreConfiguration()

        return secrets_store

    @root_validator(pre=True)
    def _remove_grpc_attributes(cls, values: Dict[str, Any]) -> Dict[str, Any]:
        """Removes old GRPC attributes.

        Args:
            values: All model attribute values.

        Returns:
            The model attribute values
        """
        grpc_attribute_keys = [
            "grpc_metadata_host",
            "grpc_metadata_port",
            "grpc_metadata_ssl_ca",
            "grpc_metadata_ssl_key",
            "grpc_metadata_ssl_cert",
        ]
        grpc_values = [values.pop(key, None) for key in grpc_attribute_keys]
        if any(grpc_values):
            logger.warning(
                "The GRPC attributes %s are unused and will be removed soon. "
                "Please remove them from SQLZenStore configuration. This will "
                "become an error in future versions of ZenML."
            )

        return values

    @root_validator
    def _validate_url(cls, values: Dict[str, Any]) -> Dict[str, Any]:
        """Validate the SQL URL.

        The validator also moves the MySQL username, password and database
        parameters from the URL into the other configuration arguments, if they
        are present in the URL.

        Args:
            values: The values to validate.

        Returns:
            The validated values.

        Raises:
            ValueError: If the URL is invalid or the SQL driver is not
                supported.
        """
        url = values.get("url")
        if url is None:
            return values

        # When running inside a container, if the URL uses localhost, the
        # target service will not be available. We try to replace localhost
        # with one of the special Docker or K3D internal hostnames.
        url = replace_localhost_with_internal_hostname(url)

        try:
            sql_url = make_url(url)
        except ArgumentError as e:
            raise ValueError(
                "Invalid SQL URL `%s`: %s. The URL must be in the format "
                "`driver://[[username:password@]hostname:port]/database["
                "?<extra-args>]`.",
                url,
                str(e),
            )

        if sql_url.drivername not in SQLDatabaseDriver.values():
            raise ValueError(
                "Invalid SQL driver value `%s`: The driver must be one of: %s.",
                url,
                ", ".join(SQLDatabaseDriver.values()),
            )
        values["driver"] = SQLDatabaseDriver(sql_url.drivername)
        if sql_url.drivername == SQLDatabaseDriver.SQLITE:
            if (
                sql_url.username
                or sql_url.password
                or sql_url.query
                or sql_url.database is None
            ):
                raise ValueError(
                    "Invalid SQLite URL `%s`: The URL must be in the "
                    "format `sqlite:///path/to/database.db`.",
                    url,
                )
            if values.get("username") or values.get("password"):
                raise ValueError(
                    "Invalid SQLite configuration: The username and password "
                    "must not be set",
                    url,
                )
            values["database"] = sql_url.database
        elif sql_url.drivername == SQLDatabaseDriver.MYSQL:
            if sql_url.username:
                values["username"] = sql_url.username
                sql_url = sql_url._replace(username=None)
            if sql_url.password:
                values["password"] = sql_url.password
                sql_url = sql_url._replace(password=None)
            if sql_url.database:
                values["database"] = sql_url.database
                sql_url = sql_url._replace(database=None)
            if sql_url.query:
                for k, v in sql_url.query.items():
                    if k == "ssl_ca":
                        values["ssl_ca"] = v
                    elif k == "ssl_cert":
                        values["ssl_cert"] = v
                    elif k == "ssl_key":
                        values["ssl_key"] = v
                    elif k == "ssl_verify_server_cert":
                        values["ssl_verify_server_cert"] = v
                    else:
                        raise ValueError(
                            "Invalid MySQL URL query parameter `%s`: The "
                            "parameter must be one of: ssl_ca, ssl_cert, "
                            "ssl_key, or ssl_verify_server_cert.",
                            k,
                        )
                sql_url = sql_url._replace(query={})

            database = values.get("database")
            if (
                not values.get("username")
                or not values.get("password")
                or not database
            ):
                raise ValueError(
                    "Invalid MySQL configuration: The username, password and "
                    "database must be set in the URL or as configuration "
                    "attributes",
                )

            regexp = r"^[^\\/?%*:|\"<>.-]{1,64}$"
            match = re.match(regexp, database)
            if not match:
                raise ValueError(
                    f"The database name does not conform to the required "
                    f"format "
                    f"rules ({regexp}): {database}"
                )

            # Save the certificates in a secure location on disk
            secret_folder = Path(
                GlobalConfiguration().local_stores_path,
                "certificates",
            )
            for key in ["ssl_key", "ssl_ca", "ssl_cert"]:
                content = values.get(key)
                if content and not os.path.isfile(content):
                    fileio.makedirs(str(secret_folder))
                    file_path = Path(secret_folder, f"{key}.pem")
                    with open(file_path, "w") as f:
                        f.write(content)
                    file_path.chmod(0o600)
                    values[key] = str(file_path)

        values["url"] = str(sql_url)
        return values

    @staticmethod
    def get_local_url(path: str) -> str:
        """Get a local SQL url for a given local path.

        Args:
            path: The path to the local sqlite file.

        Returns:
            The local SQL url for the given path.
        """
        return f"sqlite:///{path}/{ZENML_SQLITE_DB_FILENAME}"

    @classmethod
    def supports_url_scheme(cls, url: str) -> bool:
        """Check if a URL scheme is supported by this store.

        Args:
            url: The URL to check.

        Returns:
            True if the URL scheme is supported, False otherwise.
        """
        return make_url(url).drivername in SQLDatabaseDriver.values()

    def expand_certificates(self) -> None:
        """Expands the certificates in the verify_ssl field."""
        # Load the certificate values back into the configuration
        for key in ["ssl_key", "ssl_ca", "ssl_cert"]:
            file_path = getattr(self, key, None)
            if file_path and os.path.isfile(file_path):
                with open(file_path, "r") as f:
                    setattr(self, key, f.read())

    @classmethod
    def copy_configuration(
        cls,
        config: "StoreConfiguration",
        config_path: str,
        load_config_path: Optional[PurePath] = None,
    ) -> "StoreConfiguration":
        """Copy the store config using a different configuration path.

        This method is used to create a copy of the store configuration that can
        be loaded using a different configuration path or in the context of a
        new environment, such as a container image.

        The configuration files accompanying the store configuration are also
        copied to the new configuration path (e.g. certificates etc.).

        Args:
            config: The store configuration to copy.
            config_path: new path where the configuration copy will be loaded
                from.
            load_config_path: absolute path that will be used to load the copied
                configuration. This can be set to a value different from
                `config_path` if the configuration copy will be loaded from
                a different environment, e.g. when the configuration is copied
                to a container image and loaded using a different absolute path.
                This will be reflected in the paths and URLs encoded in the
                copied configuration.

        Returns:
            A new store configuration object that reflects the new configuration
            path.
        """
        assert isinstance(config, SqlZenStoreConfiguration)
        config = config.copy()

        if config.driver == SQLDatabaseDriver.MYSQL:
            # Load the certificate values back into the configuration
            config.expand_certificates()

        elif config.driver == SQLDatabaseDriver.SQLITE:
            if load_config_path:
                config.url = cls.get_local_url(str(load_config_path))
            else:
                config.url = cls.get_local_url(config_path)

        return config

    def get_sqlmodel_config(
        self,
    ) -> Tuple[str, Dict[str, Any], Dict[str, Any]]:
        """Get the SQLModel engine configuration for the SQL ZenML store.

        Returns:
            The URL and connection arguments for the SQLModel engine.

        Raises:
            NotImplementedError: If the SQL driver is not supported.
        """
        sql_url = make_url(self.url)
        sqlalchemy_connect_args: Dict[str, Any] = {}
        engine_args = {}
        if sql_url.drivername == SQLDatabaseDriver.SQLITE:
            assert self.database is not None
            # The following default value is needed for sqlite to avoid the
            # Error:
            #   sqlite3.ProgrammingError: SQLite objects created in a thread can
            #   only be used in that same thread.
            sqlalchemy_connect_args = {"check_same_thread": False}
        elif sql_url.drivername == SQLDatabaseDriver.MYSQL:
            # all these are guaranteed by our root validator
            assert self.database is not None
            assert self.username is not None
            assert self.password is not None
            assert sql_url.host is not None

            engine_args = {
                "pool_size": self.pool_size,
                "max_overflow": self.max_overflow,
                "pool_pre_ping": self.pool_pre_ping,
            }

            sql_url = sql_url._replace(
                drivername="mysql+pymysql",
                username=self.username,
                password=self.password,
                database=self.database,
            )

            sqlalchemy_ssl_args: Dict[str, Any] = {}

            # Handle SSL params
            for key in ["ssl_key", "ssl_ca", "ssl_cert"]:
                ssl_setting = getattr(self, key)
                if not ssl_setting:
                    continue
                if not os.path.isfile(ssl_setting):
                    logger.warning(
                        f"Database SSL setting `{key}` is not a file. "
                    )
                sqlalchemy_ssl_args[key.lstrip("ssl_")] = ssl_setting
            if len(sqlalchemy_ssl_args) > 0:
                sqlalchemy_ssl_args[
                    "check_hostname"
                ] = self.ssl_verify_server_cert
                sqlalchemy_connect_args["ssl"] = sqlalchemy_ssl_args
        else:
            raise NotImplementedError(
                f"SQL driver `{sql_url.drivername}` is not supported."
            )

        return str(sql_url), sqlalchemy_connect_args, engine_args

    class Config:
        """Pydantic configuration class."""

        # Don't validate attributes when assigning them. This is necessary
        # because the certificate attributes can be expanded to the contents
        # of the certificate files.
        validate_assignment = False
        # Forbid extra attributes set in the class.
        extra = "forbid"


class SqlZenStore(BaseZenStore):
    """Store Implementation that uses SQL database backend.

    Attributes:
        config: The configuration of the SQL ZenML store.
        skip_migrations: Whether to skip migrations when initializing the store.
        TYPE: The type of the store.
        CONFIG_TYPE: The type of the store configuration.
        _engine: The SQLAlchemy engine.
    """

    config: SqlZenStoreConfiguration
    skip_migrations: bool = False
    TYPE: ClassVar[StoreType] = StoreType.SQL
    CONFIG_TYPE: ClassVar[Type[StoreConfiguration]] = SqlZenStoreConfiguration

    _engine: Optional[Engine] = None
    _alembic: Optional[Alembic] = None

    @property
    def engine(self) -> Engine:
        """The SQLAlchemy engine.

        Returns:
            The SQLAlchemy engine.

        Raises:
            ValueError: If the store is not initialized.
        """
        if not self._engine:
            raise ValueError("Store not initialized")
        return self._engine

    @property
    def alembic(self) -> Alembic:
        """The Alembic wrapper.

        Returns:
            The Alembic wrapper.

        Raises:
            ValueError: If the store is not initialized.
        """
        if not self._alembic:
            raise ValueError("Store not initialized")
        return self._alembic

    @classmethod
    def filter_and_paginate(
        cls,
        session: Session,
        query: Union[Select[AnySchema], SelectOfScalar[AnySchema]],
        table: Type[AnySchema],
        filter_model: BaseFilter,
        custom_schema_to_model_conversion: Optional[
            Callable[[AnySchema], B]
        ] = None,
        custom_fetch: Optional[
            Callable[
                [
                    Session,
                    Union[Select[AnySchema], SelectOfScalar[AnySchema]],
                    BaseFilter,
                ],
                List[AnySchema],
            ]
        ] = None,
        hydrate: bool = False,
    ) -> Page[B]:
        """Given a query, return a Page instance with a list of filtered Models.

        Args:
            session: The SQLModel Session
            query: The query to execute
            table: The table to select from
            filter_model: The filter to use, including pagination and sorting
            custom_schema_to_model_conversion: Callable to convert the schema
                into a model. This is used if the Model contains additional
                data that is not explicitly stored as a field or relationship
                on the model.
            custom_fetch: Custom callable to use to fetch items from the
                database for a given query. This is used if the items fetched
                from the database need to be processed differently (e.g. to
                perform additional filtering). The callable should take a
                `Session`, a `Select` query and a `BaseFilterModel` filter as
                arguments and return a `List` of items.
            hydrate: Flag deciding whether to hydrate the output model(s)
                by including metadata fields in the response.

        Returns:
            The Domain Model representation of the DB resource

        Raises:
            ValueError: if the filtered page number is out of bounds.
            RuntimeError: if the schema does not have a `to_model` method.
        """
        query = filter_model.apply_filter(query=query, table=table)

        # Get the total amount of items in the database for a given query
        if custom_fetch:
            total = len(custom_fetch(session, query, filter_model))
        else:
            total = session.scalar(
                select([func.count("*")]).select_from(
                    query.options(noload("*")).subquery()
                )
            )

        # Sorting
        column, operand = filter_model.sorting_params
        if operand == SorterOps.DESCENDING:
            query = query.order_by(desc(getattr(table, column)))
        else:
            query = query.order_by(asc(getattr(table, column)))

        # Get the total amount of pages in the database for a given query
        if total == 0:
            total_pages = 1
        else:
            total_pages = math.ceil(total / filter_model.size)

        if filter_model.page > total_pages:
            raise ValueError(
                f"Invalid page {filter_model.page}. The requested page size is "
                f"{filter_model.size} and there are a total of {total} items "
                f"for this query. The maximum page value therefore is "
                f"{total_pages}."
            )

        # Get a page of the actual data
        item_schemas: List[AnySchema]
        if custom_fetch:
            item_schemas = custom_fetch(session, query, filter_model)
            # select the items in the current page
            item_schemas = item_schemas[
                filter_model.offset : filter_model.offset + filter_model.size
            ]
        else:
            item_schemas = (
                session.exec(
                    query.limit(filter_model.size).offset(filter_model.offset)
                )
                .unique()
                .all()
            )

        # Convert this page of items from schemas to models.
        items: List[B] = []
        for schema in item_schemas:
            # If a custom conversion function is provided, use it.
            if custom_schema_to_model_conversion:
                items.append(custom_schema_to_model_conversion(schema))
                continue
            # Otherwise, try to use the `to_model` method of the schema.
            to_model = getattr(schema, "to_model", None)
            if callable(to_model):
                items.append(to_model(hydrate=hydrate))
                continue
            # If neither of the above work, raise an error.
            raise RuntimeError(
                f"Cannot convert schema `{schema.__class__.__name__}` to model "
                "since it does not have a `to_model` method."
            )

        return Page[Any](
            total=total,
            total_pages=total_pages,
            items=items,
            index=filter_model.page,
            max_size=filter_model.size,
        )

    # ====================================
    # ZenML Store interface implementation
    # ====================================

    # --------------------------------
    # Initialization and configuration
    # --------------------------------

    def _initialize(self) -> None:
        """Initialize the SQL store.

        Raises:
            OperationalError: If connecting to the database failed.
        """
        logger.debug("Initializing SqlZenStore at %s", self.config.url)

        url, connect_args, engine_args = self.config.get_sqlmodel_config()
        self._engine = create_engine(
            url=url, connect_args=connect_args, **engine_args
        )

        # SQLite: As long as the parent directory exists, SQLAlchemy will
        # automatically create the database.
        if (
            self.config.driver == SQLDatabaseDriver.SQLITE
            and self.config.database
            and not fileio.exists(self.config.database)
        ):
            fileio.makedirs(os.path.dirname(self.config.database))

        # MySQL: We might need to create the database manually.
        # To do so, we create a new engine that connects to the `mysql` database
        # and then create the desired database.
        # See https://stackoverflow.com/a/8977109
        if (
            self.config.driver == SQLDatabaseDriver.MYSQL
            and self.config.database
        ):
            try:
                self._engine.connect()
            except OperationalError as e:
                logger.debug(
                    "Failed to connect to mysql database `%s`.",
                    self._engine.url.database,
                )

                if _is_mysql_missing_database_error(e):
                    self._create_mysql_database(
                        url=self._engine.url,
                        connect_args=connect_args,
                        engine_args=engine_args,
                    )
                else:
                    raise

        self._alembic = Alembic(self.engine)
        if (
            not self.skip_migrations
            and ENV_ZENML_DISABLE_DATABASE_MIGRATION not in os.environ
        ):
            self.migrate_database()

    def _initialize_database(self) -> None:
        """Initialize the database on first use."""
        self._get_or_create_default_workspace()

        config = ServerConfiguration.get_server_config()
        # If the auth scheme is external, don't create the default user
        if config.auth_scheme != AuthScheme.EXTERNAL:
            self._get_or_create_default_user()

    def _create_mysql_database(
        self,
        url: URL,
        connect_args: Dict[str, Any],
        engine_args: Dict[str, Any],
    ) -> None:
        """Creates a mysql database.

        Args:
            url: The URL of the database to create.
            connect_args: Connect arguments for the SQLAlchemy engine.
            engine_args: Additional initialization arguments for the SQLAlchemy
                engine
        """
        logger.info("Trying to create database %s.", url.database)
        master_url = url._replace(database=None)
        master_engine = create_engine(
            url=master_url, connect_args=connect_args, **engine_args
        )
        query = f"CREATE DATABASE IF NOT EXISTS {self.config.database}"
        try:
            connection = master_engine.connect()
            connection.execute(text(query))
        finally:
            connection.close()

    def migrate_database(self) -> None:
        """Migrate the database to the head as defined by the python package."""
        alembic_logger = logging.getLogger("alembic")

        # remove all existing handlers
        while len(alembic_logger.handlers):
            alembic_logger.removeHandler(alembic_logger.handlers[0])

        logging_level = get_logging_level()

        # suppress alembic info logging if the zenml logging level is not debug
        if logging_level == LoggingLevels.DEBUG:
            alembic_logger.setLevel(logging.DEBUG)
        else:
            alembic_logger.setLevel(logging.WARNING)

        alembic_logger.addHandler(get_console_handler())

        # We need to account for 3 distinct cases here:
        # 1. the database is completely empty (not initialized)
        # 2. the database is not empty, but has never been migrated with alembic
        #   before (i.e. was created with SQLModel back when alembic wasn't
        #   used)
        # 3. the database is not empty and has been migrated with alembic before
        revisions = self.alembic.current_revisions()
        if len(revisions) >= 1:
            if len(revisions) > 1:
                logger.warning(
                    "The ZenML database has more than one migration head "
                    "revision. This is not expected and might indicate a "
                    "database migration problem. Please raise an issue on "
                    "GitHub if you encounter this."
                )
            # Case 3: the database has been migrated with alembic before. Just
            # upgrade to the latest revision.
            self.alembic.upgrade()
        else:
            if self.alembic.db_is_empty():
                # Case 1: the database is empty. We can just create the
                # tables from scratch with alembic.
                self.alembic.upgrade()
            else:
                # Case 2: the database is not empty, but has never been
                # migrated with alembic before. We need to create the alembic
                # version table, initialize it with the first revision where we
                # introduced alembic and then upgrade to the latest revision.
                self.alembic.stamp(ZENML_ALEMBIC_START_REVISION)
                self.alembic.upgrade()

        # If an alembic migration took place, all non-custom flavors are purged
        #  and the FlavorRegistry recreates all in-built and integration
        #  flavors in the db.
        revisions_afterwards = self.alembic.current_revisions()

        if revisions != revisions_afterwards:
            self._sync_flavors()

    def _sync_flavors(self) -> None:
        """Purge all in-built and integration flavors from the DB and sync."""
        FlavorRegistry().register_flavors(store=self)

    def get_store_info(self) -> ServerModel:
        """Get information about the store.

        Returns:
            Information about the store.
        """
        model = super().get_store_info()
        sql_url = make_url(self.config.url)
        model.database_type = ServerDatabaseType(sql_url.drivername)
        # Fetch the deployment ID from the database and use it to replace
        # the one fetched from the global configuration
        model.id = self.get_deployment_id()

        return model

    def get_deployment_id(self) -> UUID:
        """Get the ID of the deployment.

        Returns:
            The ID of the deployment.

        Raises:
            KeyError: If the deployment ID could not be loaded from the
                database.
        """
        # Fetch the deployment ID from the database
        with Session(self.engine) as session:
            identity = session.exec(select(IdentitySchema)).first()

            if identity is None:
                raise KeyError(
                    "The deployment ID could not be loaded from the database."
                )
            return identity.id

    # ------------------------- API Keys -------------------------

    def _get_api_key(
        self,
        service_account_id: UUID,
        api_key_name_or_id: Union[str, UUID],
        session: Session,
    ) -> APIKeySchema:
        """Helper method to fetch an API key by name or ID.

        Args:
            service_account_id: The ID of the service account for which to
                fetch the API key.
            api_key_name_or_id: The name or ID of the API key to get.
            session: The database session to use for the query.

        Returns:
            The requested API key.

        Raises:
            KeyError: if the name or ID does not identify an API key that is
                configured for the given service account.
        """
        # Fetch the service account, to make sure it exists
        service_account = self._get_account_schema(
            service_account_id, session=session, service_account=True
        )

        if uuid_utils.is_valid_uuid(api_key_name_or_id):
            filter_params = APIKeySchema.id == api_key_name_or_id
        else:
            filter_params = APIKeySchema.name == api_key_name_or_id

        api_key = session.exec(
            select(APIKeySchema)
            .where(filter_params)
            .where(APIKeySchema.service_account_id == service_account.id)
        ).first()

        if api_key is None:
            raise KeyError(
                f"An API key with ID or name '{api_key_name_or_id}' is not "
                f"configured for service account with ID "
                f"'{service_account_id}'."
            )
        return api_key

    def create_api_key(
        self, service_account_id: UUID, api_key: APIKeyRequest
    ) -> APIKeyResponse:
        """Create a new API key for a service account.

        Args:
            service_account_id: The ID of the service account for which to
                create the API key.
            api_key: The API key to create.

        Returns:
            The created API key.

        Raises:
            EntityExistsError: If an API key with the same name is already
                configured for the same service account.
        """
        with Session(self.engine) as session:
            # Fetch the service account
            service_account = self._get_account_schema(
                service_account_id, session=session, service_account=True
            )

            # Check if a key with the same name already exists for the same
            # service account
            try:
                self._get_api_key(
                    service_account_id=service_account.id,
                    api_key_name_or_id=api_key.name,
                    session=session,
                )
                raise EntityExistsError(
                    f"Unable to register API key with name '{api_key.name}': "
                    "Found an existing API key with the same name configured "
                    f"for the same '{service_account.name}' service account."
                )
            except KeyError:
                pass

            new_api_key, key_value = APIKeySchema.from_request(
                service_account_id=service_account.id,
                request=api_key,
            )
            session.add(new_api_key)
            session.commit()

            api_key_model = new_api_key.to_model(hydrate=True)
            api_key_model.set_key(key_value)
            return api_key_model

    def get_api_key(
        self,
        service_account_id: UUID,
        api_key_name_or_id: Union[str, UUID],
        hydrate: bool = True,
    ) -> APIKeyResponse:
        """Get an API key for a service account.

        Args:
            service_account_id: The ID of the service account for which to fetch
                the API key.
            api_key_name_or_id: The name or ID of the API key to get.
            hydrate: Flag deciding whether to hydrate the output model(s)
                by including metadata fields in the response.

        Returns:
            The API key with the given ID.
        """
        with Session(self.engine) as session:
            api_key = self._get_api_key(
                service_account_id=service_account_id,
                api_key_name_or_id=api_key_name_or_id,
                session=session,
            )
            return api_key.to_model(hydrate=hydrate)

    def get_internal_api_key(
        self, api_key_id: UUID, hydrate: bool = True
    ) -> APIKeyInternalResponse:
        """Get internal details for an API key by its unique ID.

        Args:
            api_key_id: The ID of the API key to get.
            hydrate: Flag deciding whether to hydrate the output model(s)
                by including metadata fields in the response.

        Returns:
            The internal details for the API key with the given ID.

        Raises:
            KeyError: if the API key doesn't exist.
        """
        with Session(self.engine) as session:
            api_key = session.exec(
                select(APIKeySchema).where(APIKeySchema.id == api_key_id)
            ).first()
            if api_key is None:
                raise KeyError(f"API key with ID {api_key_id} not found.")
            return api_key.to_internal_model(hydrate=hydrate)

    def list_api_keys(
        self,
        service_account_id: UUID,
        filter_model: APIKeyFilter,
        hydrate: bool = False,
    ) -> Page[APIKeyResponse]:
        """List all API keys for a service account matching the given filter criteria.

        Args:
            service_account_id: The ID of the service account for which to list
                the API keys.
            filter_model: All filter parameters including pagination
                params.
            hydrate: Flag deciding whether to hydrate the output model(s)
                by including metadata fields in the response.

        Returns:
            A list of all API keys matching the filter criteria.
        """
        with Session(self.engine) as session:
            # Fetch the service account
            service_account = self._get_account_schema(
                service_account_id, session=session, service_account=True
            )

            filter_model.set_service_account(service_account.id)
            query = select(APIKeySchema)
            return self.filter_and_paginate(
                session=session,
                query=query,
                table=APIKeySchema,
                filter_model=filter_model,
                hydrate=hydrate,
            )

    def update_api_key(
        self,
        service_account_id: UUID,
        api_key_name_or_id: Union[str, UUID],
        api_key_update: APIKeyUpdate,
    ) -> APIKeyResponse:
        """Update an API key for a service account.

        Args:
            service_account_id: The ID of the service account for which to update
                the API key.
            api_key_name_or_id: The name or ID of the API key to update.
            api_key_update: The update request on the API key.

        Returns:
            The updated API key.

        Raises:
            EntityExistsError: if the API key update would result in a name
                conflict with an existing API key for the same service account.
        """
        with Session(self.engine) as session:
            api_key = self._get_api_key(
                service_account_id=service_account_id,
                api_key_name_or_id=api_key_name_or_id,
                session=session,
            )

            if api_key_update.name and api_key.name != api_key_update.name:
                # Check if a key with the new name already exists for the same
                # service account
                try:
                    self._get_api_key(
                        service_account_id=service_account_id,
                        api_key_name_or_id=api_key_update.name,
                        session=session,
                    )

                    raise EntityExistsError(
                        f"Unable to update API key with name "
                        f"'{api_key_update.name}': Found an existing API key "
                        "with the same name configured for the same "
                        f"'{api_key.service_account.name}' service account."
                    )
                except KeyError:
                    pass

            api_key.update(update=api_key_update)
            session.add(api_key)
            session.commit()

            # Refresh the Model that was just created
            session.refresh(api_key)
            return api_key.to_model(hydrate=True)

    def update_internal_api_key(
        self, api_key_id: UUID, api_key_update: APIKeyInternalUpdate
    ) -> APIKeyResponse:
        """Update an API key with internal details.

        Args:
            api_key_id: The ID of the API key.
            api_key_update: The update request on the API key.

        Returns:
            The updated API key.

        Raises:
            KeyError: if the API key doesn't exist.
        """
        with Session(self.engine) as session:
            api_key = session.exec(
                select(APIKeySchema).where(APIKeySchema.id == api_key_id)
            ).first()

            if not api_key:
                raise KeyError(f"API key with ID {api_key_id} not found.")

            api_key.internal_update(update=api_key_update)
            session.add(api_key)
            session.commit()

            # Refresh the Model that was just created
            session.refresh(api_key)
            return api_key.to_model(hydrate=True)

    def rotate_api_key(
        self,
        service_account_id: UUID,
        api_key_name_or_id: Union[str, UUID],
        rotate_request: APIKeyRotateRequest,
    ) -> APIKeyResponse:
        """Rotate an API key for a service account.

        Args:
            service_account_id: The ID of the service account for which to
                rotate the API key.
            api_key_name_or_id: The name or ID of the API key to rotate.
            rotate_request: The rotate request on the API key.

        Returns:
            The updated API key.
        """
        with Session(self.engine) as session:
            api_key = self._get_api_key(
                service_account_id=service_account_id,
                api_key_name_or_id=api_key_name_or_id,
                session=session,
            )

            _, new_key = api_key.rotate(rotate_request)
            session.add(api_key)
            session.commit()

            # Refresh the Model that was just created
            session.refresh(api_key)
            api_key_model = api_key.to_model()
            api_key_model.set_key(new_key)

            return api_key_model

    def delete_api_key(
        self,
        service_account_id: UUID,
        api_key_name_or_id: Union[str, UUID],
    ) -> None:
        """Delete an API key for a service account.

        Args:
            service_account_id: The ID of the service account for which to
                delete the API key.
            api_key_name_or_id: The name or ID of the API key to delete.
        """
        with Session(self.engine) as session:
            api_key = self._get_api_key(
                service_account_id=service_account_id,
                api_key_name_or_id=api_key_name_or_id,
                session=session,
            )

            session.delete(api_key)
            session.commit()

    # ----------------------------- Artifacts -----------------------------

    def create_artifact(self, artifact: ArtifactRequest) -> ArtifactResponse:
        """Creates an artifact.

        Args:
            artifact: The artifact to create.

        Returns:
            The created artifact.

        Raises:
            EntityExistsError: if an artifact with the same name and version
                already exists.
        """
        with Session(self.engine) as session:
            # Check if an artifact with the given name and version exists
            existing_artifact = session.exec(
                select(ArtifactSchema)
                .where(ArtifactSchema.name == artifact.name)
                .where(ArtifactSchema.version == artifact.version)
            ).first()
            if existing_artifact is not None:
                raise EntityExistsError(
                    f"Unable to create artifact with name '{artifact.name}' "
                    f"and version '{artifact.version}': An artifact with the "
                    "same name and version already exists."
                )

            # Save artifact.
            artifact_schema = ArtifactSchema.from_request(artifact)
            session.add(artifact_schema)

            # Save visualizations of the artifact.
            if artifact.visualizations:
                for vis in artifact.visualizations:
                    vis_schema = ArtifactVisualizationSchema.from_model(
                        artifact_visualization_request=vis,
                        artifact_id=artifact_schema.id,
                    )
                    session.add(vis_schema)

            # Save tags of the artifact.
            if artifact.tags:
                self._attach_tags_to_resource(
                    tag_names=artifact.tags,
                    resource_id=artifact_schema.id,
                    resource_type=TaggableResourceTypes.ARTIFACT,
                )

            session.commit()
            return artifact_schema.to_model(hydrate=True)

    def get_artifact(
        self, artifact_id: UUID, hydrate: bool = True
    ) -> ArtifactResponse:
        """Gets an artifact.

        Args:
            artifact_id: The ID of the artifact to get.
            hydrate: Flag deciding whether to hydrate the output model(s)
                by including metadata fields in the response.

        Returns:
            The artifact.

        Raises:
            KeyError: if the artifact doesn't exist.
        """
        with Session(self.engine) as session:
            artifact = session.exec(
                select(ArtifactSchema).where(ArtifactSchema.id == artifact_id)
            ).first()
            if artifact is None:
                raise KeyError(
                    f"Unable to get artifact with ID {artifact_id}: "
                    f"No artifact with this ID found."
                )
            return artifact.to_model(hydrate=hydrate)

    def list_artifacts(
        self,
        artifact_filter_model: ArtifactFilter,
        hydrate: bool = False,
    ) -> Page[ArtifactResponse]:
        """List all artifacts matching the given filter criteria.

        Args:
            artifact_filter_model: All filter parameters including pagination
                params.
            hydrate: Flag deciding whether to hydrate the output model(s)
                by including metadata fields in the response.

        Returns:
            A list of all artifacts matching the filter criteria.
        """
        with Session(self.engine) as session:
            query = select(ArtifactSchema)
            if artifact_filter_model.only_unused:
                query = query.where(
                    ArtifactSchema.id.notin_(  # type: ignore[attr-defined]
                        select(StepRunOutputArtifactSchema.artifact_id)
                    )
                )
                query = query.where(
                    ArtifactSchema.id.notin_(  # type: ignore[attr-defined]
                        select(StepRunInputArtifactSchema.artifact_id)
                    )
                )
            return self.filter_and_paginate(
                session=session,
                query=query,
                table=ArtifactSchema,
                filter_model=artifact_filter_model,
                hydrate=hydrate,
            )

    def update_artifact(
        self, artifact_id: UUID, artifact_update: ArtifactUpdate
    ) -> ArtifactResponse:
        """Updates an artifact.

        Args:
            artifact_id: The ID of the artifact to update.
            artifact_update: The update to be applied to the artifact.

        Returns:
            The updated artifact.

        Raises:
            KeyError: if the artifact doesn't exist.
        """
        with Session(self.engine) as session:
            existing_artifact = session.exec(
                select(ArtifactSchema).where(ArtifactSchema.id == artifact_id)
            ).first()
            if not existing_artifact:
                raise KeyError(f"Artifact with ID {artifact_id} not found.")

            if artifact_update.add_tags:
                self._attach_tags_to_resource(
                    tag_names=artifact_update.add_tags,
                    resource_id=existing_artifact.id,
                    resource_type=TaggableResourceTypes.ARTIFACT,
                )
            artifact_update.add_tags = None
            if artifact_update.remove_tags:
                self._detach_tags_from_resource(
                    tag_names=artifact_update.remove_tags,
                    resource_id=existing_artifact.id,
                    resource_type=TaggableResourceTypes.ARTIFACT,
                )
            artifact_update.remove_tags = None

            existing_artifact.update(artifact_update=artifact_update)
            session.add(existing_artifact)
            session.commit()
            session.refresh(existing_artifact)
            return existing_artifact.to_model()

    def delete_artifact(self, artifact_id: UUID) -> None:
        """Deletes an artifact.

        Args:
            artifact_id: The ID of the artifact to delete.

        Raises:
            KeyError: if the artifact doesn't exist.
        """
        with Session(self.engine) as session:
            artifact = session.exec(
                select(ArtifactSchema).where(ArtifactSchema.id == artifact_id)
            ).first()
            if artifact is None:
                raise KeyError(
                    f"Unable to delete artifact with ID {artifact_id}: "
                    f"No artifact with this ID found."
                )
            session.delete(artifact)
            session.commit()

    # ------------------------ Artifact Visualizations ------------------------

    def get_artifact_visualization(
        self, artifact_visualization_id: UUID, hydrate: bool = True
    ) -> ArtifactVisualizationResponse:
        """Gets an artifact visualization.

        Args:
            artifact_visualization_id: The ID of the artifact visualization to
                get.
            hydrate: Flag deciding whether to hydrate the output model(s)
                by including metadata fields in the response.

        Returns:
            The artifact visualization.

        Raises:
            KeyError: if the code reference doesn't exist.
        """
        with Session(self.engine) as session:
            artifact_visualization = session.exec(
                select(ArtifactVisualizationSchema).where(
                    ArtifactVisualizationSchema.id == artifact_visualization_id
                )
            ).first()
            if artifact_visualization is None:
                raise KeyError(
                    f"Unable to get artifact visualization with ID "
                    f"{artifact_visualization_id}: "
                    f"No artifact visualization with this ID found."
                )
            return artifact_visualization.to_model(hydrate=hydrate)

    # ------------------------ Code References ------------------------

    def get_code_reference(
        self, code_reference_id: UUID, hydrate: bool = True
    ) -> CodeReferenceResponse:
        """Gets a code reference.

        Args:
            code_reference_id: The ID of the code reference to get.
            hydrate: Flag deciding whether to hydrate the output model(s)
                by including metadata fields in the response.

        Returns:
            The code reference.

        Raises:
            KeyError: if the code reference doesn't exist.
        """
        with Session(self.engine) as session:
            code_reference = session.exec(
                select(CodeReferenceSchema).where(
                    CodeRepositorySchema.id == code_reference_id
                )
            ).first()
            if code_reference is None:
                raise KeyError(
                    f"Unable to get code reference with ID "
                    f"{code_reference_id}: "
                    f"No code reference with this ID found."
                )
            return code_reference.to_model(hydrate=hydrate)

    # --------------------------- Code Repositories ---------------------------

    def create_code_repository(
        self, code_repository: CodeRepositoryRequest
    ) -> CodeRepositoryResponse:
        """Creates a new code repository.

        Args:
            code_repository: Code repository to be created.

        Returns:
            The newly created code repository.

        Raises:
            EntityExistsError: If a code repository with the given name already
                exists.
        """
        with Session(self.engine) as session:
            existing_repo = session.exec(
                select(CodeRepositorySchema)
                .where(CodeRepositorySchema.name == code_repository.name)
                .where(
                    CodeRepositorySchema.workspace_id
                    == code_repository.workspace
                )
            ).first()
            if existing_repo is not None:
                raise EntityExistsError(
                    f"Unable to create code repository in workspace "
                    f"'{code_repository.workspace}': A code repository with "
                    "this name already exists."
                )

            new_repo = CodeRepositorySchema.from_request(code_repository)
            session.add(new_repo)
            session.commit()
            session.refresh(new_repo)

            return new_repo.to_model(hydrate=True)

    def get_code_repository(
        self, code_repository_id: UUID, hydrate: bool = True
    ) -> CodeRepositoryResponse:
        """Gets a specific code repository.

        Args:
            code_repository_id: The ID of the code repository to get.
            hydrate: Flag deciding whether to hydrate the output model(s)
                by including metadata fields in the response.

        Returns:
            The requested code repository, if it was found.

        Raises:
            KeyError: If no code repository with the given ID exists.
        """
        with Session(self.engine) as session:
            repo = session.exec(
                select(CodeRepositorySchema).where(
                    CodeRepositorySchema.id == code_repository_id
                )
            ).first()
            if repo is None:
                raise KeyError(
                    f"Unable to get code repository with ID "
                    f"'{code_repository_id}': No code repository with this "
                    "ID found."
                )

            return repo.to_model(hydrate=hydrate)

    def list_code_repositories(
        self,
        filter_model: CodeRepositoryFilter,
        hydrate: bool = False,
    ) -> Page[CodeRepositoryResponse]:
        """List all code repositories.

        Args:
            filter_model: All filter parameters including pagination
                params.
            hydrate: Flag deciding whether to hydrate the output model(s)
                by including metadata fields in the response.

        Returns:
            A page of all code repositories.
        """
        with Session(self.engine) as session:
            query = select(CodeRepositorySchema)
            return self.filter_and_paginate(
                session=session,
                query=query,
                table=CodeRepositorySchema,
                filter_model=filter_model,
                hydrate=hydrate,
            )

    def update_code_repository(
        self, code_repository_id: UUID, update: CodeRepositoryUpdate
    ) -> CodeRepositoryResponse:
        """Updates an existing code repository.

        Args:
            code_repository_id: The ID of the code repository to update.
            update: The update to be applied to the code repository.

        Returns:
            The updated code repository.

        Raises:
            KeyError: If no code repository with the given name exists.
        """
        with Session(self.engine) as session:
            existing_repo = session.exec(
                select(CodeRepositorySchema).where(
                    CodeRepositorySchema.id == code_repository_id
                )
            ).first()
            if existing_repo is None:
                raise KeyError(
                    f"Unable to update code repository with ID "
                    f"{code_repository_id}: No code repository with this ID "
                    "found."
                )

            existing_repo.update(update)

            session.add(existing_repo)
            session.commit()

            return existing_repo.to_model(hydrate=True)

    def delete_code_repository(self, code_repository_id: UUID) -> None:
        """Deletes a code repository.

        Args:
            code_repository_id: The ID of the code repository to delete.

        Raises:
            KeyError: If no code repository with the given ID exists.
        """
        with Session(self.engine) as session:
            existing_repo = session.exec(
                select(CodeRepositorySchema).where(
                    CodeRepositorySchema.id == code_repository_id
                )
            ).first()
            if existing_repo is None:
                raise KeyError(
                    f"Unable to delete code repository with ID "
                    f"{code_repository_id}: No code repository with this ID "
                    "found."
                )

            session.delete(existing_repo)
            session.commit()

    # ----------------------------- Components -----------------------------

    @track_decorator(AnalyticsEvent.REGISTERED_STACK_COMPONENT)
    def create_stack_component(
        self,
        component: ComponentRequest,
    ) -> ComponentResponse:
        """Create a stack component.

        Args:
            component: The stack component to create.

        Returns:
            The created stack component.

        Raises:
            KeyError: if the stack component references a non-existent
                connector.
        """
        with Session(self.engine) as session:
            self._fail_if_component_with_name_type_exists(
                name=component.name,
                component_type=component.type,
                workspace_id=component.workspace,
                session=session,
            )

            service_connector: Optional[ServiceConnectorSchema] = None
            if component.connector:
                service_connector = session.exec(
                    select(ServiceConnectorSchema).where(
                        ServiceConnectorSchema.id == component.connector
                    )
                ).first()

                if service_connector is None:
                    raise KeyError(
                        f"Service connector with ID {component.connector} not "
                        "found."
                    )

            # Create the component
            new_component = StackComponentSchema(
                name=component.name,
                workspace_id=component.workspace,
                user_id=component.user,
                component_spec_path=component.component_spec_path,
                type=component.type,
                flavor=component.flavor,
                configuration=base64.b64encode(
                    json.dumps(component.configuration).encode("utf-8")
                ),
                labels=base64.b64encode(
                    json.dumps(component.labels).encode("utf-8")
                ),
                connector=service_connector,
                connector_resource_id=component.connector_resource_id,
            )

            session.add(new_component)
            session.commit()

            session.refresh(new_component)

            return new_component.to_model(hydrate=True)

    def get_stack_component(
        self, component_id: UUID, hydrate: bool = True
    ) -> ComponentResponse:
        """Get a stack component by ID.

        Args:
            component_id: The ID of the stack component to get.
            hydrate: Flag deciding whether to hydrate the output model(s)
                by including metadata fields in the response.

        Returns:
            The stack component.

        Raises:
            KeyError: if the stack component doesn't exist.
        """
        with Session(self.engine) as session:
            stack_component = session.exec(
                select(StackComponentSchema).where(
                    StackComponentSchema.id == component_id
                )
            ).first()

            if stack_component is None:
                raise KeyError(
                    f"Stack component with ID {component_id} not found."
                )

            return stack_component.to_model(hydrate=hydrate)

    def list_stack_components(
        self,
        component_filter_model: ComponentFilter,
        hydrate: bool = False,
    ) -> Page[ComponentResponse]:
        """List all stack components matching the given filter criteria.

        Args:
            component_filter_model: All filter parameters including pagination
                params.
            hydrate: Flag deciding whether to hydrate the output model(s)
                by including metadata fields in the response.

        Returns:
            A list of all stack components matching the filter criteria.
        """
        with Session(self.engine) as session:
            query = select(StackComponentSchema)
            paged_components: Page[
                ComponentResponse
            ] = self.filter_and_paginate(
                session=session,
                query=query,
                table=StackComponentSchema,
                filter_model=component_filter_model,
                hydrate=hydrate,
            )
            return paged_components

    def update_stack_component(
        self, component_id: UUID, component_update: ComponentUpdate
    ) -> ComponentResponse:
        """Update an existing stack component.

        Args:
            component_id: The ID of the stack component to update.
            component_update: The update to be applied to the stack component.

        Returns:
            The updated stack component.

        Raises:
            KeyError: if the stack component doesn't exist.
            IllegalOperationError: if the stack component is a default stack
                component.
        """
        with Session(self.engine) as session:
            existing_component = session.exec(
                select(StackComponentSchema).where(
                    StackComponentSchema.id == component_id
                )
            ).first()

            if existing_component is None:
                raise KeyError(
                    f"Unable to update component with id "
                    f"'{component_id}': Found no"
                    f"existing component with this id."
                )

            if (
                existing_component.name == DEFAULT_STACK_AND_COMPONENT_NAME
                and existing_component.type
                in [
                    StackComponentType.ORCHESTRATOR,
                    StackComponentType.ARTIFACT_STORE,
                ]
            ):
                raise IllegalOperationError(
                    f"The default {existing_component.type} cannot be modified."
                )

            # In case of a renaming update, make sure no component of the same
            # type already exists with that name
            if component_update.name:
                if existing_component.name != component_update.name:
                    self._fail_if_component_with_name_type_exists(
                        name=component_update.name,
                        component_type=existing_component.type,
                        workspace_id=existing_component.workspace_id,
                        session=session,
                    )

            existing_component.update(component_update=component_update)

            if component_update.connector:
                service_connector = session.exec(
                    select(ServiceConnectorSchema).where(
                        ServiceConnectorSchema.id == component_update.connector
                    )
                ).first()

                if service_connector is None:
                    raise KeyError(
                        "Service connector with ID "
                        f"{component_update.connector} not found."
                    )
                existing_component.connector = service_connector
                existing_component.connector_resource_id = (
                    component_update.connector_resource_id
                )
            else:
                existing_component.connector = None
                existing_component.connector_resource_id = None

            session.add(existing_component)
            session.commit()

            return existing_component.to_model(hydrate=True)

    def delete_stack_component(self, component_id: UUID) -> None:
        """Delete a stack component.

        Args:
            component_id: The id of the stack component to delete.

        Raises:
            KeyError: if the stack component doesn't exist.
            IllegalOperationError: if the stack component is part of one or
                more stacks, or if it's a default stack component.
        """
        with Session(self.engine) as session:
            try:
                stack_component = session.exec(
                    select(StackComponentSchema).where(
                        StackComponentSchema.id == component_id
                    )
                ).one()

                if stack_component is None:
                    raise KeyError(f"Stack with ID {component_id} not found.")
                if (
                    stack_component.name == DEFAULT_STACK_AND_COMPONENT_NAME
                    and stack_component.type
                    in [
                        StackComponentType.ORCHESTRATOR,
                        StackComponentType.ARTIFACT_STORE,
                    ]
                ):
                    raise IllegalOperationError(
                        f"The default {stack_component.type} cannot be deleted."
                    )

                if len(stack_component.stacks) > 0:
                    raise IllegalOperationError(
                        f"Stack Component `{stack_component.name}` of type "
                        f"`{stack_component.type} cannot be "
                        f"deleted as it is part of "
                        f"{len(stack_component.stacks)} stacks. "
                        f"Before deleting this stack "
                        f"component, make sure to remove it "
                        f"from all stacks."
                    )
                else:
                    session.delete(stack_component)
            except NoResultFound as error:
                raise KeyError from error

            session.commit()

    def count_stack_components(
        self, filter_model: Optional[ComponentFilter] = None
    ) -> int:
        """Count all components.

        Args:
            filter_model: The filter model to use for counting components.

        Returns:
            The number of components.
        """
        return self._count_entity(
            schema=StackComponentSchema, filter_model=filter_model
        )

    @staticmethod
    def _fail_if_component_with_name_type_exists(
        name: str,
        component_type: StackComponentType,
        workspace_id: UUID,
        session: Session,
    ) -> None:
        """Raise an exception if a component with same name/type exists.

        Args:
            name: The name of the component
            component_type: The type of the component
            workspace_id: The ID of the workspace
            session: The Session

        Raises:
            StackComponentExistsError: If a component with the given name and
                type already exists.
        """
        # Check if component with the same domain key (name, type, workspace)
        # already exists
        existing_domain_component = session.exec(
            select(StackComponentSchema)
            .where(StackComponentSchema.name == name)
            .where(StackComponentSchema.workspace_id == workspace_id)
            .where(StackComponentSchema.type == component_type)
        ).first()
        if existing_domain_component is not None:
            raise StackComponentExistsError(
                f"Unable to register '{component_type}' component "
                f"with name '{name}': Found an existing "
                f"component with the same name and type in the same "
                f" workspace '{existing_domain_component.workspace.name}'."
            )

    # -------------------------- Devices -------------------------

    def create_authorized_device(
        self, device: OAuthDeviceInternalRequest
    ) -> OAuthDeviceInternalResponse:
        """Creates a new OAuth 2.0 authorized device.

        Args:
            device: The device to be created.

        Returns:
            The newly created device.

        Raises:
            EntityExistsError: If a device for the same client ID already
                exists.
        """
        with Session(self.engine) as session:
            existing_device = session.exec(
                select(OAuthDeviceSchema).where(
                    OAuthDeviceSchema.client_id == device.client_id
                )
            ).first()
            if existing_device is not None:
                raise EntityExistsError(
                    f"Unable to create device with client ID "
                    f"'{device.client_id}': A device with this client ID "
                    "already exists."
                )

            (
                new_device,
                user_code,
                device_code,
            ) = OAuthDeviceSchema.from_request(device)
            session.add(new_device)
            session.commit()
            session.refresh(new_device)

            device_model = new_device.to_internal_model(hydrate=True)
            # Replace the hashed user code with the original user code
            device_model.user_code = user_code
            # Replace the hashed device code with the original device code
            device_model.device_code = device_code

            return device_model

    def get_authorized_device(
        self, device_id: UUID, hydrate: bool = True
    ) -> OAuthDeviceResponse:
        """Gets a specific OAuth 2.0 authorized device.

        Args:
            device_id: The ID of the device to get.
            hydrate: Flag deciding whether to hydrate the output model(s)
                by including metadata fields in the response.

        Returns:
            The requested device, if it was found.

        Raises:
            KeyError: If no device with the given ID exists.
        """
        with Session(self.engine) as session:
            device = session.exec(
                select(OAuthDeviceSchema).where(
                    OAuthDeviceSchema.id == device_id
                )
            ).first()
            if device is None:
                raise KeyError(
                    f"Unable to get device with ID {device_id}: No device with "
                    "this ID found."
                )

            return device.to_model(hydrate=hydrate)

    def get_internal_authorized_device(
        self,
        device_id: Optional[UUID] = None,
        client_id: Optional[UUID] = None,
        hydrate: bool = True,
    ) -> OAuthDeviceInternalResponse:
        """Gets a specific OAuth 2.0 authorized device for internal use.

        Args:
            client_id: The client ID of the device to get.
            device_id: The ID of the device to get.
            hydrate: Flag deciding whether to hydrate the output model(s)
                by including metadata fields in the response.

        Returns:
            The requested device, if it was found.

        Raises:
            KeyError: If no device with the given client ID exists.
            ValueError: If neither device ID nor client ID are provided.
        """
        with Session(self.engine) as session:
            if device_id is not None:
                device = session.exec(
                    select(OAuthDeviceSchema).where(
                        OAuthDeviceSchema.id == device_id
                    )
                ).first()
            elif client_id is not None:
                device = session.exec(
                    select(OAuthDeviceSchema).where(
                        OAuthDeviceSchema.client_id == client_id
                    )
                ).first()
            else:
                raise ValueError(
                    "Either device ID or client ID must be provided."
                )
            if device is None:
                raise KeyError(
                    f"Unable to get device with client ID {client_id}: No "
                    "device with this client ID found."
                )

            return device.to_internal_model(hydrate=hydrate)

    def list_authorized_devices(
        self,
        filter_model: OAuthDeviceFilter,
        hydrate: bool = False,
    ) -> Page[OAuthDeviceResponse]:
        """List all OAuth 2.0 authorized devices for a user.

        Args:
            filter_model: All filter parameters including pagination
                params.
            hydrate: Flag deciding whether to hydrate the output model(s)
                by including metadata fields in the response.

        Returns:
            A page of all matching OAuth 2.0 authorized devices.
        """
        with Session(self.engine) as session:
            query = select(OAuthDeviceSchema)
            return self.filter_and_paginate(
                session=session,
                query=query,
                table=OAuthDeviceSchema,
                filter_model=filter_model,
                hydrate=hydrate,
            )

    def update_authorized_device(
        self, device_id: UUID, update: OAuthDeviceUpdate
    ) -> OAuthDeviceResponse:
        """Updates an existing OAuth 2.0 authorized device for internal use.

        Args:
            device_id: The ID of the device to update.
            update: The update to be applied to the device.

        Returns:
            The updated OAuth 2.0 authorized device.

        Raises:
            KeyError: If no device with the given ID exists.
        """
        with Session(self.engine) as session:
            existing_device = session.exec(
                select(OAuthDeviceSchema).where(
                    OAuthDeviceSchema.id == device_id
                )
            ).first()
            if existing_device is None:
                raise KeyError(
                    f"Unable to update device with ID {device_id}: No "
                    "device with this ID found."
                )

            existing_device.update(update)

            session.add(existing_device)
            session.commit()

            return existing_device.to_model(hydrate=True)

    def update_internal_authorized_device(
        self, device_id: UUID, update: OAuthDeviceInternalUpdate
    ) -> OAuthDeviceInternalResponse:
        """Updates an existing OAuth 2.0 authorized device.

        Args:
            device_id: The ID of the device to update.
            update: The update to be applied to the device.

        Returns:
            The updated OAuth 2.0 authorized device.

        Raises:
            KeyError: If no device with the given ID exists.
        """
        with Session(self.engine) as session:
            existing_device = session.exec(
                select(OAuthDeviceSchema).where(
                    OAuthDeviceSchema.id == device_id
                )
            ).first()
            if existing_device is None:
                raise KeyError(
                    f"Unable to update device with ID {device_id}: No device "
                    "with this ID found."
                )

            (
                _,
                user_code,
                device_code,
            ) = existing_device.internal_update(update)

            session.add(existing_device)
            session.commit()

            device_model = existing_device.to_internal_model(hydrate=True)
            if user_code:
                # Replace the hashed user code with the original user code
                device_model.user_code = user_code

            if device_code:
                # Replace the hashed device code with the original device code
                device_model.device_code = device_code

            return device_model

    def delete_authorized_device(self, device_id: UUID) -> None:
        """Deletes an OAuth 2.0 authorized device.

        Args:
            device_id: The ID of the device to delete.

        Raises:
            KeyError: If no device with the given ID exists.
        """
        with Session(self.engine) as session:
            existing_device = session.exec(
                select(OAuthDeviceSchema).where(
                    OAuthDeviceSchema.id == device_id
                )
            ).first()
            if existing_device is None:
                raise KeyError(
                    f"Unable to delete device with ID {device_id}: No device "
                    "with this ID found."
                )

            session.delete(existing_device)
            session.commit()

    def delete_expired_authorized_devices(self) -> None:
        """Deletes all expired OAuth 2.0 authorized devices."""
        with Session(self.engine) as session:
            expired_devices = session.exec(
                select(OAuthDeviceSchema).where(OAuthDeviceSchema.user is None)
            ).all()
            for device in expired_devices:
                # Delete devices that have expired
                if (
                    device.expires is not None
                    and device.expires < datetime.now()
                    and device.user_id is None
                ):
                    session.delete(device)
            session.commit()

    # ----------------------------- Flavors -----------------------------

    @track_decorator(AnalyticsEvent.CREATED_FLAVOR)
    def create_flavor(self, flavor: FlavorRequest) -> FlavorResponse:
        """Creates a new stack component flavor.

        Args:
            flavor: The stack component flavor to create.

        Returns:
            The newly created flavor.

        Raises:
            EntityExistsError: If a flavor with the same name and type
                is already owned by this user in this workspace.
            ValueError: In case the config_schema string exceeds the max length.
        """
        with Session(self.engine) as session:
            # Check if flavor with the same domain key (name, type, workspace,
            # owner) already exists
            existing_flavor = session.exec(
                select(FlavorSchema)
                .where(FlavorSchema.name == flavor.name)
                .where(FlavorSchema.type == flavor.type)
                .where(FlavorSchema.workspace_id == flavor.workspace)
                .where(FlavorSchema.user_id == flavor.user)
            ).first()

            if existing_flavor is not None:
                raise EntityExistsError(
                    f"Unable to register '{flavor.type.value}' flavor "
                    f"with name '{flavor.name}': Found an existing "
                    f"flavor with the same name and type in the same "
                    f"'{flavor.workspace}' workspace owned by the same "
                    f"'{flavor.user}' user."
                )

            config_schema = json.dumps(flavor.config_schema)

            if len(config_schema) > TEXT_FIELD_MAX_LENGTH:
                raise ValueError(
                    "Json representation of configuration schema"
                    "exceeds max length."
                )

            else:
                new_flavor = FlavorSchema(
                    name=flavor.name,
                    type=flavor.type,
                    source=flavor.source,
                    config_schema=config_schema,
                    integration=flavor.integration,
                    connector_type=flavor.connector_type,
                    connector_resource_type=flavor.connector_resource_type,
                    connector_resource_id_attr=flavor.connector_resource_id_attr,
                    workspace_id=flavor.workspace,
                    user_id=flavor.user,
                    logo_url=flavor.logo_url,
                    docs_url=flavor.docs_url,
                    sdk_docs_url=flavor.sdk_docs_url,
                    is_custom=flavor.is_custom,
                )
                session.add(new_flavor)
                session.commit()

                return new_flavor.to_model(hydrate=True)

    def get_flavor(
        self, flavor_id: UUID, hydrate: bool = True
    ) -> FlavorResponse:
        """Get a flavor by ID.

        Args:
            flavor_id: The ID of the flavor to fetch.
            hydrate: Flag deciding whether to hydrate the output model(s)
                by including metadata fields in the response.

        Returns:
            The stack component flavor.

        Raises:
            KeyError: if the stack component flavor doesn't exist.
        """
        with Session(self.engine) as session:
            flavor_in_db = session.exec(
                select(FlavorSchema).where(FlavorSchema.id == flavor_id)
            ).first()
            if flavor_in_db is None:
                raise KeyError(f"Flavor with ID {flavor_id} not found.")
            return flavor_in_db.to_model(hydrate=hydrate)

    def list_flavors(
        self,
        flavor_filter_model: FlavorFilter,
        hydrate: bool = False,
    ) -> Page[FlavorResponse]:
        """List all stack component flavors matching the given filter criteria.

        Args:
            flavor_filter_model: All filter parameters including pagination
                params.
            hydrate: Flag deciding whether to hydrate the output model(s)
                by including metadata fields in the response.

        Returns:
            List of all the stack component flavors matching the given criteria.
        """
        with Session(self.engine) as session:
            query = select(FlavorSchema)
            return self.filter_and_paginate(
                session=session,
                query=query,
                table=FlavorSchema,
                filter_model=flavor_filter_model,
                hydrate=hydrate,
            )

    def update_flavor(
        self, flavor_id: UUID, flavor_update: FlavorUpdate
    ) -> FlavorResponse:
        """Updates an existing user.

        Args:
            flavor_id: The id of the flavor to update.
            flavor_update: The update to be applied to the flavor.

        Returns:
            The updated flavor.

        Raises:
            KeyError: If no flavor with the given id exists.
        """
        with Session(self.engine) as session:
            existing_flavor = session.exec(
                select(FlavorSchema).where(FlavorSchema.id == flavor_id)
            ).first()

            if not existing_flavor:
                raise KeyError(f"Flavor with ID {flavor_id} not found.")

            existing_flavor.update(flavor_update=flavor_update)
            session.add(existing_flavor)
            session.commit()

            # Refresh the Model that was just created
            session.refresh(existing_flavor)
            return existing_flavor.to_model(hydrate=True)

    def delete_flavor(self, flavor_id: UUID) -> None:
        """Delete a flavor.

        Args:
            flavor_id: The id of the flavor to delete.

        Raises:
            KeyError: if the flavor doesn't exist.
            IllegalOperationError: if the flavor is used by a stack component.
        """
        with Session(self.engine) as session:
            try:
                flavor_in_db = session.exec(
                    select(FlavorSchema).where(FlavorSchema.id == flavor_id)
                ).one()

                if flavor_in_db is None:
                    raise KeyError(f"Flavor with ID {flavor_id} not found.")
                components_of_flavor = session.exec(
                    select(StackComponentSchema).where(
                        StackComponentSchema.flavor == flavor_in_db.name
                    )
                ).all()
                if len(components_of_flavor) > 0:
                    raise IllegalOperationError(
                        f"Stack Component `{flavor_in_db.name}` of type "
                        f"`{flavor_in_db.type} cannot be "
                        f"deleted as it is used by "
                        f"{len(components_of_flavor)} "
                        f"components. Before deleting this "
                        f"flavor, make sure to delete all "
                        f"associated components."
                    )
                else:
                    session.delete(flavor_in_db)
                    session.commit()
            except NoResultFound as error:
                raise KeyError from error

    # ------------------------ Logs ------------------------

    def get_logs(self, logs_id: UUID, hydrate: bool = True) -> LogsResponse:
        """Gets logs with the given ID.

        Args:
            logs_id: The ID of the logs to get.
            hydrate: Flag deciding whether to hydrate the output model(s)
                by including metadata fields in the response.

        Returns:
            The logs.

        Raises:
            KeyError: if the logs doesn't exist.
        """
        with Session(self.engine) as session:
            logs = session.exec(
                select(LogsSchema).where(LogsSchema.id == logs_id)
            ).first()
            if logs is None:
                raise KeyError(
                    f"Unable to get logs with ID "
                    f"{logs_id}: "
                    f"No logs with this ID found."
                )
            return logs.to_model(hydrate=hydrate)

    # ----------------------------- Pipelines -----------------------------

    @track_decorator(AnalyticsEvent.CREATE_PIPELINE)
    def create_pipeline(
        self,
        pipeline: PipelineRequest,
    ) -> PipelineResponse:
        """Creates a new pipeline in a workspace.

        Args:
            pipeline: The pipeline to create.

        Returns:
            The newly created pipeline.

        Raises:
            EntityExistsError: If an identical pipeline already exists.
        """
        with Session(self.engine) as session:
            # Check if pipeline with the given name already exists
            existing_pipeline = session.exec(
                select(PipelineSchema)
                .where(PipelineSchema.name == pipeline.name)
                .where(PipelineSchema.version == pipeline.version)
                .where(PipelineSchema.workspace_id == pipeline.workspace)
            ).first()
            if existing_pipeline is not None:
                raise EntityExistsError(
                    f"Unable to create pipeline in workspace "
                    f"'{pipeline.workspace}': A pipeline with this name and "
                    f"version already exists."
                )

            # Create the pipeline
            new_pipeline = PipelineSchema.from_request(pipeline)
            session.add(new_pipeline)
            session.commit()
            session.refresh(new_pipeline)

            return new_pipeline.to_model(hydrate=True)

    def get_pipeline(
        self, pipeline_id: UUID, hydrate: bool = True
    ) -> PipelineResponse:
        """Get a pipeline with a given ID.

        Args:
            pipeline_id: ID of the pipeline.
            hydrate: Flag deciding whether to hydrate the output model(s)
                by including metadata fields in the response.

        Returns:
            The pipeline.

        Raises:
            KeyError: if the pipeline does not exist.
        """
        with Session(self.engine) as session:
            # Check if pipeline with the given ID exists
            pipeline = session.exec(
                select(PipelineSchema).where(PipelineSchema.id == pipeline_id)
            ).first()
            if pipeline is None:
                raise KeyError(
                    f"Unable to get pipeline with ID '{pipeline_id}': "
                    "No pipeline with this ID found."
                )

            return pipeline.to_model(hydrate=hydrate)

    def list_pipelines(
        self,
        pipeline_filter_model: PipelineFilter,
        hydrate: bool = False,
    ) -> Page[PipelineResponse]:
        """List all pipelines matching the given filter criteria.

        Args:
            pipeline_filter_model: All filter parameters including pagination
                params.
            hydrate: Flag deciding whether to hydrate the output model(s)
                by including metadata fields in the response.

        Returns:
            A list of all pipelines matching the filter criteria.
        """
        with Session(self.engine) as session:
            query = select(PipelineSchema)
            return self.filter_and_paginate(
                session=session,
                query=query,
                table=PipelineSchema,
                filter_model=pipeline_filter_model,
                hydrate=hydrate,
            )

    def count_pipelines(self, filter_model: Optional[PipelineFilter]) -> int:
        """Count all pipelines.

        Args:
            filter_model: The filter model to use for counting pipelines.

        Returns:
            The number of pipelines.
        """
        return self._count_entity(
            schema=PipelineSchema, filter_model=filter_model
        )

    def update_pipeline(
        self,
        pipeline_id: UUID,
        pipeline_update: PipelineUpdate,
    ) -> PipelineResponse:
        """Updates a pipeline.

        Args:
            pipeline_id: The ID of the pipeline to be updated.
            pipeline_update: The update to be applied.

        Returns:
            The updated pipeline.

        Raises:
            KeyError: if the pipeline doesn't exist.
        """
        with Session(self.engine) as session:
            # Check if pipeline with the given ID exists
            existing_pipeline = session.exec(
                select(PipelineSchema).where(PipelineSchema.id == pipeline_id)
            ).first()
            if existing_pipeline is None:
                raise KeyError(
                    f"Unable to update pipeline with ID {pipeline_id}: "
                    f"No pipeline with this ID found."
                )

            # Update the pipeline
            existing_pipeline.update(pipeline_update)

            session.add(existing_pipeline)
            session.commit()

            return existing_pipeline.to_model(hydrate=True)

    def delete_pipeline(self, pipeline_id: UUID) -> None:
        """Deletes a pipeline.

        Args:
            pipeline_id: The ID of the pipeline to delete.

        Raises:
            KeyError: if the pipeline doesn't exist.
        """
        with Session(self.engine) as session:
            # Check if pipeline with the given ID exists
            pipeline = session.exec(
                select(PipelineSchema).where(PipelineSchema.id == pipeline_id)
            ).first()
            if pipeline is None:
                raise KeyError(
                    f"Unable to delete pipeline with ID {pipeline_id}: "
                    f"No pipeline with this ID found."
                )

            session.delete(pipeline)
            session.commit()

    # --------------------------- Pipeline Builds ---------------------------

    def create_build(
        self,
        build: PipelineBuildRequest,
    ) -> PipelineBuildResponse:
        """Creates a new build in a workspace.

        Args:
            build: The build to create.

        Returns:
            The newly created build.
        """
        with Session(self.engine) as session:
            # Create the build
            new_build = PipelineBuildSchema.from_request(build)
            session.add(new_build)
            session.commit()
            session.refresh(new_build)

            return new_build.to_model(hydrate=True)

    def get_build(
        self, build_id: UUID, hydrate: bool = True
    ) -> PipelineBuildResponse:
        """Get a build with a given ID.

        Args:
            build_id: ID of the build.
            hydrate: Flag deciding whether to hydrate the output model(s)
                by including metadata fields in the response.

        Returns:
            The build.

        Raises:
            KeyError: If the build does not exist.
        """
        with Session(self.engine) as session:
            # Check if build with the given ID exists
            build = session.exec(
                select(PipelineBuildSchema).where(
                    PipelineBuildSchema.id == build_id
                )
            ).first()
            if build is None:
                raise KeyError(
                    f"Unable to get build with ID '{build_id}': "
                    "No build with this ID found."
                )

            return build.to_model(hydrate=hydrate)

    def list_builds(
        self,
        build_filter_model: PipelineBuildFilter,
        hydrate: bool = False,
    ) -> Page[PipelineBuildResponse]:
        """List all builds matching the given filter criteria.

        Args:
            build_filter_model: All filter parameters including pagination
                params.
            hydrate: Flag deciding whether to hydrate the output model(s)
                by including metadata fields in the response.

        Returns:
            A page of all builds matching the filter criteria.
        """
        with Session(self.engine) as session:
            query = select(PipelineBuildSchema)
            return self.filter_and_paginate(
                session=session,
                query=query,
                table=PipelineBuildSchema,
                filter_model=build_filter_model,
                hydrate=hydrate,
            )

    def delete_build(self, build_id: UUID) -> None:
        """Deletes a build.

        Args:
            build_id: The ID of the build to delete.

        Raises:
            KeyError: if the build doesn't exist.
        """
        with Session(self.engine) as session:
            # Check if build with the given ID exists
            build = session.exec(
                select(PipelineBuildSchema).where(
                    PipelineBuildSchema.id == build_id
                )
            ).first()
            if build is None:
                raise KeyError(
                    f"Unable to delete build with ID {build_id}: "
                    f"No build with this ID found."
                )

            session.delete(build)
            session.commit()

    # -------------------------- Pipeline Deployments --------------------------

    def create_deployment(
        self,
        deployment: PipelineDeploymentRequest,
    ) -> PipelineDeploymentResponse:
        """Creates a new deployment in a workspace.

        Args:
            deployment: The deployment to create.

        Returns:
            The newly created deployment.
        """
        with Session(self.engine) as session:
            code_reference_id = self._create_or_reuse_code_reference(
                session=session,
                workspace_id=deployment.workspace,
                code_reference=deployment.code_reference,
            )

            new_deployment = PipelineDeploymentSchema.from_request(
                deployment, code_reference_id=code_reference_id
            )
            session.add(new_deployment)
            session.commit()
            session.refresh(new_deployment)

            return new_deployment.to_model(hydrate=True)

    def get_deployment(
        self, deployment_id: UUID, hydrate: bool = True
    ) -> PipelineDeploymentResponse:
        """Get a deployment with a given ID.

        Args:
            deployment_id: ID of the deployment.
            hydrate: Flag deciding whether to hydrate the output model(s)
                by including metadata fields in the response.

        Returns:
            The deployment.

        Raises:
            KeyError: If the deployment does not exist.
        """
        with Session(self.engine) as session:
            # Check if deployment with the given ID exists
            deployment = session.exec(
                select(PipelineDeploymentSchema).where(
                    PipelineDeploymentSchema.id == deployment_id
                )
            ).first()
            if deployment is None:
                raise KeyError(
                    f"Unable to get deployment with ID '{deployment_id}': "
                    "No deployment with this ID found."
                )

            return deployment.to_model(hydrate=hydrate)

    def list_deployments(
        self,
        deployment_filter_model: PipelineDeploymentFilter,
        hydrate: bool = False,
    ) -> Page[PipelineDeploymentResponse]:
        """List all deployments matching the given filter criteria.

        Args:
            deployment_filter_model: All filter parameters including pagination
                params.
            hydrate: Flag deciding whether to hydrate the output model(s)
                by including metadata fields in the response.

        Returns:
            A page of all deployments matching the filter criteria.
        """
        with Session(self.engine) as session:
            query = select(PipelineDeploymentSchema)
            return self.filter_and_paginate(
                session=session,
                query=query,
                table=PipelineDeploymentSchema,
                filter_model=deployment_filter_model,
                hydrate=hydrate,
            )

    def delete_deployment(self, deployment_id: UUID) -> None:
        """Deletes a deployment.

        Args:
            deployment_id: The ID of the deployment to delete.

        Raises:
            KeyError: If the deployment doesn't exist.
        """
        with Session(self.engine) as session:
            # Check if build with the given ID exists
            deployment = session.exec(
                select(PipelineDeploymentSchema).where(
                    PipelineDeploymentSchema.id == deployment_id
                )
            ).first()
            if deployment is None:
                raise KeyError(
                    f"Unable to delete deployment with ID {deployment_id}: "
                    f"No deployment with this ID found."
                )

            session.delete(deployment)
            session.commit()

    # ----------------------------- Pipeline runs -----------------------------

    def create_run(
        self, pipeline_run: PipelineRunRequest
    ) -> PipelineRunResponse:
        """Creates a pipeline run.

        Args:
            pipeline_run: The pipeline run to create.

        Returns:
            The created pipeline run.

        Raises:
            EntityExistsError: If an run with the same name already exists.
        """
        with Session(self.engine) as session:
            # Check if pipeline run with same name already exists.
            existing_domain_run = session.exec(
                select(PipelineRunSchema).where(
                    PipelineRunSchema.name == pipeline_run.name
                )
            ).first()
            if existing_domain_run is not None:
                raise EntityExistsError(
                    f"Unable to create pipeline run: A pipeline run with name "
                    f"'{pipeline_run.name}' already exists."
                )

            # Create the pipeline run
            new_run = PipelineRunSchema.from_request(pipeline_run)
            session.add(new_run)
            session.commit()

            return new_run.to_model(hydrate=True)

    def get_run(
        self, run_name_or_id: Union[str, UUID], hydrate: bool = True
    ) -> PipelineRunResponse:
        """Gets a pipeline run.

        Args:
            run_name_or_id: The name or ID of the pipeline run to get.
            hydrate: Flag deciding whether to hydrate the output model(s)
                by including metadata fields in the response.

        Returns:
            The pipeline run.
        """
        with Session(self.engine) as session:
            return self._get_run_schema(
                run_name_or_id, session=session
            ).to_model(hydrate=hydrate)

    def _replace_placeholder_run(
        self, pipeline_run: PipelineRunRequest
    ) -> PipelineRunResponse:
        """Replace a placeholder run with the requested pipeline run.

        Args:
            pipeline_run: Pipeline run request.

        Raises:
            KeyError: If no placeholder run exists.

        Returns:
            The run model.
        """
        with Session(self.engine) as session:
            run_schema = session.exec(
                select(PipelineRunSchema)
                # The following line locks the row in the DB, so anyone else
                # calling `SELECT ... FOR UPDATE` will wait until the first
                # transaction to do so finishes. After the first transaction
                # finishes, the subsequent queries will not be able to find a
                # placeholder run anymore, as we already updated the
                # orchestrator_run_id.
                # Note: This only locks a single row if the where clause of
                # the query is indexed (we have a unique index due to the
                # unique constraint on those columns). Otherwise this will lock
                # multiple rows or even the complete table which we want to
                # avoid.
                .with_for_update()
                .where(
                    PipelineRunSchema.deployment_id == pipeline_run.deployment
                )
                .where(
                    PipelineRunSchema.orchestrator_run_id.is_(None)  # type: ignore[union-attr]
                )
            ).first()

            if not run_schema:
                raise KeyError("No placeholder run found.")

            run_schema.update_placeholder(pipeline_run)
            session.add(run_schema)
            session.commit()

            return run_schema.to_model(hydrate=True)

    def _get_run_by_orchestrator_run_id(
        self, orchestrator_run_id: str, deployment_id: UUID
    ) -> PipelineRunResponse:
        """Get a pipeline run based on deployment and orchestrator run ID.

        Args:
            orchestrator_run_id: The orchestrator run ID.
            deployment_id: The deployment ID.

        Raises:
            KeyError: If no run exists for the deployment and orchestrator run
                ID.

        Returns:
            The pipeline run.
        """
        with Session(self.engine) as session:
            run_schema = session.exec(
                select(PipelineRunSchema)
                .where(PipelineRunSchema.deployment_id == deployment_id)
                .where(
                    PipelineRunSchema.orchestrator_run_id
                    == orchestrator_run_id
                )
            ).first()

            if not run_schema:
                raise KeyError(
                    f"Unable to get run for orchestrator run ID "
                    f"{orchestrator_run_id} and deployment ID {deployment_id}."
                )

            return run_schema.to_model(hydrate=True)

    def get_or_create_run(
        self, pipeline_run: PipelineRunRequest
    ) -> Tuple[PipelineRunResponse, bool]:
        """Gets or creates a pipeline run.

        If a run with the same ID or name already exists, it is returned.
        Otherwise, a new run is created.

        Args:
            pipeline_run: The pipeline run to get or create.

        # noqa: DAR401
        Raises:
            ValueError: If the request does not contain an orchestrator run ID.
            EntityExistsError: If a run with the same name already exists.
            RuntimeError: If the run fetching failed unexpectedly.

        Returns:
            The pipeline run, and a boolean indicating whether the run was
            created or not.
        """
        if not pipeline_run.orchestrator_run_id:
            raise ValueError(
                "Unable to get or create run for request with missing "
                "orchestrator run ID."
            )

        try:
            return (
                self._replace_placeholder_run(pipeline_run=pipeline_run),
                True,
            )
        except KeyError:
            # We were not able to find/replace a placeholder run. This could be
            # due to one of the following three reasons:
            # (1) There never was a placeholder run for the deployment. This is
            #     the case if the user ran the pipeline on a schedule.
            # (2) There was a placeholder run, but a previous pipeline run
            #     already used it. This is the case if users rerun a pipeline
            #     run e.g. from the orchestrator UI, as they will use the same
            #     deployment_id with a new orchestrator_run_id.
            # (3) A step of the same pipeline run already replaced the
            #     placeholder run.
            pass

        try:
            # We now try to create a new run. The following will happen in the
            # three cases described above:
            # (1) The behavior depends on whether we're the first step of the
            #     pipeline run that's trying to create the run. If yes, the
            #     `self.create_run(...)` will succeed. If no, a run with the
            #     same deployment_id and orchestrator_run_id already exists and
            #     the `self.create_run(...)` call will fail due to the unique
            #     constraint on those columns.
            # (2) Same as (1).
            # (3) A step of the same pipeline run replaced the placeholder
            #     run, which now contains the deployment_id and
            #     orchestrator_run_id of the run that we're trying to create.
            #     -> The `self.create_run(...) call will fail due to the unique
            #     constraint on those columns.
            return self.create_run(pipeline_run), True
        except (EntityExistsError, IntegrityError) as create_error:
            # Creating the run failed with an
            # - IntegrityError: This happens when we violated a unique
            #   constraint, which in turn means a run with the same
            #   deployment_id and orchestrator_run_id exists. We now fetch and
            #   return that run.
            # - EntityExistsError: This happens when a run with the same name
            #   already exists. This could be either a different run (in which
            #   case we want to fail) or a run created by a step of the same
            #   pipeline run (in which case we want to return it).
            # Note: The IntegrityError might also be raised when other unique
            # constraints get violated. The only other such constraint is the
            # primary key constraint on the run ID, which means we randomly
            # generated an existing UUID. In this case the call below will fail,
            # but the chance of that happening is so low we don't handle it.
            try:
                return (
                    self._get_run_by_orchestrator_run_id(
                        orchestrator_run_id=pipeline_run.orchestrator_run_id,
                        deployment_id=pipeline_run.deployment,
                    ),
                    False,
                )
            except KeyError:
                if isinstance(create_error, EntityExistsError):
                    # There was a run with the same name which does not share
                    # the deployment_id and orchestrator_run_id -> We fail with
                    # the error that run names must be unique.
                    raise create_error from None

                # This should never happen as the run creation failed with an
                # IntegrityError which means a run with the deployment_id and
                # orchestrator_run_id exists.
                raise RuntimeError(
                    f"Failed to get or create run: {create_error}"
                )

    def list_runs(
        self,
        runs_filter_model: PipelineRunFilter,
        hydrate: bool = False,
    ) -> Page[PipelineRunResponse]:
        """List all pipeline runs matching the given filter criteria.

        Args:
            runs_filter_model: All filter parameters including pagination
                params.
            hydrate: Flag deciding whether to hydrate the output model(s)
                by including metadata fields in the response.

        Returns:
            A list of all pipeline runs matching the filter criteria.
        """
        with Session(self.engine) as session:
            query = select(PipelineRunSchema)
            return self.filter_and_paginate(
                session=session,
                query=query,
                table=PipelineRunSchema,
                filter_model=runs_filter_model,
                hydrate=hydrate,
            )

    def update_run(
        self, run_id: UUID, run_update: PipelineRunUpdate
    ) -> PipelineRunResponse:
        """Updates a pipeline run.

        Args:
            run_id: The ID of the pipeline run to update.
            run_update: The update to be applied to the pipeline run.

        Returns:
            The updated pipeline run.

        Raises:
            KeyError: if the pipeline run doesn't exist.
        """
        with Session(self.engine) as session:
            # Check if pipeline run with the given ID exists
            existing_run = session.exec(
                select(PipelineRunSchema).where(PipelineRunSchema.id == run_id)
            ).first()
            if existing_run is None:
                raise KeyError(
                    f"Unable to update pipeline run with ID {run_id}: "
                    f"No pipeline run with this ID found."
                )

            # Update the pipeline run
            existing_run.update(run_update=run_update)
            session.add(existing_run)
            session.commit()

            session.refresh(existing_run)
            return existing_run.to_model(hydrate=True)

    def delete_run(self, run_id: UUID) -> None:
        """Deletes a pipeline run.

        Args:
            run_id: The ID of the pipeline run to delete.

        Raises:
            KeyError: if the pipeline run doesn't exist.
        """
        with Session(self.engine) as session:
            # Check if pipeline run with the given ID exists
            existing_run = session.exec(
                select(PipelineRunSchema).where(PipelineRunSchema.id == run_id)
            ).first()
            if existing_run is None:
                raise KeyError(
                    f"Unable to delete pipeline run with ID {run_id}: "
                    f"No pipeline run with this ID found."
                )

            # Delete the pipeline run
            session.delete(existing_run)
            session.commit()

<<<<<<< HEAD
    def count_runs(self, workspace_id: Optional[UUID]) -> int:
        """Count all pipeline runs, optionally within a workspace scope.
=======
    def get_or_create_run(
        self, pipeline_run: PipelineRunRequest
    ) -> Tuple[PipelineRunResponse, bool]:
        """Gets or creates a pipeline run.

        If a run with the same ID or name already exists, it is returned.
        Otherwise, a new run is created.

        Args:
            pipeline_run: The pipeline run to get or create.

        Returns:
            The pipeline run, and a boolean indicating whether the run was
            created or not.
        """
        # We want to have the 'create' statement in the try block since running
        # it first will reduce concurrency issues.
        try:
            return self.create_run(pipeline_run), True
        except (EntityExistsError, IntegrityError):
            # Catch both `EntityExistsError`` and `IntegrityError`` exceptions
            # since either one can be raised by the database when trying
            # to create a new pipeline run with duplicate ID or name.
            try:
                return self.get_run(pipeline_run.id), False
            except KeyError:
                return self.get_run(pipeline_run.name), False

    def count_runs(self, filter_model: Optional[PipelineRunFilter]) -> int:
        """Count all pipeline runs.
>>>>>>> 37b7375c

        Args:
            filter_model: The filter model to filter the runs.

        Returns:
            The number of pipeline runs.
        """
        return self._count_entity(
            schema=PipelineRunSchema, filter_model=filter_model
        )

    # ----------------------------- Run Metadata -----------------------------

    def create_run_metadata(
        self, run_metadata: RunMetadataRequest
    ) -> List[RunMetadataResponse]:
        """Creates run metadata.

        Args:
            run_metadata: The run metadata to create.

        Returns:
            The created run metadata.
        """
        return_value: List[RunMetadataResponse] = []
        with Session(self.engine) as session:
            for key, value in run_metadata.values.items():
                type_ = run_metadata.types[key]
                run_metadata_schema = RunMetadataSchema(
                    workspace_id=run_metadata.workspace,
                    user_id=run_metadata.user,
                    pipeline_run_id=run_metadata.pipeline_run_id,
                    step_run_id=run_metadata.step_run_id,
                    artifact_id=run_metadata.artifact_id,
                    stack_component_id=run_metadata.stack_component_id,
                    key=key,
                    value=json.dumps(value),
                    type=type_,
                )
                session.add(run_metadata_schema)
                session.commit()
                return_value.append(run_metadata_schema.to_model(hydrate=True))
        return return_value

    def get_run_metadata(
        self, run_metadata_id: UUID, hydrate: bool = True
    ) -> RunMetadataResponse:
        """Gets run metadata with the given ID.

        Args:
            run_metadata_id: The ID of the run metadata to get.
            hydrate: Flag deciding whether to hydrate the output model(s)
                by including metadata fields in the response.

        Returns:
            The run metadata.

        Raises:
            KeyError: if the run metadata doesn't exist.
        """
        with Session(self.engine) as session:
            run_metadata = session.exec(
                select(RunMetadataSchema).where(
                    RunMetadataSchema.id == run_metadata_id
                )
            ).first()
            if run_metadata is None:
                raise KeyError(
                    f"Unable to get run metadata with ID "
                    f"{run_metadata_id}: "
                    f"No run metadata with this ID found."
                )
            return run_metadata.to_model(hydrate=hydrate)

    def list_run_metadata(
        self,
        run_metadata_filter_model: RunMetadataFilter,
        hydrate: bool = False,
    ) -> Page[RunMetadataResponse]:
        """List run metadata.

        Args:
            run_metadata_filter_model: All filter parameters including
                pagination params.
            hydrate: Flag deciding whether to hydrate the output model(s)
                by including metadata fields in the response.

        Returns:
            The run metadata.
        """
        with Session(self.engine) as session:
            query = select(RunMetadataSchema)
            return self.filter_and_paginate(
                session=session,
                query=query,
                table=RunMetadataSchema,
                filter_model=run_metadata_filter_model,
                hydrate=hydrate,
            )

    # ----------------------------- Schedules -----------------------------

    def create_schedule(self, schedule: ScheduleRequest) -> ScheduleResponse:
        """Creates a new schedule.

        Args:
            schedule: The schedule to create.

        Returns:
            The newly created schedule.
        """
        with Session(self.engine) as session:
            new_schedule = ScheduleSchema.from_request(schedule)
            session.add(new_schedule)
            session.commit()
            return new_schedule.to_model(hydrate=True)

    def get_schedule(
        self, schedule_id: UUID, hydrate: bool = True
    ) -> ScheduleResponse:
        """Get a schedule with a given ID.

        Args:
            schedule_id: ID of the schedule.
            hydrate: Flag deciding whether to hydrate the output model(s)
                by including metadata fields in the response.

        Returns:
            The schedule.

        Raises:
            KeyError: if the schedule does not exist.
        """
        with Session(self.engine) as session:
            # Check if schedule with the given ID exists
            schedule = session.exec(
                select(ScheduleSchema).where(ScheduleSchema.id == schedule_id)
            ).first()
            if schedule is None:
                raise KeyError(
                    f"Unable to get schedule with ID '{schedule_id}': "
                    "No schedule with this ID found."
                )
            return schedule.to_model(hydrate=hydrate)

    def list_schedules(
        self,
        schedule_filter_model: ScheduleFilter,
        hydrate: bool = False,
    ) -> Page[ScheduleResponse]:
        """List all schedules in the workspace.

        Args:
            schedule_filter_model: All filter parameters including pagination
                params
            hydrate: Flag deciding whether to hydrate the output model(s)
                by including metadata fields in the response.

        Returns:
            A list of schedules.
        """
        with Session(self.engine) as session:
            query = select(ScheduleSchema)
            return self.filter_and_paginate(
                session=session,
                query=query,
                table=ScheduleSchema,
                filter_model=schedule_filter_model,
                hydrate=hydrate,
            )

    def update_schedule(
        self,
        schedule_id: UUID,
        schedule_update: ScheduleUpdate,
    ) -> ScheduleResponse:
        """Updates a schedule.

        Args:
            schedule_id: The ID of the schedule to be updated.
            schedule_update: The update to be applied.

        Returns:
            The updated schedule.

        Raises:
            KeyError: if the schedule doesn't exist.
        """
        with Session(self.engine) as session:
            # Check if schedule with the given ID exists
            existing_schedule = session.exec(
                select(ScheduleSchema).where(ScheduleSchema.id == schedule_id)
            ).first()
            if existing_schedule is None:
                raise KeyError(
                    f"Unable to update schedule with ID {schedule_id}: "
                    f"No schedule with this ID found."
                )

            # Update the schedule
            existing_schedule = existing_schedule.update(schedule_update)
            session.add(existing_schedule)
            session.commit()
            return existing_schedule.to_model(hydrate=True)

    def delete_schedule(self, schedule_id: UUID) -> None:
        """Deletes a schedule.

        Args:
            schedule_id: The ID of the schedule to delete.

        Raises:
            KeyError: if the schedule doesn't exist.
        """
        with Session(self.engine) as session:
            # Check if schedule with the given ID exists
            schedule = session.exec(
                select(ScheduleSchema).where(ScheduleSchema.id == schedule_id)
            ).first()
            if schedule is None:
                raise KeyError(
                    f"Unable to delete schedule with ID {schedule_id}: "
                    f"No schedule with this ID found."
                )

            # Delete the schedule
            session.delete(schedule)
            session.commit()

    # ------------------------- Service Accounts -------------------------

    def create_service_account(
        self, service_account: ServiceAccountRequest
    ) -> ServiceAccountResponse:
        """Creates a new service account.

        Args:
            service_account: Service account to be created.

        Returns:
            The newly created service account.

        Raises:
            EntityExistsError: If a user or service account with the given name
                already exists.
        """
        with Session(self.engine) as session:
            # Check if a service account with the given name already
            # exists
            try:
                self._get_account_schema(
                    service_account.name, session=session, service_account=True
                )
                raise EntityExistsError(
                    f"Unable to create service account with name "
                    f"'{service_account.name}': Found existing service "
                    "account with this name."
                )
            except KeyError:
                pass

            # Create the service account
            new_account = UserSchema.from_service_account_request(
                service_account
            )
            session.add(new_account)
            session.commit()

            return new_account.to_service_account_model(hydrate=True)

    def get_service_account(
        self,
        service_account_name_or_id: Union[str, UUID],
        hydrate: bool = True,
    ) -> ServiceAccountResponse:
        """Gets a specific service account.

        Raises a KeyError in case a service account with that id does not exist.

        Args:
            service_account_name_or_id: The name or ID of the service account to
                get.
            hydrate: Flag deciding whether to hydrate the output model(s)
                by including metadata fields in the response.

        Returns:
            The requested service account, if it was found.
        """
        with Session(self.engine) as session:
            account = self._get_account_schema(
                service_account_name_or_id,
                session=session,
                service_account=True,
            )

            return account.to_service_account_model(hydrate=hydrate)

    def list_service_accounts(
        self,
        filter_model: ServiceAccountFilter,
        hydrate: bool = False,
    ) -> Page[ServiceAccountResponse]:
        """List all service accounts.

        Args:
            filter_model: All filter parameters including pagination
                params.
            hydrate: Flag deciding whether to hydrate the output model(s)
                by including metadata fields in the response.

        Returns:
            A list of filtered service accounts.
        """
        with Session(self.engine) as session:
            query = select(UserSchema)
            paged_service_accounts: Page[
                ServiceAccountResponse
            ] = self.filter_and_paginate(
                session=session,
                query=query,
                table=UserSchema,
                filter_model=filter_model,
                custom_schema_to_model_conversion=lambda user: user.to_service_account_model(
                    hydrate=hydrate
                ),
                hydrate=hydrate,
            )
            return paged_service_accounts

    def update_service_account(
        self,
        service_account_name_or_id: Union[str, UUID],
        service_account_update: ServiceAccountUpdate,
    ) -> ServiceAccountResponse:
        """Updates an existing service account.

        Args:
            service_account_name_or_id: The name or the ID of the service
                account to update.
            service_account_update: The update to be applied to the service
                account.

        Returns:
            The updated service account.

        Raises:
            EntityExistsError: If a user or service account with the given name
                already exists.
        """
        with Session(self.engine) as session:
            existing_service_account = self._get_account_schema(
                service_account_name_or_id,
                session=session,
                service_account=True,
            )

            if (
                service_account_update.name is not None
                and service_account_update.name
                != existing_service_account.name
            ):
                try:
                    self._get_account_schema(
                        service_account_update.name,
                        session=session,
                        service_account=True,
                    )
                    raise EntityExistsError(
                        f"Unable to update service account with name "
                        f"'{service_account_update.name}': Found an existing "
                        "service account with this name."
                    )
                except KeyError:
                    pass

            existing_service_account.update_service_account(
                service_account_update=service_account_update
            )
            session.add(existing_service_account)
            session.commit()

            # Refresh the Model that was just created
            session.refresh(existing_service_account)
            return existing_service_account.to_service_account_model(
                hydrate=True
            )

    def delete_service_account(
        self,
        service_account_name_or_id: Union[str, UUID],
    ) -> None:
        """Delete a service account.

        Args:
            service_account_name_or_id: The name or the ID of the service
                account to delete.

        Raises:
            IllegalOperationError: if the service account has already been used
                to create other resources.
        """
        with Session(self.engine) as session:
            service_account = self._get_account_schema(
                service_account_name_or_id,
                session=session,
                service_account=True,
            )
            # Check if the service account has any resources associated with it
            # and raise an error if it does.
            if self._account_owns_resources(service_account, session=session):
                raise IllegalOperationError(
                    "The service account has already been used to create "
                    "other resources that it now owns and therefore cannot be "
                    "deleted. Please delete all resources owned by the service "
                    "account or consider deactivating it instead."
                )

            session.delete(service_account)
            session.commit()

    # --------------------------- Service Connectors ---------------------------

    @track_decorator(AnalyticsEvent.CREATED_SERVICE_CONNECTOR)
    def create_service_connector(
        self, service_connector: ServiceConnectorRequest
    ) -> ServiceConnectorResponse:
        """Creates a new service connector.

        Args:
            service_connector: Service connector to be created.

        Returns:
            The newly created service connector.

        Raises:
            Exception: If anything goes wrong during the creation of the
                service connector.
        """
        # If the connector type is locally available, we validate the request
        # against the connector type schema before storing it in the database
        if service_connector_registry.is_registered(service_connector.type):
            connector_type = (
                service_connector_registry.get_service_connector_type(
                    service_connector.type
                )
            )
            service_connector.validate_and_configure_resources(
                connector_type=connector_type,
                resource_types=service_connector.resource_types,
                resource_id=service_connector.resource_id,
                configuration=service_connector.configuration,
                secrets=service_connector.secrets,
            )

        with Session(self.engine) as session:
            self._fail_if_service_connector_with_name_exists(
                name=service_connector.name,
                workspace_id=service_connector.workspace,
                session=session,
            )

            # Create the secret
            secret_id = self._create_connector_secret(
                connector_name=service_connector.name,
                user=service_connector.user,
                workspace=service_connector.workspace,
                secrets=service_connector.secrets,
            )
            try:
                # Create the service connector
                new_service_connector = ServiceConnectorSchema.from_request(
                    service_connector,
                    secret_id=secret_id,
                )

                session.add(new_service_connector)
                session.commit()

                session.refresh(new_service_connector)
            except Exception:
                # Delete the secret if it was created
                if secret_id and self.secrets_store:
                    try:
                        self.secrets_store.delete_secret(secret_id)
                    except Exception:
                        # Ignore any errors that occur while deleting the
                        # secret
                        pass

                raise

            connector = new_service_connector.to_model(hydrate=True)
            self._populate_connector_type(connector)
            return connector

    def get_service_connector(
        self, service_connector_id: UUID, hydrate: bool = True
    ) -> ServiceConnectorResponse:
        """Gets a specific service connector.

        Args:
            service_connector_id: The ID of the service connector to get.
            hydrate: Flag deciding whether to hydrate the output model(s)
                by including metadata fields in the response.

        Returns:
            The requested service connector, if it was found.

        Raises:
            KeyError: If no service connector with the given ID exists.
        """
        with Session(self.engine) as session:
            service_connector = session.exec(
                select(ServiceConnectorSchema).where(
                    ServiceConnectorSchema.id == service_connector_id
                )
            ).first()

            if service_connector is None:
                raise KeyError(
                    f"Service connector with ID {service_connector_id} not "
                    "found."
                )

            connector = service_connector.to_model(hydrate=hydrate)
            self._populate_connector_type(connector)
            return connector

    def list_service_connectors(
        self,
        filter_model: ServiceConnectorFilter,
        hydrate: bool = False,
    ) -> Page[ServiceConnectorResponse]:
        """List all service connectors.

        Args:
            filter_model: All filter parameters including pagination
                params.
            hydrate: Flag deciding whether to hydrate the output model(s)
                by including metadata fields in the response.

        Returns:
            A page of all service connectors.
        """

        def fetch_connectors(
            session: Session,
            query: Union[
                Select[ServiceConnectorSchema],
                SelectOfScalar[ServiceConnectorSchema],
            ],
            filter_model: BaseFilter,
        ) -> List[ServiceConnectorSchema]:
            """Custom fetch function for connector filtering and pagination.

            Applies resource type and label filters to the query.

            Args:
                session: The database session.
                query: The query to filter.
                filter_model: The filter model.

            Returns:
                The filtered and paginated results.
            """
            assert isinstance(filter_model, ServiceConnectorFilter)
            items = self._list_filtered_service_connectors(
                session=session, query=query, filter_model=filter_model
            )

            return items

        with Session(self.engine) as session:
            query = select(ServiceConnectorSchema)
            paged_connectors: Page[
                ServiceConnectorResponse
            ] = self.filter_and_paginate(
                session=session,
                query=query,
                table=ServiceConnectorSchema,
                filter_model=filter_model,
                custom_fetch=fetch_connectors,
                hydrate=hydrate,
            )

            self._populate_connector_type(*paged_connectors.items)
            return paged_connectors

    def update_service_connector(
        self, service_connector_id: UUID, update: ServiceConnectorUpdate
    ) -> ServiceConnectorResponse:
        """Updates an existing service connector.

        The update model contains the fields to be updated. If a field value is
        set to None in the model, the field is not updated, but there are
        special rules concerning some fields:

        * the `configuration` and `secrets` fields together represent a full
        valid configuration update, not just a partial update. If either is
        set (i.e. not None) in the update, their values are merged together and
        will replace the existing configuration and secrets values.
        * the `resource_id` field value is also a full replacement value: if set
        to `None`, the resource ID is removed from the service connector.
        * the `expiration_seconds` field value is also a full replacement value:
        if set to `None`, the expiration is removed from the service connector.
        * the `secret_id` field value in the update is ignored, given that
        secrets are managed internally by the ZenML store.
        * the `labels` field is also a full labels update: if set (i.e. not
        `None`), all existing labels are removed and replaced by the new labels
        in the update.

        Args:
            service_connector_id: The ID of the service connector to update.
            update: The update to be applied to the service connector.

        Returns:
            The updated service connector.

        Raises:
            KeyError: If no service connector with the given ID exists.
            IllegalOperationError: If the service connector is referenced by
                one or more stack components and the update would change the
                connector type, resource type or resource ID.
        """
        with Session(self.engine) as session:
            existing_connector = session.exec(
                select(ServiceConnectorSchema).where(
                    ServiceConnectorSchema.id == service_connector_id
                )
            ).first()

            if existing_connector is None:
                raise KeyError(
                    f"Unable to update service connector with ID "
                    f"'{service_connector_id}': Found no existing service "
                    "connector with this ID."
                )

            # In case of a renaming update, make sure no service connector uses
            # that name already
            if update.name and existing_connector.name != update.name:
                self._fail_if_service_connector_with_name_exists(
                    name=update.name,
                    workspace_id=existing_connector.workspace_id,
                    session=session,
                )

            existing_connector_model = existing_connector.to_model(
                hydrate=True
            )

            if len(existing_connector.components):
                # If the service connector is already used in one or more
                # stack components, the update is no longer allowed to change
                # the service connector's authentication method, connector type,
                # resource type, or resource ID
                if (
                    update.connector_type
                    and update.type != existing_connector_model.connector_type
                ):
                    raise IllegalOperationError(
                        "The service type of a service connector that is "
                        "already actively used in one or more stack components "
                        "cannot be changed."
                    )

                if (
                    update.auth_method
                    and update.auth_method
                    != existing_connector_model.auth_method
                ):
                    raise IllegalOperationError(
                        "The authentication method of a service connector that "
                        "is already actively used in one or more stack "
                        "components cannot be changed."
                    )

                if (
                    update.resource_types
                    and update.resource_types
                    != existing_connector_model.resource_types
                ):
                    raise IllegalOperationError(
                        "The resource type of a service connector that is "
                        "already actively used in one or more stack components "
                        "cannot be changed."
                    )

                # The resource ID field cannot be used as a partial update: if
                # set to None, the existing resource ID is also removed
                if update.resource_id != existing_connector_model.resource_id:
                    raise IllegalOperationError(
                        "The resource ID of a service connector that is "
                        "already actively used in one or more stack components "
                        "cannot be changed."
                    )

            # If the connector type is locally available, we validate the update
            # against the connector type schema before storing it in the
            # database
            if service_connector_registry.is_registered(
                existing_connector.connector_type
            ):
                connector_type = (
                    service_connector_registry.get_service_connector_type(
                        existing_connector.connector_type
                    )
                )
                # We need the auth method to be set to be able to validate the
                # configuration
                update.auth_method = (
                    update.auth_method or existing_connector_model.auth_method
                )
                # Validate the configuration update. If the configuration or
                # secrets fields are set, together they are merged into a
                # full configuration that is validated against the connector
                # type schema and replaces the existing configuration and
                # secrets values
                update.validate_and_configure_resources(
                    connector_type=connector_type,
                    resource_types=update.resource_types,
                    resource_id=update.resource_id,
                    configuration=update.configuration,
                    secrets=update.secrets,
                )

            # Update secret
            secret_id = self._update_connector_secret(
                existing_connector=existing_connector_model,
                updated_connector=update,
            )

            existing_connector.update(
                connector_update=update, secret_id=secret_id
            )
            session.add(existing_connector)
            session.commit()

            connector = existing_connector.to_model(hydrate=True)
            self._populate_connector_type(connector)
            return connector

    def delete_service_connector(self, service_connector_id: UUID) -> None:
        """Deletes a service connector.

        Args:
            service_connector_id: The ID of the service connector to delete.

        Raises:
            KeyError: If no service connector with the given ID exists.
            IllegalOperationError: If the service connector is still referenced
                by one or more stack components.
        """
        with Session(self.engine) as session:
            try:
                service_connector = session.exec(
                    select(ServiceConnectorSchema).where(
                        ServiceConnectorSchema.id == service_connector_id
                    )
                ).one()

                if service_connector is None:
                    raise KeyError(
                        f"Service connector with ID {service_connector_id} not "
                        "found."
                    )

                if len(service_connector.components) > 0:
                    raise IllegalOperationError(
                        f"Service connector with ID {service_connector_id} "
                        f"cannot be deleted as it is still referenced by "
                        f"{len(service_connector.components)} "
                        "stack components. Before deleting this service "
                        "connector, make sure to remove it from all stack "
                        "components."
                    )
                else:
                    session.delete(service_connector)

                if service_connector.secret_id and self.secrets_store:
                    try:
                        self.secrets_store.delete_secret(
                            service_connector.secret_id
                        )
                    except KeyError:
                        # If the secret doesn't exist anymore, we can ignore
                        # this error
                        pass
            except NoResultFound as error:
                raise KeyError from error

            session.commit()

    @staticmethod
    def _fail_if_service_connector_with_name_exists(
        name: str,
        workspace_id: UUID,
        session: Session,
    ) -> None:
        """Raise an exception if a service connector with same name exists.

        Args:
            name: The name of the service connector
            workspace_id: The ID of the workspace
            session: The Session

        Raises:
            EntityExistsError: If a service connector with the given name
                already exists.
        """
        # Check if service connector with the same domain key (name, workspace)
        # already exists
        existing_domain_connector = session.exec(
            select(ServiceConnectorSchema)
            .where(ServiceConnectorSchema.name == name)
            .where(ServiceConnectorSchema.workspace_id == workspace_id)
        ).first()
        if existing_domain_connector is not None:
            raise EntityExistsError(
                f"Unable to register service connector with name '{name}': "
                "Found an existing service connector with the same name in the "
                f"same workspace '{existing_domain_connector.workspace.name}'."
            )

    def _create_connector_secret(
        self,
        connector_name: str,
        user: UUID,
        workspace: UUID,
        secrets: Optional[Dict[str, Optional[SecretStr]]],
    ) -> Optional[UUID]:
        """Creates a new secret to store the service connector secret credentials.

        Args:
            connector_name: The name of the service connector for which to
                create a secret.
            user: The ID of the user who owns the service connector.
            workspace: The ID of the workspace in which the service connector
                is registered.
            secrets: The secret credentials to store.

        Returns:
            The ID of the newly created secret or None, if the service connector
            does not contain any secret credentials.

        Raises:
            NotImplementedError: If a secrets store is not configured or
                supported.
        """
        if not secrets:
            return None

        if not self.secrets_store:
            raise NotImplementedError(
                "A secrets store is not configured or supported."
            )

        # Generate a unique name for the secret
        # Replace all non-alphanumeric characters with a dash because
        # the secret name must be a valid DNS subdomain name in some
        # secrets stores
        connector_name = re.sub(r"[^a-zA-Z0-9-]", "-", connector_name)
        # Generate unique names using a random suffix until we find a name
        # that is not already in use
        while True:
            secret_name = f"connector-{connector_name}-{random_str(4)}".lower()
            existing_secrets = self.secrets_store.list_secrets(
                SecretFilterModel(
                    name=secret_name,
                )
            )
            if not existing_secrets.size:
                try:
                    return self.secrets_store.create_secret(
                        SecretRequestModel(
                            name=secret_name,
                            user=user,
                            workspace=workspace,
                            scope=SecretScope.WORKSPACE,
                            values=secrets,
                        )
                    ).id
                except KeyError:
                    # The secret already exists, try again
                    continue

    @staticmethod
    def _populate_connector_type(
        *service_connectors: ServiceConnectorResponse,
    ) -> None:
        """Populates the connector type of the given service connectors.

        If the connector type is not locally available, the connector type
        field is left as is.

        Args:
            service_connectors: The service connectors to populate.
        """
        for service_connector in service_connectors:
            if not service_connector_registry.is_registered(
                service_connector.type
            ):
                continue
            service_connector.set_connector_type(
                service_connector_registry.get_service_connector_type(
                    service_connector.type
                )
            )

    @staticmethod
    def _list_filtered_service_connectors(
        session: Session,
        query: Union[
            Select[ServiceConnectorSchema],
            SelectOfScalar[ServiceConnectorSchema],
        ],
        filter_model: ServiceConnectorFilter,
    ) -> List[ServiceConnectorSchema]:
        """Refine a service connector query.

        Applies resource type and label filters to the query.

        Args:
            session: The database session.
            query: The query to filter.
            filter_model: The filter model.

        Returns:
            The filtered list of service connectors.
        """
        items: List[ServiceConnectorSchema] = (
            session.exec(query).unique().all()
        )

        # filter out items that don't match the resource type
        if filter_model.resource_type:
            items = [
                item
                for item in items
                if filter_model.resource_type in item.resource_types_list
            ]

        # filter out items that don't match the labels
        if filter_model.labels:
            items = [
                item for item in items if item.has_labels(filter_model.labels)
            ]

        return items

    def _update_connector_secret(
        self,
        existing_connector: ServiceConnectorResponse,
        updated_connector: ServiceConnectorUpdate,
    ) -> Optional[UUID]:
        """Updates the secret for a service connector.

        If the secrets field in the service connector update is set (i.e. not
        None), the existing secret, if any, is replaced. If the secrets field is
        set to an empty dict, the existing secret is deleted.

        Args:
            existing_connector: Existing service connector for which to update a
                secret.
            updated_connector: Updated service connector.

        Returns:
            The ID of the updated secret or None, if the new service connector
            does not contain any secret credentials.

        Raises:
            NotImplementedError: If a secrets store is not configured or
                supported.
        """
        if not self.secrets_store:
            raise NotImplementedError(
                "A secrets store is not configured or supported."
            )

        if updated_connector.secrets is None:
            # If the connector update does not contain a secrets update, keep
            # the existing secret (if any)
            return existing_connector.secret_id

        # Delete the existing secret (if any), to be replaced by the new secret
        if existing_connector.secret_id:
            try:
                self.secrets_store.delete_secret(existing_connector.secret_id)
            except KeyError:
                # Ignore if the secret no longer exists
                pass

        # If the new service connector does not contain any secret credentials,
        # return None
        if not updated_connector.secrets:
            return None

        assert existing_connector.user is not None
        # A secret does not exist yet, create a new one
        return self._create_connector_secret(
            connector_name=updated_connector.name or existing_connector.name,
            user=existing_connector.user.id,
            workspace=existing_connector.workspace.id,
            secrets=updated_connector.secrets,
        )

    def verify_service_connector_config(
        self,
        service_connector: ServiceConnectorRequest,
        list_resources: bool = True,
    ) -> ServiceConnectorResourcesModel:
        """Verifies if a service connector configuration has access to resources.

        Args:
            service_connector: The service connector configuration to verify.
            list_resources: If True, the list of all resources accessible
                through the service connector is returned.

        Returns:
            The list of resources that the service connector configuration has
            access to.
        """
        connector_instance = service_connector_registry.instantiate_connector(
            model=service_connector
        )
        return connector_instance.verify(list_resources=list_resources)

    def verify_service_connector(
        self,
        service_connector_id: UUID,
        resource_type: Optional[str] = None,
        resource_id: Optional[str] = None,
        list_resources: bool = True,
    ) -> ServiceConnectorResourcesModel:
        """Verifies if a service connector instance has access to one or more resources.

        Args:
            service_connector_id: The ID of the service connector to verify.
            resource_type: The type of resource to verify access to.
            resource_id: The ID of the resource to verify access to.
            list_resources: If True, the list of all resources accessible
                through the service connector and matching the supplied resource
                type and ID are returned.

        Returns:
            The list of resources that the service connector has access to,
            scoped to the supplied resource type and ID, if provided.
        """
        connector = self.get_service_connector(service_connector_id)

        connector_instance = service_connector_registry.instantiate_connector(
            model=connector
        )

        return connector_instance.verify(
            resource_type=resource_type,
            resource_id=resource_id,
            list_resources=list_resources,
        )

    def get_service_connector_client(
        self,
        service_connector_id: UUID,
        resource_type: Optional[str] = None,
        resource_id: Optional[str] = None,
    ) -> ServiceConnectorResponse:
        """Get a service connector client for a service connector and given resource.

        Args:
            service_connector_id: The ID of the base service connector to use.
            resource_type: The type of resource to get a client for.
            resource_id: The ID of the resource to get a client for.

        Returns:
            A service connector client that can be used to access the given
            resource.
        """
        connector = self.get_service_connector(service_connector_id)

        connector_instance = service_connector_registry.instantiate_connector(
            model=connector
        )

        # Fetch the connector client
        connector_client = connector_instance.get_connector_client(
            resource_type=resource_type,
            resource_id=resource_id,
        )

        # Return the model for the connector client
        connector = connector_client.to_response_model(
            user=connector.user,
            workspace=connector.workspace,
            description=connector.description,
            labels=connector.labels,
        )

        self._populate_connector_type(connector)

        return connector

    def list_service_connector_resources(
        self,
        workspace_name_or_id: Union[str, UUID],
        connector_type: Optional[str] = None,
        resource_type: Optional[str] = None,
        resource_id: Optional[str] = None,
        filter_model: Optional[ServiceConnectorFilter] = None,
    ) -> List[ServiceConnectorResourcesModel]:
        """List resources that can be accessed by service connectors.

        Args:
            workspace_name_or_id: The name or ID of the workspace to scope to.
            connector_type: The type of service connector to scope to.
            resource_type: The type of resource to scope to.
            resource_id: The ID of the resource to scope to.
            filter_model: Optional filter model to use when fetching service
                connectors.

        Returns:
            The matching list of resources that available service
            connectors have access to.
        """
        workspace = self.get_workspace(workspace_name_or_id)

        if not filter_model:
            filter_model = ServiceConnectorFilter(
                connector_type=connector_type,
                resource_type=resource_type,
                workspace_id=workspace.id,
            )

        service_connectors = self.list_service_connectors(
            filter_model=filter_model
        ).items

        resource_list: List[ServiceConnectorResourcesModel] = []

        for connector in service_connectors:
            if not service_connector_registry.is_registered(connector.type):
                # For connectors that we can instantiate, i.e. those that have a
                # connector type available locally, we return complete
                # information about the resources that they have access to.
                #
                # For those that are not locally available, we only return
                # rudimentary information extracted from the connector model
                # without actively trying to discover the resources that they
                # have access to.

                if resource_id and connector.resource_id != resource_id:
                    # If an explicit resource ID is required, the connector
                    # has to be configured with it.
                    continue

                resources = (
                    ServiceConnectorResourcesModel.from_connector_model(
                        connector,
                        resource_type=resource_type,
                    )
                )
                for r in resources.resources:
                    if not r.resource_ids:
                        r.error = (
                            f"The service '{connector.type}' connector type is "
                            "not available."
                        )

            else:
                try:
                    connector_instance = (
                        service_connector_registry.instantiate_connector(
                            model=connector
                        )
                    )

                    resources = connector_instance.verify(
                        resource_type=resource_type,
                        resource_id=resource_id,
                        list_resources=True,
                    )
                except (ValueError, AuthorizationException) as e:
                    error = (
                        f'Failed to fetch {resource_type or "available"} '
                        f"resources from service connector {connector.name}/"
                        f"{connector.id}: {e}"
                    )
                    # Log an exception if debug logging is enabled
                    if logger.isEnabledFor(logging.DEBUG):
                        logger.exception(error)
                    else:
                        logger.error(error)
                    continue

            resource_list.append(resources)

        return resource_list

    def list_service_connector_types(
        self,
        connector_type: Optional[str] = None,
        resource_type: Optional[str] = None,
        auth_method: Optional[str] = None,
    ) -> List[ServiceConnectorTypeModel]:
        """Get a list of service connector types.

        Args:
            connector_type: Filter by connector type.
            resource_type: Filter by resource type.
            auth_method: Filter by authentication method.

        Returns:
            List of service connector types.
        """
        return service_connector_registry.list_service_connector_types(
            connector_type=connector_type,
            resource_type=resource_type,
            auth_method=auth_method,
        )

    def get_service_connector_type(
        self,
        connector_type: str,
    ) -> ServiceConnectorTypeModel:
        """Returns the requested service connector type.

        Args:
            connector_type: the service connector type identifier.

        Returns:
            The requested service connector type.
        """
        return service_connector_registry.get_service_connector_type(
            connector_type
        )

    # ----------------------------- Stacks -----------------------------

    @track_decorator(AnalyticsEvent.REGISTERED_STACK)
    def create_stack(self, stack: StackRequest) -> StackResponse:
        """Register a new stack.

        Args:
            stack: The stack to register.

        Returns:
            The registered stack.
        """
        with Session(self.engine) as session:
            self._fail_if_stack_with_name_exists(stack=stack, session=session)

            # Get the Schemas of all components mentioned
            component_ids = (
                [
                    component_id
                    for list_of_component_ids in stack.components.values()
                    for component_id in list_of_component_ids
                ]
                if stack.components is not None
                else []
            )
            filters = [
                (StackComponentSchema.id == component_id)
                for component_id in component_ids
            ]

            defined_components = session.exec(
                select(StackComponentSchema).where(or_(*filters))
            ).all()

            new_stack_schema = StackSchema(
                workspace_id=stack.workspace,
                user_id=stack.user,
                stack_spec_path=stack.stack_spec_path,
                name=stack.name,
                description=stack.description,
                components=defined_components,
            )

            session.add(new_stack_schema)
            session.commit()
            session.refresh(new_stack_schema)

            return new_stack_schema.to_model(hydrate=True)

    def get_stack(self, stack_id: UUID, hydrate: bool = True) -> StackResponse:
        """Get a stack by its unique ID.

        Args:
            stack_id: The ID of the stack to get.
            hydrate: Flag deciding whether to hydrate the output model(s)
                by including metadata fields in the response.

        Returns:
            The stack with the given ID.

        Raises:
            KeyError: if the stack doesn't exist.
        """
        with Session(self.engine) as session:
            stack = session.exec(
                select(StackSchema).where(StackSchema.id == stack_id)
            ).first()

            if stack is None:
                raise KeyError(f"Stack with ID {stack_id} not found.")
            return stack.to_model(hydrate=hydrate)

    def list_stacks(
        self,
        stack_filter_model: StackFilter,
        hydrate: bool = False,
    ) -> Page[StackResponse]:
        """List all stacks matching the given filter criteria.

        Args:
            stack_filter_model: All filter parameters including pagination
                params.
            hydrate: Flag deciding whether to hydrate the output model(s)
                by including metadata fields in the response.

        Returns:
            A list of all stacks matching the filter criteria.
        """
        with Session(self.engine) as session:
            query = select(StackSchema)
            if stack_filter_model.component_id:
                query = query.where(
                    StackCompositionSchema.stack_id == StackSchema.id
                ).where(
                    StackCompositionSchema.component_id
                    == stack_filter_model.component_id
                )
            return self.filter_and_paginate(
                session=session,
                query=query,
                table=StackSchema,
                filter_model=stack_filter_model,
                hydrate=hydrate,
            )

    @track_decorator(AnalyticsEvent.UPDATED_STACK)
    def update_stack(
        self, stack_id: UUID, stack_update: StackUpdate
    ) -> StackResponse:
        """Update a stack.

        Args:
            stack_id: The ID of the stack update.
            stack_update: The update request on the stack.

        Returns:
            The updated stack.

        Raises:
            KeyError: if the stack doesn't exist.
            IllegalOperationError: if the stack is a default stack.
        """
        with Session(self.engine) as session:
            # Check if stack with the domain key (name, workspace, owner)
            # already exists
            existing_stack = session.exec(
                select(StackSchema).where(StackSchema.id == stack_id)
            ).first()
            if existing_stack is None:
                raise KeyError(
                    f"Unable to update stack with id '{stack_id}': Found no"
                    f"existing stack with this id."
                )
            if existing_stack.name == DEFAULT_STACK_AND_COMPONENT_NAME:
                raise IllegalOperationError(
                    "The default stack cannot be modified."
                )
            # In case of a renaming update, make sure no stack already exists
            # with that name
            if stack_update.name:
                if existing_stack.name != stack_update.name:
                    self._fail_if_stack_with_name_exists(
                        stack=stack_update, session=session
                    )

            components = []
            if stack_update.components:
                filters = [
                    (StackComponentSchema.id == component_id)
                    for list_of_component_ids in stack_update.components.values()
                    for component_id in list_of_component_ids
                ]
                components = session.exec(
                    select(StackComponentSchema).where(or_(*filters))
                ).all()

            existing_stack.update(
                stack_update=stack_update,
                components=components,
            )

            session.add(existing_stack)
            session.commit()
            session.refresh(existing_stack)

            return existing_stack.to_model(hydrate=True)

    def delete_stack(self, stack_id: UUID) -> None:
        """Delete a stack.

        Args:
            stack_id: The ID of the stack to delete.

        Raises:
            KeyError: if the stack doesn't exist.
            IllegalOperationError: if the stack is a default stack.
        """
        with Session(self.engine) as session:
            try:
                stack = session.exec(
                    select(StackSchema).where(StackSchema.id == stack_id)
                ).one()

                if stack is None:
                    raise KeyError(f"Stack with ID {stack_id} not found.")
                if stack.name == DEFAULT_STACK_AND_COMPONENT_NAME:
                    raise IllegalOperationError(
                        "The default stack cannot be deleted."
                    )
                session.delete(stack)
            except NoResultFound as error:
                raise KeyError from error

            session.commit()

    def count_stacks(self, filter_model: Optional[StackFilter]) -> int:
        """Count all stacks.

        Args:
            filter_model: The filter model to filter the stacks.

        Returns:
            The number of stacks.
        """
        return self._count_entity(
            schema=StackSchema, filter_model=filter_model
        )

    def _fail_if_stack_with_name_exists(
        self,
        stack: StackRequest,
        session: Session,
    ) -> None:
        """Raise an exception if a stack with same name exists.

        Args:
            stack: The Stack
            session: The Session

        Returns:
            None

        Raises:
            StackExistsError: If a stack with the given name already exists.
        """
        existing_domain_stack = session.exec(
            select(StackSchema)
            .where(StackSchema.name == stack.name)
            .where(StackSchema.workspace_id == stack.workspace)
        ).first()
        if existing_domain_stack is not None:
            workspace = self._get_workspace_schema(
                workspace_name_or_id=stack.workspace, session=session
            )
            raise StackExistsError(
                f"Unable to register stack with name "
                f"'{stack.name}': Found an existing stack with the same "
                f"name in the active workspace, '{workspace.name}'."
            )
        return None

    def _create_default_stack(
        self,
        workspace_id: UUID,
    ) -> StackResponse:
        """Create the default stack components and stack.

        The default stack contains a local orchestrator and a local artifact
        store.

        Args:
            workspace_id: ID of the workspace to which the stack
                belongs.

        Returns:
            The model of the created default stack.
        """
        with analytics_disabler():
            workspace = self.get_workspace(workspace_name_or_id=workspace_id)

            logger.info(
                f"Creating default stack in workspace {workspace.name}..."
            )

            orchestrator = self.create_stack_component(
                component=InternalComponentRequest(
                    # Passing `None` for the user here means the orchestrator
                    # is owned by the server, which for RBAC indicates that
                    # everyone can read it
                    user=None,
                    workspace=workspace.id,
                    name=DEFAULT_STACK_AND_COMPONENT_NAME,
                    type=StackComponentType.ORCHESTRATOR,
                    flavor="local",
                    configuration={},
                ),
            )

            artifact_store = self.create_stack_component(
                component=InternalComponentRequest(
                    # Passing `None` for the user here means the stack is owned
                    # by the server, which for RBAC indicates that everyone can
                    # read it
                    user=None,
                    workspace=workspace.id,
                    name=DEFAULT_STACK_AND_COMPONENT_NAME,
                    type=StackComponentType.ARTIFACT_STORE,
                    flavor="local",
                    configuration={},
                ),
            )

            components = {
                c.type: [c.id] for c in [orchestrator, artifact_store]
            }

            stack = InternalStackRequest(
                # Passing `None` for the user here means the stack is owned by
                # the server, which for RBAC indicates that everyone can read it
                user=None,
                name=DEFAULT_STACK_AND_COMPONENT_NAME,
                components=components,
                workspace=workspace.id,
            )
            return self.create_stack(stack=stack)

    def _get_or_create_default_stack(
        self, workspace: WorkspaceResponse
    ) -> StackResponse:
        """Get or create the default stack if it doesn't exist.

        Args:
            workspace: The workspace for which to create the default stack.

        Returns:
            The default stack.
        """
        try:
            return self._get_default_stack(
                workspace_id=workspace.id,
            )
        except KeyError:
            return self._create_default_stack(
                workspace_id=workspace.id,
            )

    # ----------------------------- Step runs -----------------------------

    def create_run_step(self, step_run: StepRunRequest) -> StepRunResponse:
        """Creates a step run.

        Args:
            step_run: The step run to create.

        Returns:
            The created step run.

        Raises:
            EntityExistsError: if the step run already exists.
            KeyError: if the pipeline run doesn't exist.
        """
        with Session(self.engine) as session:
            # Check if the pipeline run exists
            run = session.exec(
                select(PipelineRunSchema).where(
                    PipelineRunSchema.id == step_run.pipeline_run_id
                )
            ).first()
            if run is None:
                raise KeyError(
                    f"Unable to create step '{step_run.name}': No pipeline run "
                    f"with ID '{step_run.pipeline_run_id}' found."
                )

            # Check if the step name already exists in the pipeline run
            existing_step_run = session.exec(
                select(StepRunSchema)
                .where(StepRunSchema.name == step_run.name)
                .where(
                    StepRunSchema.pipeline_run_id == step_run.pipeline_run_id
                )
            ).first()
            if existing_step_run is not None:
                raise EntityExistsError(
                    f"Unable to create step '{step_run.name}': A step with "
                    f"this name already exists in the pipeline run with ID "
                    f"'{step_run.pipeline_run_id}'."
                )

            # Create the step
            step_schema = StepRunSchema.from_request(step_run)
            session.add(step_schema)

            # Add logs entry for the step if exists
            if step_run.logs is not None:
                log_entry = LogsSchema(
                    uri=step_run.logs.uri,
                    step_run_id=step_schema.id,
                    artifact_store_id=step_run.logs.artifact_store_id,
                )
                session.add(log_entry)

            # Save parent step IDs into the database.
            for parent_step_id in step_run.parent_step_ids:
                self._set_run_step_parent_step(
                    child_id=step_schema.id,
                    parent_id=parent_step_id,
                    session=session,
                )

            # Save input artifact IDs into the database.
            for input_name, artifact_id in step_run.inputs.items():
                self._set_run_step_input_artifact(
                    run_step_id=step_schema.id,
                    artifact_id=artifact_id,
                    name=input_name,
                    input_type=StepRunInputArtifactType.DEFAULT,
                    session=session,
                )

            # Save output artifact IDs into the database.
            for output_name, artifact_id in step_run.outputs.items():
                self._set_run_step_output_artifact(
                    step_run_id=step_schema.id,
                    artifact_id=artifact_id,
                    name=output_name,
                    output_type=StepRunOutputArtifactType.DEFAULT,
                    session=session,
                )

            session.commit()

            return step_schema.to_model(hydrate=True)

    def get_run_step(
        self, step_run_id: UUID, hydrate: bool = True
    ) -> StepRunResponse:
        """Get a step run by ID.

        Args:
            step_run_id: The ID of the step run to get.
            hydrate: Flag deciding whether to hydrate the output model(s)
                by including metadata fields in the response.

        Returns:
            The step run.

        Raises:
            KeyError: if the step run doesn't exist.
        """
        with Session(self.engine) as session:
            step_run = session.exec(
                select(StepRunSchema).where(StepRunSchema.id == step_run_id)
            ).first()
            if step_run is None:
                raise KeyError(
                    f"Unable to get step run with ID {step_run_id}: No step "
                    "run with this ID found."
                )
            return step_run.to_model(hydrate=hydrate)

    def list_run_steps(
        self,
        step_run_filter_model: StepRunFilter,
        hydrate: bool = False,
    ) -> Page[StepRunResponse]:
        """List all step runs matching the given filter criteria.

        Args:
            step_run_filter_model: All filter parameters including pagination
                params.
            hydrate: Flag deciding whether to hydrate the output model(s)
                by including metadata fields in the response.

        Returns:
            A list of all step runs matching the filter criteria.
        """
        with Session(self.engine) as session:
            query = select(StepRunSchema)
            return self.filter_and_paginate(
                session=session,
                query=query,
                table=StepRunSchema,
                filter_model=step_run_filter_model,
                hydrate=hydrate,
            )

    def update_run_step(
        self,
        step_run_id: UUID,
        step_run_update: StepRunUpdate,
    ) -> StepRunResponse:
        """Updates a step run.

        Args:
            step_run_id: The ID of the step to update.
            step_run_update: The update to be applied to the step.

        Returns:
            The updated step run.

        Raises:
            KeyError: if the step run doesn't exist.
        """
        with Session(self.engine) as session:
            # Check if the step exists
            existing_step_run = session.exec(
                select(StepRunSchema).where(StepRunSchema.id == step_run_id)
            ).first()
            if existing_step_run is None:
                raise KeyError(
                    f"Unable to update step with ID {step_run_id}: "
                    f"No step with this ID found."
                )

            # Update the step
            existing_step_run.update(step_run_update)
            session.add(existing_step_run)

            # Update the output artifacts.
            for name, artifact_id in step_run_update.outputs.items():
                self._set_run_step_output_artifact(
                    step_run_id=step_run_id,
                    artifact_id=artifact_id,
                    name=name,
                    output_type=StepRunOutputArtifactType.DEFAULT,
                    session=session,
                )

            # Update saved artifacts
            for (
                artifact_name,
                artifact_id,
            ) in step_run_update.saved_artifacts.items():
                self._set_run_step_output_artifact(
                    step_run_id=step_run_id,
                    artifact_id=artifact_id,
                    name=artifact_name,
                    output_type=StepRunOutputArtifactType.MANUAL,
                    session=session,
                )

            # Update loaded artifacts.
            for (
                artifact_name,
                artifact_id,
            ) in step_run_update.loaded_artifacts.items():
                self._set_run_step_input_artifact(
                    run_step_id=step_run_id,
                    artifact_id=artifact_id,
                    name=artifact_name,
                    input_type=StepRunInputArtifactType.MANUAL,
                    session=session,
                )

            # Input artifacts and parent steps cannot be updated after the
            # step has been created.

            session.commit()
            session.refresh(existing_step_run)

            return existing_step_run.to_model(hydrate=True)

    @staticmethod
    def _set_run_step_parent_step(
        child_id: UUID, parent_id: UUID, session: Session
    ) -> None:
        """Sets the parent step run for a step run.

        Args:
            child_id: The ID of the child step run to set the parent for.
            parent_id: The ID of the parent step run to set a child for.
            session: The database session to use.

        Raises:
            KeyError: if the child step run or parent step run doesn't exist.
        """
        # Check if the child step exists.
        child_step_run = session.exec(
            select(StepRunSchema).where(StepRunSchema.id == child_id)
        ).first()
        if child_step_run is None:
            raise KeyError(
                f"Unable to set parent step for step with ID "
                f"{child_id}: No step with this ID found."
            )

        # Check if the parent step exists.
        parent_step_run = session.exec(
            select(StepRunSchema).where(StepRunSchema.id == parent_id)
        ).first()
        if parent_step_run is None:
            raise KeyError(
                f"Unable to set parent step for step with ID "
                f"{child_id}: No parent step with ID {parent_id} "
                "found."
            )

        # Check if the parent step is already set.
        assignment = session.exec(
            select(StepRunParentsSchema)
            .where(StepRunParentsSchema.child_id == child_id)
            .where(StepRunParentsSchema.parent_id == parent_id)
        ).first()
        if assignment is not None:
            return

        # Save the parent step assignment in the database.
        assignment = StepRunParentsSchema(
            child_id=child_id, parent_id=parent_id
        )
        session.add(assignment)

    @staticmethod
    def _set_run_step_input_artifact(
        run_step_id: UUID,
        artifact_id: UUID,
        name: str,
        input_type: StepRunInputArtifactType,
        session: Session,
    ) -> None:
        """Sets an artifact as an input of a step run.

        Args:
            run_step_id: The ID of the step run.
            artifact_id: The ID of the artifact.
            name: The name of the input in the step run.
            input_type: In which way the artifact was loaded in the step.
            session: The database session to use.

        Raises:
            KeyError: if the step run or artifact doesn't exist.
        """
        # Check if the step exists.
        step_run = session.exec(
            select(StepRunSchema).where(StepRunSchema.id == run_step_id)
        ).first()
        if step_run is None:
            raise KeyError(
                f"Unable to set input artifact: No step run with ID "
                f"'{run_step_id}' found."
            )

        # Check if the artifact exists.
        artifact = session.exec(
            select(ArtifactSchema).where(ArtifactSchema.id == artifact_id)
        ).first()
        if artifact is None:
            raise KeyError(
                f"Unable to set input artifact: No artifact with ID "
                f"'{artifact_id}' found."
            )

        # Check if the input is already set.
        assignment = session.exec(
            select(StepRunInputArtifactSchema)
            .where(StepRunInputArtifactSchema.step_id == run_step_id)
            .where(StepRunInputArtifactSchema.artifact_id == artifact_id)
            .where(StepRunInputArtifactSchema.name == name)
        ).first()
        if assignment is not None:
            return

        # Save the input assignment in the database.
        assignment = StepRunInputArtifactSchema(
            step_id=run_step_id,
            artifact_id=artifact_id,
            name=name,
            type=input_type,
        )
        session.add(assignment)

    @staticmethod
    def _set_run_step_output_artifact(
        step_run_id: UUID,
        artifact_id: UUID,
        name: str,
        output_type: StepRunOutputArtifactType,
        session: Session,
    ) -> None:
        """Sets an artifact as an output of a step run.

        Args:
            step_run_id: The ID of the step run.
            artifact_id: The ID of the artifact.
            name: The name of the output in the step run.
            output_type: In which way the artifact was saved by the step.
            session: The database session to use.

        Raises:
            KeyError: if the step run or artifact doesn't exist.
        """
        # Check if the step exists.
        step_run = session.exec(
            select(StepRunSchema).where(StepRunSchema.id == step_run_id)
        ).first()
        if step_run is None:
            raise KeyError(
                f"Unable to set output artifact: No step run with ID "
                f"'{step_run_id}' found."
            )

        # Check if the artifact exists.
        artifact = session.exec(
            select(ArtifactSchema).where(ArtifactSchema.id == artifact_id)
        ).first()
        if artifact is None:
            raise KeyError(
                f"Unable to set output artifact: No artifact with ID "
                f"'{artifact_id}' found."
            )

        # Check if the output is already set.
        assignment = session.exec(
            select(StepRunOutputArtifactSchema)
            .where(StepRunOutputArtifactSchema.step_id == step_run_id)
            .where(StepRunOutputArtifactSchema.artifact_id == artifact_id)
        ).first()
        if assignment is not None:
            return

        # Save the output assignment in the database.
        assignment = StepRunOutputArtifactSchema(
            step_id=step_run_id,
            artifact_id=artifact_id,
            name=name,
            type=output_type,
        )
        session.add(assignment)

    # ----------------------------- Users -----------------------------

    @classmethod
    @lru_cache(maxsize=1)
    def _get_resource_references(
        cls,
    ) -> List[Tuple[Type[SQLModel], str]]:
        """Get a list of all other table columns that reference the user table.

        Given that this list doesn't change at runtime, we cache it.

        Returns:
            A list of all other table columns that reference the user table
            as a list of tuples of the form
            (<sqlmodel-schema-class>, <attribute-name>).
        """
        from zenml.zen_stores import schemas as zenml_schemas

        # Get a list of attributes that represent relationships to other
        # resources
        resource_attrs = [
            attr
            for attr in UserSchema.__sqlmodel_relationships__.keys()
            if not attr.startswith("_") and attr not in
            # These are not resources owned by the user or  are resources that
            # are deleted automatically when the user is deleted. Secrets in
            # particular are left out because they are automatically deleted
            # even when stored in an external secret store.
            ["api_keys", "auth_devices", "secrets"]
        ]

        # This next part is crucial in preserving scalability: we don't fetch
        # the values of the relationship attributes, because this would
        # potentially load a huge amount of data into memory through
        # lazy-loading. Instead, we use a DB query to count resources
        # associated with the user for each individual resource attribute.

        # To create this query, we need a list of all tables and their foreign
        # keys that point to the user table.
        foreign_keys: List[Tuple[Type[SQLModel], str]] = []
        for resource_attr in resource_attrs:
            # Extract the target schema from the annotation
            annotation = UserSchema.__annotations__[resource_attr]

            # The annotation must be of the form
            # `typing.List[ForwardRef('<schema-class>')]`
            # We need to recover the schema class from the ForwardRef
            assert annotation._name == "List"
            assert annotation.__args__
            schema_ref = annotation.__args__[0]
            assert isinstance(schema_ref, ForwardRef)
            # We pass the zenml_schemas module as the globals dict to
            # _evaluate, because this is where the schema classes are
            # defined
            if sys.version_info < (3, 9):
                # For Python versions <3.9, leave out the third parameter to
                # _evaluate
                target_schema = schema_ref._evaluate(vars(zenml_schemas), {})
            else:
                target_schema = schema_ref._evaluate(
                    vars(zenml_schemas), {}, frozenset()
                )
            assert target_schema is not None
            assert issubclass(target_schema, SQLModel)

            # Next, we need to identify the foreign key attribute in the
            # target table
            table = UserSchema.metadata.tables[target_schema.__tablename__]
            foreign_key_attr = None
            for fk in table.foreign_keys:
                if fk.column.table.name != UserSchema.__tablename__:
                    continue
                if fk.column.name != "id":
                    continue
                assert fk.parent is not None
                foreign_key_attr = fk.parent.name
                break

            assert foreign_key_attr is not None

            foreign_keys.append((target_schema, foreign_key_attr))

        return foreign_keys

    def _account_owns_resources(
        self, account: UserSchema, session: Session
    ) -> bool:
        """Check if the account owns any resources.

        Args:
            account: The account to check.
            session: The database session to use for the query.

        Returns:
            Whether the account owns any resources.
        """
        # Get a list of all other table columns that reference the user table
        resource_attrs = self._get_resource_references()
        for schema, resource_attr in resource_attrs:
            # Check if the user owns any resources of this type
            count = session.scalar(
                select([func.count("*")])
                .select_from(schema)
                .where(getattr(schema, resource_attr) == account.id)
            )
            if count > 0:
                logger.debug(
                    f"User {account.name} owns {count} resources of type "
                    f"{schema.__tablename__}"
                )
                return True

        return False

    def create_user(self, user: UserRequest) -> UserResponse:
        """Creates a new user.

        Args:
            user: User to be created.

        Returns:
            The newly created user.

        Raises:
            EntityExistsError: If a user or service account with the given name
                already exists.
        """
        with Session(self.engine) as session:
            # Check if a user account with the given name already exists
            try:
                self._get_account_schema(
                    user.name,
                    session=session,
                    # Filter out service accounts
                    service_account=False,
                )
                raise EntityExistsError(
                    f"Unable to create user with name '{user.name}': "
                    f"Found an existing user account with this name."
                )
            except KeyError:
                pass

            # Create the user
            new_user = UserSchema.from_user_request(user)
            session.add(new_user)
            session.commit()
            return new_user.to_model(hydrate=True)

    def get_user(
        self,
        user_name_or_id: Optional[Union[str, UUID]] = None,
        include_private: bool = False,
        hydrate: bool = True,
    ) -> UserResponse:
        """Gets a specific user, when no id is specified the active user is returned.

        # noqa: DAR401
        # noqa: DAR402

        Raises a KeyError in case a user with that name or id does not exist.

        For backwards-compatibility reasons, this method can also be called
        to fetch service accounts by their ID.

        Args:
            user_name_or_id: The name or ID of the user to get.
            include_private: Whether to include private user information
            hydrate: Flag deciding whether to hydrate the output model(s)
                by including metadata fields in the response.

        Returns:
            The requested user, if it was found.

        Raises:
            KeyError: If the user does not exist.
        """
        if not user_name_or_id:
            user_name_or_id = self._default_user_name

        with Session(self.engine) as session:
            # If a UUID is passed, we also allow fetching service accounts
            # with that ID.
            service_account: Optional[bool] = False
            if uuid_utils.is_valid_uuid(user_name_or_id):
                service_account = None
            user = self._get_account_schema(
                user_name_or_id,
                session=session,
                service_account=service_account,
            )

            return user.to_model(
                include_private=include_private, hydrate=hydrate
            )

    def get_auth_user(
        self, user_name_or_id: Union[str, UUID]
    ) -> UserAuthModel:
        """Gets the auth model to a specific user.

        Args:
            user_name_or_id: The name or ID of the user to get.

        Returns:
            The requested user, if it was found.
        """
        with Session(self.engine) as session:
            user = self._get_account_schema(
                user_name_or_id, session=session, service_account=False
            )
            return UserAuthModel(
                id=user.id,
                name=user.name,
                full_name=user.full_name,
                email_opted_in=user.email_opted_in,
                active=user.active,
                created=user.created,
                updated=user.updated,
                password=user.password,
                activation_token=user.activation_token,
                is_service_account=False,
            )

    def list_users(
        self,
        user_filter_model: UserFilter,
        hydrate: bool = False,
    ) -> Page[UserResponse]:
        """List all users.

        Args:
            user_filter_model: All filter parameters including pagination
                params.
            hydrate: Flag deciding whether to hydrate the output model(s)
                by including metadata fields in the response.

        Returns:
            A list of all users.
        """
        with Session(self.engine) as session:
            query = select(UserSchema)
            paged_user: Page[UserResponse] = self.filter_and_paginate(
                session=session,
                query=query,
                table=UserSchema,
                filter_model=user_filter_model,
                hydrate=hydrate,
            )
            return paged_user

    def update_user(
        self, user_id: UUID, user_update: UserUpdate
    ) -> UserResponse:
        """Updates an existing user.

        Args:
            user_id: The id of the user to update.
            user_update: The update to be applied to the user.

        Returns:
            The updated user.

        Raises:
            IllegalOperationError: If the request tries to update the username
                for the default user account.
            EntityExistsError: If the request tries to update the username to
                a name that is already taken by another user or service account.
        """
        with Session(self.engine) as session:
            existing_user = self._get_account_schema(
                user_id, session=session, service_account=False
            )

            if (
                user_update.name is not None
                and user_update.name != existing_user.name
            ):
                if existing_user.name == self._default_user_name:
                    raise IllegalOperationError(
                        "The username of the default user account cannot be "
                        "changed."
                    )

                try:
                    self._get_account_schema(
                        user_update.name,
                        session=session,
                        service_account=False,
                    )
                    raise EntityExistsError(
                        f"Unable to update user account with name "
                        f"'{user_update.name}': Found an existing user "
                        "account with this name."
                    )
                except KeyError:
                    pass

            existing_user.update_user(user_update=user_update)
            session.add(existing_user)
            session.commit()

            # Refresh the Model that was just created
            session.refresh(existing_user)
            return existing_user.to_model(hydrate=True)

    def delete_user(self, user_name_or_id: Union[str, UUID]) -> None:
        """Deletes a user.

        Args:
            user_name_or_id: The name or the ID of the user to delete.

        Raises:
            IllegalOperationError: If the user is the default user account or
                if the user already owns resources.
        """
        with Session(self.engine) as session:
            user = self._get_account_schema(
                user_name_or_id, session=session, service_account=False
            )
            if user.name == self._default_user_name:
                raise IllegalOperationError(
                    "The default user account cannot be deleted."
                )
            if self._account_owns_resources(user, session=session):
                raise IllegalOperationError(
                    "The user account has already been used to create "
                    "other resources that it now owns and therefore cannot be "
                    "deleted. Please delete all resources owned by the user "
                    "account or consider deactivating it instead."
                )

            self._trigger_event(StoreEvent.USER_DELETED, user_id=user.id)

            session.delete(user)
            session.commit()

    @property
    def _default_user_name(self) -> str:
        """Get the default user name.

        Returns:
            The default user name.
        """
        return os.getenv(ENV_ZENML_DEFAULT_USER_NAME, DEFAULT_USERNAME)

    def _get_or_create_default_user(self) -> UserResponse:
        """Get or create the default user if it doesn't exist.

        Returns:
            The default user.
        """
        default_user_name = self._default_user_name
        try:
            return self.get_user(default_user_name)
        except KeyError:
            password = os.getenv(
                ENV_ZENML_DEFAULT_USER_PASSWORD, DEFAULT_PASSWORD
            )

            logger.info(f"Creating default user '{default_user_name}' ...")
            return self.create_user(
                UserRequest(
                    name=default_user_name,
                    active=True,
                    password=password,
                )
            )

    # ----------------------------- Workspaces -----------------------------

    @track_decorator(AnalyticsEvent.CREATED_WORKSPACE)
    def create_workspace(
        self, workspace: WorkspaceRequest
    ) -> WorkspaceResponse:
        """Creates a new workspace.

        Args:
            workspace: The workspace to create.

        Returns:
            The newly created workspace.

        Raises:
            EntityExistsError: If a workspace with the given name already exists.
        """
        with Session(self.engine) as session:
            # Check if workspace with the given name already exists
            existing_workspace = session.exec(
                select(WorkspaceSchema).where(
                    WorkspaceSchema.name == workspace.name
                )
            ).first()
            if existing_workspace is not None:
                raise EntityExistsError(
                    f"Unable to create workspace {workspace.name}: "
                    "A workspace with this name already exists."
                )

            # Create the workspace
            new_workspace = WorkspaceSchema.from_request(workspace)
            session.add(new_workspace)
            session.commit()

            # Explicitly refresh the new_workspace schema
            session.refresh(new_workspace)

            workspace_model = new_workspace.to_model(hydrate=True)

        self._get_or_create_default_stack(workspace=workspace_model)
        return workspace_model

    def get_workspace(
        self, workspace_name_or_id: Union[str, UUID], hydrate: bool = True
    ) -> WorkspaceResponse:
        """Get an existing workspace by name or ID.

        Args:
            workspace_name_or_id: Name or ID of the workspace to get.
            hydrate: Flag deciding whether to hydrate the output model(s)
                by including metadata fields in the response.

        Returns:
            The requested workspace if one was found.
        """
        with Session(self.engine) as session:
            workspace = self._get_workspace_schema(
                workspace_name_or_id, session=session
            )
        return workspace.to_model(hydrate=hydrate)

    def list_workspaces(
        self,
        workspace_filter_model: WorkspaceFilter,
        hydrate: bool = False,
    ) -> Page[WorkspaceResponse]:
        """List all workspace matching the given filter criteria.

        Args:
            workspace_filter_model: All filter parameters including pagination
                params.
            hydrate: Flag deciding whether to hydrate the output model(s)
                by including metadata fields in the response.

        Returns:
            A list of all workspace matching the filter criteria.
        """
        with Session(self.engine) as session:
            query = select(WorkspaceSchema)
            return self.filter_and_paginate(
                session=session,
                query=query,
                table=WorkspaceSchema,
                filter_model=workspace_filter_model,
                hydrate=hydrate,
            )

    def update_workspace(
        self, workspace_id: UUID, workspace_update: WorkspaceUpdate
    ) -> WorkspaceResponse:
        """Update an existing workspace.

        Args:
            workspace_id: The ID of the workspace to be updated.
            workspace_update: The update to be applied to the workspace.

        Returns:
            The updated workspace.

        Raises:
            IllegalOperationError: if the workspace is the default workspace.
            KeyError: if the workspace does not exist.
        """
        with Session(self.engine) as session:
            existing_workspace = session.exec(
                select(WorkspaceSchema).where(
                    WorkspaceSchema.id == workspace_id
                )
            ).first()
            if existing_workspace is None:
                raise KeyError(
                    f"Unable to update workspace with id "
                    f"'{workspace_id}': Found no"
                    f"existing workspaces with this id."
                )
            if (
                existing_workspace.name == self._default_workspace_name
                and "name" in workspace_update.__fields_set__
                and workspace_update.name != existing_workspace.name
            ):
                raise IllegalOperationError(
                    "The name of the default workspace cannot be changed."
                )

            # Update the workspace
            existing_workspace.update(workspace_update=workspace_update)
            session.add(existing_workspace)
            session.commit()

            # Refresh the Model that was just created
            session.refresh(existing_workspace)
            return existing_workspace.to_model(hydrate=True)

    def delete_workspace(self, workspace_name_or_id: Union[str, UUID]) -> None:
        """Deletes a workspace.

        Args:
            workspace_name_or_id: Name or ID of the workspace to delete.

        Raises:
            IllegalOperationError: If the workspace is the default workspace.
        """
        with Session(self.engine) as session:
            # Check if workspace with the given name exists
            workspace = self._get_workspace_schema(
                workspace_name_or_id, session=session
            )
            if workspace.name == self._default_workspace_name:
                raise IllegalOperationError(
                    "The default workspace cannot be deleted."
                )

            self._trigger_event(
                StoreEvent.WORKSPACE_DELETED, workspace_id=workspace.id
            )

            session.delete(workspace)
            session.commit()

    def _get_or_create_default_workspace(self) -> WorkspaceResponse:
        """Get or create the default workspace if it doesn't exist.

        Returns:
            The default workspace.
        """
        default_workspace_name = self._default_workspace_name

        try:
            return self.get_workspace(default_workspace_name)
        except KeyError:
            logger.info(
                f"Creating default workspace '{default_workspace_name}' ..."
            )
            return self.create_workspace(
                WorkspaceRequest(name=default_workspace_name)
            )

    # =======================
    # Internal helper methods
    # =======================

    def _count_entity(
        self,
        schema: Type[BaseSchema],
        filter_model: Optional[BaseFilter] = None,
    ) -> int:
        """Return count of a given entity.

        Args:
            schema: Schema of the Entity
            filter_model: The filter model to filter the entity table.

        Returns:
            Count of the entity as integer.
        """
        with Session(self.engine) as session:
            query = select([func.count(schema.id)])

            if filter_model:
                query = filter_model.apply_filter(query=query, table=schema)

            entity_count = session.scalar(query)

        return int(entity_count)

    @staticmethod
    def _get_schema_by_name_or_id(
        object_name_or_id: Union[str, UUID],
        schema_class: Type[AnyNamedSchema],
        schema_name: str,
        session: Session,
    ) -> AnyNamedSchema:
        """Query a schema by its 'name' or 'id' field.

        Args:
            object_name_or_id: The name or ID of the object to query.
            schema_class: The schema class to query. E.g., `WorkspaceSchema`.
            schema_name: The name of the schema used for error messages.
                E.g., "workspace".
            session: The database session to use.

        Returns:
            The schema object.

        Raises:
            KeyError: if the object couldn't be found.
            ValueError: if the schema_name isn't provided.
        """
        if object_name_or_id is None:
            raise ValueError(
                f"Unable to get {schema_name}: No {schema_name} ID or name "
                "provided."
            )
        if uuid_utils.is_valid_uuid(object_name_or_id):
            filter_params = schema_class.id == object_name_or_id
            error_msg = (
                f"Unable to get {schema_name} with name or ID "
                f"'{object_name_or_id}': No {schema_name} with this ID found."
            )
        else:
            filter_params = schema_class.name == object_name_or_id
            error_msg = (
                f"Unable to get {schema_name} with name or ID "
                f"'{object_name_or_id}': '{object_name_or_id}' is not a valid "
                f" UUID and no {schema_name} with this name exists."
            )

        schema = session.exec(
            select(schema_class).where(filter_params)
        ).first()

        if schema is None:
            raise KeyError(error_msg)
        return schema

    def _get_workspace_schema(
        self,
        workspace_name_or_id: Union[str, UUID],
        session: Session,
    ) -> WorkspaceSchema:
        """Gets a workspace schema by name or ID.

        This is a helper method that is used in various places to find the
        workspace associated to some other object.

        Args:
            workspace_name_or_id: The name or ID of the workspace to get.
            session: The database session to use.

        Returns:
            The workspace schema.
        """
        return self._get_schema_by_name_or_id(
            object_name_or_id=workspace_name_or_id,
            schema_class=WorkspaceSchema,
            schema_name="workspace",
            session=session,
        )

    def _get_account_schema(
        self,
        account_name_or_id: Union[str, UUID],
        session: Session,
        service_account: Optional[bool] = None,
    ) -> UserSchema:
        """Gets a user account or a service account schema by name or ID.

        This helper method is used to fetch both user accounts and service
        accounts by name or ID. It is required because in the DB, user accounts
        and service accounts are stored using the same UserSchema to make
        it easier to implement resource ownership.

        Args:
            account_name_or_id: The name or ID of the account to get.
            session: The database session to use.
            service_account: Whether to get a service account or a user
                account. If None, both are considered with a priority for
                user accounts if both exist (e.g. with the same name).

        Returns:
            The account schema.

        Raises:
            KeyError: If no account with the given name or ID exists.
        """
        account_type = ""
        query = select(UserSchema)
        if uuid_utils.is_valid_uuid(account_name_or_id):
            query = query.where(UserSchema.id == account_name_or_id)
        else:
            query = query.where(UserSchema.name == account_name_or_id)
        if service_account is not None:
            if service_account is True:
                account_type = "service "
            elif service_account is False:
                account_type = "user "
            query = query.where(
                UserSchema.is_service_account == service_account  # noqa: E712
            )
        error_msg = (
            f"No {account_type}account with the '{account_name_or_id}' name "
            "or ID was found"
        )

        results = session.exec(query).all()

        if len(results) == 0:
            raise KeyError(error_msg)

        if len(results) == 1:
            return results[0]

        # We could have two results if a service account and a user account
        # have the same name. In that case, we return the user account.
        for result in results:
            if not result.is_service_account:
                return result

        raise KeyError(error_msg)

    def _get_run_schema(
        self,
        run_name_or_id: Union[str, UUID],
        session: Session,
    ) -> PipelineRunSchema:
        """Gets a run schema by name or ID.

        This is a helper method that is used in various places to find a run
        by its name or ID.

        Args:
            run_name_or_id: The name or ID of the run to get.
            session: The database session to use.

        Returns:
            The run schema.
        """
        return self._get_schema_by_name_or_id(
            object_name_or_id=run_name_or_id,
            schema_class=PipelineRunSchema,
            schema_name="run",
            session=session,
        )

    def _get_model_schema(
        self,
        model_name_or_id: Union[str, UUID],
        session: Session,
    ) -> ModelSchema:
        """Gets a model schema by name or ID.

        This is a helper method that is used in various places to find a model
        by its name or ID.

        Args:
            model_name_or_id: The name or ID of the model to get.
            session: The database session to use.

        Returns:
            The model schema.
        """
        return self._get_schema_by_name_or_id(
            object_name_or_id=model_name_or_id,
            schema_class=ModelSchema,
            schema_name="model",
            session=session,
        )

    def _get_tag_schema(
        self,
        tag_name_or_id: Union[str, UUID],
        session: Session,
    ) -> TagSchema:
        """Gets a tag schema by name or ID.

        This is a helper method that is used in various places to find a tag
        by its name or ID.

        Args:
            tag_name_or_id: The name or ID of the tag to get.
            session: The database session to use.

        Returns:
            The tag schema.
        """
        return self._get_schema_by_name_or_id(
            object_name_or_id=tag_name_or_id,
            schema_class=TagSchema,
            schema_name=TagSchema.__tablename__,
            session=session,
        )

    def _get_tag_model_schema(
        self,
        tag_id: UUID,
        resource_id: UUID,
        resource_type: TaggableResourceTypes,
        session: Session,
    ) -> TagResourceSchema:
        """Gets a tag model schema by tag and resource.

        Args:
            tag_id: The ID of the tag to get.
            resource_id: The ID of the resource to get.
            resource_type: The type of the resource to get.
            session: The database session to use.

        Returns:
            The tag resource schema.

        Raises:
            KeyError: if entity not found.
        """
        with Session(self.engine) as session:
            schema = session.exec(
                select(TagResourceSchema).where(
                    TagResourceSchema.tag_id == tag_id,
                    TagResourceSchema.resource_id == resource_id,
                    TagResourceSchema.resource_type == resource_type.value,
                )
            ).first()
            if schema is None:
                raise KeyError(
                    f"Unable to get {TagResourceSchema.__tablename__} with IDs "
                    f"`tag_id`='{tag_id}' and `resource_id`='{resource_id}' and "
                    f"`resource_type`='{resource_type.value}': No "
                    f"{TagResourceSchema.__tablename__} with these IDs found."
                )
            return schema

    @staticmethod
    def _create_or_reuse_code_reference(
        session: Session,
        workspace_id: UUID,
        code_reference: Optional["CodeReferenceRequest"],
    ) -> Optional[UUID]:
        """Creates or reuses a code reference.

        Args:
            session: The database session to use.
            workspace_id: ID of the workspace in which the code reference
                should be.
            code_reference: Request of the reference to create.

        Returns:
            The code reference ID.
        """
        if not code_reference:
            return None

        existing_reference = session.exec(
            select(CodeReferenceSchema)
            .where(CodeReferenceSchema.workspace_id == workspace_id)
            .where(
                CodeReferenceSchema.code_repository_id
                == code_reference.code_repository
            )
            .where(CodeReferenceSchema.commit == code_reference.commit)
            .where(
                CodeReferenceSchema.subdirectory == code_reference.subdirectory
            )
        ).first()
        if existing_reference is not None:
            return existing_reference.id

        new_reference = CodeReferenceSchema.from_request(
            code_reference, workspace_id=workspace_id
        )

        session.add(new_reference)
        return new_reference.id

    ########
    # Model
    ########

    def create_model(self, model: ModelRequestModel) -> ModelResponseModel:
        """Creates a new model.

        Args:
            model: the Model to be created.

        Returns:
            The newly created model.

        Raises:
            EntityExistsError: If a workspace with the given name already exists.
        """
        with Session(self.engine) as session:
            existing_model = session.exec(
                select(ModelSchema).where(ModelSchema.name == model.name)
            ).first()
            if existing_model is not None:
                raise EntityExistsError(
                    f"Unable to create model {model.name}: "
                    "A model with this name already exists."
                )

            model_schema = ModelSchema.from_request(model)
            session.add(model_schema)

            if model.tags:
                self._attach_tags_to_resource(
                    tag_names=model.tags,
                    resource_id=model_schema.id,
                    resource_type=TaggableResourceTypes.MODEL,
                )
            session.commit()
            return ModelSchema.to_model(model_schema)

    def get_model(
        self, model_name_or_id: Union[str, UUID]
    ) -> ModelResponseModel:
        """Get an existing model.

        Args:
            model_name_or_id: name or id of the model to be retrieved.

        Raises:
            KeyError: specified ID or name not found.

        Returns:
            The model of interest.
        """
        with Session(self.engine) as session:
            model = self._get_model_schema(
                model_name_or_id=model_name_or_id, session=session
            )
            if model is None:
                raise KeyError(
                    f"Unable to get model with ID `{model_name_or_id}`: "
                    f"No model with this ID found."
                )
            return ModelSchema.to_model(model)

    def list_models(
        self,
        model_filter_model: ModelFilterModel,
    ) -> Page[ModelResponseModel]:
        """Get all models by filter.

        Args:
            model_filter_model: All filter parameters including pagination
                params.

        Returns:
            A page of all models.
        """
        with Session(self.engine) as session:
            query = select(ModelSchema)
            return self.filter_and_paginate(
                session=session,
                query=query,
                table=ModelSchema,
                filter_model=model_filter_model,
            )

    def delete_model(self, model_name_or_id: Union[str, UUID]) -> None:
        """Deletes a model.

        Args:
            model_name_or_id: name or id of the model to be deleted.

        Raises:
            KeyError: specified ID or name not found.
        """
        with Session(self.engine) as session:
            model = self._get_model_schema(
                model_name_or_id=model_name_or_id, session=session
            )
            if model is None:
                raise KeyError(
                    f"Unable to delete model with ID `{model_name_or_id}`: "
                    f"No model with this ID found."
                )
            session.delete(model)
            session.commit()

    def update_model(
        self,
        model_id: UUID,
        model_update: ModelUpdateModel,
    ) -> ModelResponseModel:
        """Updates an existing model.

        Args:
            model_id: UUID of the model to be updated.
            model_update: the Model to be updated.

        Raises:
            KeyError: specified ID not found.

        Returns:
            The updated model.
        """
        with Session(self.engine) as session:
            existing_model = session.exec(
                select(ModelSchema).where(ModelSchema.id == model_id)
            ).first()

            if not existing_model:
                raise KeyError(f"Model with ID {model_id} not found.")

            if model_update.add_tags:
                self._attach_tags_to_resource(
                    tag_names=model_update.add_tags,
                    resource_id=existing_model.id,
                    resource_type=TaggableResourceTypes.MODEL,
                )
            model_update.add_tags = None
            if model_update.remove_tags:
                self._detach_tags_from_resource(
                    tag_names=model_update.remove_tags,
                    resource_id=existing_model.id,
                    resource_type=TaggableResourceTypes.MODEL,
                )
            model_update.remove_tags = None

            existing_model.update(model_update=model_update)

            session.add(existing_model)
            session.commit()

            # Refresh the Model that was just created
            session.refresh(existing_model)
            return existing_model.to_model()

    #################
    # Model Versions
    #################

    def create_model_version(
        self, model_version: ModelVersionRequestModel
    ) -> ModelVersionResponseModel:
        """Creates a new model version.

        Args:
            model_version: the Model Version to be created.

        Returns:
            The newly created model version.

        Raises:
            ValueError: If `number` is not None during model version creation.
            EntityExistsError: If a workspace with the given name already exists.
        """
        if model_version.number is not None:
            raise ValueError(
                "`number` field  must be None during model version creation."
            )
        with Session(self.engine) as session:
            model = self.get_model(model_version.model)
            existing_model_version = session.exec(
                select(ModelVersionSchema)
                .where(ModelVersionSchema.model_id == model.id)
                .where(ModelVersionSchema.name == model_version.name)
            ).first()
            if existing_model_version is not None:
                raise EntityExistsError(
                    f"Unable to create model version {model_version.name}: "
                    f"A model version with this name already exists in {model.name} model."
                )

            all_versions = session.exec(
                select(ModelVersionSchema)
                .where(ModelVersionSchema.model_id == model.id)
                .order_by(ModelVersionSchema.number.desc())  # type: ignore[attr-defined]
            ).first()

            model_version.number = (
                all_versions.number + 1 if all_versions else 1
            )

            if model_version.name is None:
                model_version.name = str(model_version.number)

            model_version_schema = ModelVersionSchema.from_request(
                model_version
            )
            session.add(model_version_schema)

            session.commit()
            return model_version_schema.to_model()

    def get_model_version(
        self, model_version_id: UUID
    ) -> ModelVersionResponseModel:
        """Get an existing model version.

        Args:
            model_version_id: name, id, stage or number of the model version to
                be retrieved. If skipped - latest is retrieved.

        Returns:
            The model version of interest.

        Raises:
            KeyError: specified ID or name not found.
        """
        with Session(self.engine) as session:
            model_version = self._get_schema_by_name_or_id(
                object_name_or_id=model_version_id,
                schema_class=ModelVersionSchema,
                schema_name="model_version",
                session=session,
            )
            if model_version is None:
                raise KeyError(
                    f"Unable to get model version with ID "
                    f"`{model_version_id}`: No model version with this "
                    f"ID found."
                )
            return model_version.to_model()

    def list_model_versions(
        self,
        model_version_filter_model: ModelVersionFilterModel,
        model_name_or_id: Optional[Union[str, UUID]] = None,
    ) -> Page[ModelVersionResponseModel]:
        """Get all model versions by filter.

        Args:
            model_name_or_id: name or id of the model containing the model versions.
            model_version_filter_model: All filter parameters including pagination
                params.

        Returns:
            A page of all model versions.
        """
        with Session(self.engine) as session:
            if model_name_or_id:
                model = self.get_model(model_name_or_id)
                model_version_filter_model.set_scope_model(model.id)

            query = select(ModelVersionSchema)
            return self.filter_and_paginate(
                session=session,
                query=query,
                table=ModelVersionSchema,
                filter_model=model_version_filter_model,
            )

    def delete_model_version(
        self,
        model_version_id: UUID,
    ) -> None:
        """Deletes a model version.

        Args:
            model_version_id: name or id of the model version to be deleted.

        Raises:
            KeyError: specified ID or name not found.
        """
        with Session(self.engine) as session:
            query = select(ModelVersionSchema).where(
                ModelVersionSchema.id == model_version_id
            )
            model_version = session.exec(query).first()
            if model_version is None:
                raise KeyError(
                    f"Unable to delete model version with id `{model_version_id}`: "
                    f"No model version with this id found."
                )
            session.delete(model_version)
            session.commit()

    def update_model_version(
        self,
        model_version_id: UUID,
        model_version_update_model: ModelVersionUpdateModel,
    ) -> ModelVersionResponseModel:
        """Get all model versions by filter.

        Args:
            model_version_id: The ID of model version to be updated.
            model_version_update_model: The model version to be updated.

        Returns:
            An updated model version.

        Raises:
            KeyError: If the model version not found
            RuntimeError: If there is a model version with target stage, but `force` flag is off
        """
        with Session(self.engine) as session:
            existing_model_version = session.exec(
                select(ModelVersionSchema)
                .where(
                    ModelVersionSchema.model_id
                    == model_version_update_model.model
                )
                .where(ModelVersionSchema.id == model_version_id)
            ).first()

            if not existing_model_version:
                raise KeyError(f"Model version {model_version_id} not found.")

            stage = None
            if (stage_ := model_version_update_model.stage) is not None:
                stage = getattr(stage_, "value", stage_)

                existing_model_version_in_target_stage = session.exec(
                    select(ModelVersionSchema)
                    .where(
                        ModelVersionSchema.model_id
                        == model_version_update_model.model
                    )
                    .where(ModelVersionSchema.stage == stage)
                ).first()

                if (
                    existing_model_version_in_target_stage is not None
                    and existing_model_version_in_target_stage.id
                    != existing_model_version.id
                ):
                    if not model_version_update_model.force:
                        raise RuntimeError(
                            f"Model version {existing_model_version_in_target_stage.name} is "
                            f"in {stage}, but `force` flag is False."
                        )
                    else:
                        existing_model_version_in_target_stage.update(
                            target_stage=ModelStages.ARCHIVED.value
                        )
                        session.add(existing_model_version_in_target_stage)

                        logger.info(
                            f"Model version {existing_model_version_in_target_stage.name} has been set to {ModelStages.ARCHIVED.value}."
                        )

            existing_model_version.update(
                target_stage=stage,
                target_name=model_version_update_model.name,
            )
            session.add(existing_model_version)
            session.commit()
            session.refresh(existing_model_version)

            return existing_model_version.to_model()

    ###########################
    # Model Versions Artifacts
    ###########################

    def create_model_version_artifact_link(
        self, model_version_artifact_link: ModelVersionArtifactRequestModel
    ) -> ModelVersionArtifactResponseModel:
        """Creates a new model version link.

        Args:
            model_version_artifact_link: the Model Version to Artifact Link to be created.

        Returns:
            The newly created model version to artifact link.
        """
        with Session(self.engine) as session:
            # If the link already exists, return it
            existing_model_version_artifact_link = session.exec(
                select(ModelVersionArtifactSchema)
                .where(
                    ModelVersionArtifactSchema.model_version_id
                    == model_version_artifact_link.model_version
                )
                .where(
                    ModelVersionArtifactSchema.artifact_id
                    == model_version_artifact_link.artifact,
                )
            ).first()
            if existing_model_version_artifact_link is not None:
                return existing_model_version_artifact_link.to_model()

            model_version_artifact_link_schema = (
                ModelVersionArtifactSchema.from_request(
                    model_version_artifact_request=model_version_artifact_link,
                )
            )
            session.add(model_version_artifact_link_schema)
            session.commit()
            return model_version_artifact_link_schema.to_model()

    def list_model_version_artifact_links(
        self,
        model_version_artifact_link_filter_model: ModelVersionArtifactFilterModel,
    ) -> Page[ModelVersionArtifactResponseModel]:
        """Get all model version to artifact links by filter.

        Args:
            model_version_artifact_link_filter_model: All filter parameters
                including pagination params.

        Returns:
            A page of all model version to artifact links.
        """
        with Session(self.engine) as session:
            query = select(ModelVersionArtifactSchema)

            # Handle artifact name
            if model_version_artifact_link_filter_model.artifact_name:
                query = query.where(
                    ModelVersionArtifactSchema.artifact_id == ArtifactSchema.id
                ).where(
                    ArtifactSchema.name
                    == model_version_artifact_link_filter_model.artifact_name
                )

            # Handle model artifact types
            if model_version_artifact_link_filter_model.only_data_artifacts:
                query = query.where(
                    ModelVersionArtifactSchema.is_model_artifact
                    == False  # noqa: E712
                ).where(
                    ModelVersionArtifactSchema.is_endpoint_artifact
                    == False  # noqa: E712
                )
            elif (
                model_version_artifact_link_filter_model.only_endpoint_artifacts
            ):
                query = query.where(
                    ModelVersionArtifactSchema.is_endpoint_artifact
                )
            elif model_version_artifact_link_filter_model.only_model_artifacts:
                query = query.where(
                    ModelVersionArtifactSchema.is_model_artifact
                )

            return self.filter_and_paginate(
                session=session,
                query=query,
                table=ModelVersionArtifactSchema,
                filter_model=model_version_artifact_link_filter_model,
            )

    def delete_model_version_artifact_link(
        self,
        model_version_id: UUID,
        model_version_artifact_link_name_or_id: Union[str, UUID],
    ) -> None:
        """Deletes a model version to artifact link.

        Args:
            model_version_id: ID of the model version containing the link.
            model_version_artifact_link_name_or_id: name or ID of the model version to artifact link to be deleted.

        Raises:
            KeyError: specified ID or name not found.
        """
        with Session(self.engine) as session:
            model_version = self.get_model_version(model_version_id)
            query = select(ModelVersionArtifactSchema).where(
                ModelVersionArtifactSchema.model_version_id == model_version.id
            )
            try:
                UUID(str(model_version_artifact_link_name_or_id))
                query = query.where(
                    ModelVersionArtifactSchema.id
                    == model_version_artifact_link_name_or_id
                )
            except ValueError:
                query = query.where(
                    ArtifactSchema.name
                    == model_version_artifact_link_name_or_id
                ).where(
                    ModelVersionArtifactSchema.artifact_id == ArtifactSchema.id
                )

            model_version_artifact_link = session.exec(query).first()
            if model_version_artifact_link is None:
                raise KeyError(
                    f"Unable to delete model version link with name or ID "
                    f"`{model_version_artifact_link_name_or_id}`: "
                    f"No model version link with this name found."
                )

            session.delete(model_version_artifact_link)
            session.commit()

    ###############################
    # Model Versions Pipeline Runs
    ###############################

    def create_model_version_pipeline_run_link(
        self,
        model_version_pipeline_run_link: ModelVersionPipelineRunRequestModel,
    ) -> ModelVersionPipelineRunResponseModel:
        """Creates a new model version to pipeline run link.

        Args:
            model_version_pipeline_run_link: the Model Version to Pipeline Run Link to be created.

        Returns:
            - If Model Version to Pipeline Run Link already exists - returns the existing link.
            - Otherwise, returns the newly created model version to pipeline run link.
        """
        with Session(self.engine) as session:
            # If the link already exists, return it
            existing_model_version_pipeline_run_link = session.exec(
                select(ModelVersionPipelineRunSchema)
                .where(
                    ModelVersionPipelineRunSchema.model_version_id
                    == model_version_pipeline_run_link.model_version
                )
                .where(
                    ModelVersionPipelineRunSchema.pipeline_run_id
                    == model_version_pipeline_run_link.pipeline_run,
                )
            ).first()
            if existing_model_version_pipeline_run_link is not None:
                return existing_model_version_pipeline_run_link.to_model()

            # Otherwise, create a new link
            model_version_pipeline_run_link_schema = (
                ModelVersionPipelineRunSchema.from_request(
                    model_version_pipeline_run_link
                )
            )
            session.add(model_version_pipeline_run_link_schema)
            session.commit()
            return model_version_pipeline_run_link_schema.to_model()

    def list_model_version_pipeline_run_links(
        self,
        model_version_pipeline_run_link_filter_model: ModelVersionPipelineRunFilterModel,
    ) -> Page[ModelVersionPipelineRunResponseModel]:
        """Get all model version to pipeline run links by filter.

        Args:
            model_version_pipeline_run_link_filter_model: All filter parameters
                including pagination params.

        Returns:
            A page of all model version to pipeline run links.
        """
        query = select(ModelVersionPipelineRunSchema)
        # Handle pipeline run name
        if model_version_pipeline_run_link_filter_model.pipeline_run_name:
            query = query.where(
                ModelVersionPipelineRunSchema.pipeline_run_id
                == PipelineRunSchema.id
            ).where(
                PipelineRunSchema.name
                == model_version_pipeline_run_link_filter_model.pipeline_run_name
            )
        with Session(self.engine) as session:
            return self.filter_and_paginate(
                session=session,
                query=query,
                table=ModelVersionPipelineRunSchema,
                filter_model=model_version_pipeline_run_link_filter_model,
            )

    def delete_model_version_pipeline_run_link(
        self,
        model_version_id: UUID,
        model_version_pipeline_run_link_name_or_id: Union[str, UUID],
    ) -> None:
        """Deletes a model version to pipeline run link.

        Args:
            model_version_id: name or ID of the model version containing the link.
            model_version_pipeline_run_link_name_or_id: name or ID of the model version to pipeline run link to be deleted.

        Raises:
            KeyError: specified ID not found.
        """
        with Session(self.engine) as session:
            model_version = self.get_model_version(
                model_version_id=model_version_id
            )
            query = select(ModelVersionPipelineRunSchema).where(
                ModelVersionPipelineRunSchema.model_version_id
                == model_version.id
            )
            try:
                UUID(str(model_version_pipeline_run_link_name_or_id))
                query = query.where(
                    ModelVersionPipelineRunSchema.id
                    == model_version_pipeline_run_link_name_or_id
                )
            except ValueError:
                query = query.where(
                    ModelVersionPipelineRunSchema.pipeline_run_id
                    == PipelineRunSchema.id
                ).where(
                    PipelineRunSchema.name
                    == model_version_pipeline_run_link_name_or_id
                )

            model_version_pipeline_run_link = session.exec(query).first()
            if model_version_pipeline_run_link is None:
                raise KeyError(
                    f"Unable to delete model version link with name "
                    f"`{model_version_pipeline_run_link_name_or_id}`: "
                    f"No model version link with this name found."
                )

            session.delete(model_version_pipeline_run_link)
            session.commit()

    #################
    # Tags
    #################

    def _attach_tags_to_resource(
        self,
        tag_names: List[str],
        resource_id: UUID,
        resource_type: TaggableResourceTypes,
    ) -> None:
        """Creates a tag<>resource link if not present.

        Args:
            tag_names: The list of names of the tags.
            resource_id: The id of the resource.
            resource_type: The type of the resource to create link with.
        """
        for tag_name in tag_names:
            try:
                tag = self.get_tag(tag_name)
            except KeyError:
                tag = self.create_tag(TagRequestModel(name=tag_name))
            try:
                self.create_tag_resource(
                    TagResourceRequestModel(
                        tag_id=tag.id,
                        resource_id=resource_id,
                        resource_type=resource_type,
                    )
                )
            except EntityExistsError:
                pass

    def _detach_tags_from_resource(
        self,
        tag_names: List[str],
        resource_id: UUID,
        resource_type: TaggableResourceTypes,
    ) -> None:
        """Deletes tag<>resource link if present.

        Args:
            tag_names: The list of names of the tags.
            resource_id: The id of the resource.
            resource_type: The type of the resource to create link with.
        """
        for tag_name in tag_names:
            try:
                tag = self.get_tag(tag_name)
                self.delete_tag_resource(
                    tag_id=tag.id,
                    resource_id=resource_id,
                    resource_type=resource_type,
                )
            except KeyError:
                pass

    def create_tag(self, tag: TagRequestModel) -> TagResponseModel:
        """Creates a new tag.

        Args:
            tag: the tag to be created.

        Returns:
            The newly created tag.

        Raises:
            EntityExistsError: If a tag with the given name already exists.
        """
        with Session(self.engine) as session:
            existing_tag = session.exec(
                select(TagSchema).where(TagSchema.name == tag.name)
            ).first()
            if existing_tag is not None:
                raise EntityExistsError(
                    f"Unable to create tag {tag.name}: "
                    "A tag with this name already exists."
                )

            tag_schema = TagSchema.from_request(tag)
            session.add(tag_schema)

            session.commit()
            return TagSchema.to_model(tag_schema)

    def delete_tag(
        self,
        tag_name_or_id: Union[str, UUID],
    ) -> None:
        """Deletes a tag.

        Args:
            tag_name_or_id: name or id of the tag to delete.

        Raises:
            KeyError: specified ID or name not found.
        """
        with Session(self.engine) as session:
            tag = self._get_tag_schema(
                tag_name_or_id=tag_name_or_id, session=session
            )
            if tag is None:
                raise KeyError(
                    f"Unable to delete tag with ID `{tag_name_or_id}`: "
                    f"No tag with this ID found."
                )
            session.delete(tag)
            session.commit()

    def get_tag(
        self,
        tag_name_or_id: Union[str, UUID],
    ) -> TagResponseModel:
        """Get an existing tag.

        Args:
            tag_name_or_id: name or id of the tag to be retrieved.

        Returns:
            The tag of interest.

        Raises:
            KeyError: specified ID or name not found.
        """
        with Session(self.engine) as session:
            tag = self._get_tag_schema(
                tag_name_or_id=tag_name_or_id, session=session
            )
            if tag is None:
                raise KeyError(
                    f"Unable to get tag with ID `{tag_name_or_id}`: "
                    f"No tag with this ID found."
                )
            return TagSchema.to_model(tag)

    def list_tags(
        self,
        tag_filter_model: TagFilterModel,
    ) -> Page[TagResponseModel]:
        """Get all tags by filter.

        Args:
            tag_filter_model: All filter parameters including pagination params.

        Returns:
            A page of all tags.
        """
        with Session(self.engine) as session:
            query = select(TagSchema)
            return self.filter_and_paginate(
                session=session,
                query=query,
                table=TagSchema,
                filter_model=tag_filter_model,
            )

    def update_tag(
        self,
        tag_name_or_id: Union[str, UUID],
        tag_update_model: TagUpdateModel,
    ) -> TagResponseModel:
        """Update tag.

        Args:
            tag_name_or_id: name or id of the tag to be updated.
            tag_update_model: Tag to use for the update.

        Returns:
            An updated tag.

        Raises:
            KeyError: If the tag is not found
        """
        with Session(self.engine) as session:
            tag = self._get_tag_schema(
                tag_name_or_id=tag_name_or_id, session=session
            )

            if not tag:
                raise KeyError(f"Tag with ID `{tag_name_or_id}` not found.")

            tag.update(update=tag_update_model)
            session.add(tag)
            session.commit()

            # Refresh the tag that was just created
            session.refresh(tag)
            return tag.to_model()

    ####################
    # Tags <> resources
    ####################

    def create_tag_resource(
        self, tag_resource: TagResourceRequestModel
    ) -> TagResourceResponseModel:
        """Creates a new tag resource relationship.

        Args:
            tag_resource: the tag resource relationship to be created.

        Returns:
            The newly created tag resource relationship.

        Raises:
            EntityExistsError: If a tag resource relationship with the given configuration.
        """
        with Session(self.engine) as session:
            existing_tag_resource = session.exec(
                select(TagResourceSchema).where(
                    TagResourceSchema.tag_id == tag_resource.tag_id,
                    TagResourceSchema.resource_id == tag_resource.resource_id,
                    TagResourceSchema.resource_type
                    == tag_resource.resource_type.value,
                )
            ).first()
            if existing_tag_resource is not None:
                raise EntityExistsError(
                    f"Unable to create a tag {tag_resource.resource_type.name.lower()} "
                    f"relationship with IDs `{tag_resource.tag_id}`|`{tag_resource.resource_id}`. "
                    "This relationship already exists."
                )

            tag_resource_schema = TagResourceSchema.from_request(tag_resource)
            session.add(tag_resource_schema)

            session.commit()
            return TagResourceSchema.to_model(tag_resource_schema)

    def delete_tag_resource(
        self,
        tag_id: UUID,
        resource_id: UUID,
        resource_type: TaggableResourceTypes,
    ) -> None:
        """Deletes a tag resource relationship.

        Args:
            tag_id: The ID of the tag to delete.
            resource_id: The ID of the resource to delete.
            resource_type: The type of the resource to delete.

        Raises:
            KeyError: specified ID not found.
        """
        with Session(self.engine) as session:
            tag_model = self._get_tag_model_schema(
                tag_id=tag_id,
                resource_id=resource_id,
                resource_type=resource_type,
                session=session,
            )
            if tag_model is None:
                raise KeyError(
                    f"Unable to delete tag<>resource with IDs: "
                    f"`tag_id`='{tag_id}' and `resource_id`='{resource_id}' and "
                    f"`resource_type`='{resource_type.value}': No "
                    "tag<>resource with these IDs found."
                )
            session.delete(tag_model)
            session.commit()<|MERGE_RESOLUTION|>--- conflicted
+++ resolved
@@ -3268,41 +3268,8 @@
             session.delete(existing_run)
             session.commit()
 
-<<<<<<< HEAD
-    def count_runs(self, workspace_id: Optional[UUID]) -> int:
-        """Count all pipeline runs, optionally within a workspace scope.
-=======
-    def get_or_create_run(
-        self, pipeline_run: PipelineRunRequest
-    ) -> Tuple[PipelineRunResponse, bool]:
-        """Gets or creates a pipeline run.
-
-        If a run with the same ID or name already exists, it is returned.
-        Otherwise, a new run is created.
-
-        Args:
-            pipeline_run: The pipeline run to get or create.
-
-        Returns:
-            The pipeline run, and a boolean indicating whether the run was
-            created or not.
-        """
-        # We want to have the 'create' statement in the try block since running
-        # it first will reduce concurrency issues.
-        try:
-            return self.create_run(pipeline_run), True
-        except (EntityExistsError, IntegrityError):
-            # Catch both `EntityExistsError`` and `IntegrityError`` exceptions
-            # since either one can be raised by the database when trying
-            # to create a new pipeline run with duplicate ID or name.
-            try:
-                return self.get_run(pipeline_run.id), False
-            except KeyError:
-                return self.get_run(pipeline_run.name), False
-
     def count_runs(self, filter_model: Optional[PipelineRunFilter]) -> int:
         """Count all pipeline runs.
->>>>>>> 37b7375c
 
         Args:
             filter_model: The filter model to filter the runs.
