#  Copyright (c) ZenML GmbH 2022. All Rights Reserved.
#
#  Licensed under the Apache License, Version 2.0 (the "License");
#  you may not use this file except in compliance with the License.
#  You may obtain a copy of the License at:
#
#       https://www.apache.org/licenses/LICENSE-2.0
#
#  Unless required by applicable law or agreed to in writing, software
#  distributed under the License is distributed on an "AS IS" BASIS,
#  WITHOUT WARRANTIES OR CONDITIONS OF ANY KIND, either express
#  or implied. See the License for the specific language governing
#  permissions and limitations under the License.
"""SQL Zen Store implementation."""

import logging
import os
import re
from pathlib import Path, PurePath
from typing import (
    TYPE_CHECKING,
    Any,
    ClassVar,
    Dict,
    List,
    Optional,
    Tuple,
    Type,
    Union,
    cast,
)
from uuid import UUID

from pydantic import root_validator
from sqlalchemy.engine import Engine
from sqlalchemy.engine.url import make_url
from sqlalchemy.exc import ArgumentError, NoResultFound
from sqlalchemy.sql.operators import is_, isnot
from sqlmodel import Session, SQLModel, create_engine, or_, select
from sqlmodel.sql.expression import Select, SelectOfScalar

from zenml.config.global_config import GlobalConfiguration
from zenml.config.store_config import StoreConfiguration
from zenml.constants import (
    ENV_ZENML_DISABLE_DATABASE_MIGRATION,
    ENV_ZENML_SERVER_DEPLOYMENT_TYPE,
)
from zenml.enums import (
    ExecutionStatus,
    LoggingLevels,
    StackComponentType,
    StoreType,
)
from zenml.exceptions import (
    EntityExistsError,
    IllegalOperationError,
    StackComponentExistsError,
    StackExistsError,
)
from zenml.io import fileio
from zenml.logger import get_console_handler, get_logger, get_logging_level
from zenml.models import (
    ArtifactModel,
    ComponentModel,
    FlavorModel,
    HydratedStackModel,
    PipelineModel,
    PipelineRunModel,
    ProjectModel,
    RoleAssignmentModel,
    RoleModel,
    StackModel,
    StepRunModel,
    TeamModel,
    UserModel,
)
from zenml.models.server_models import ServerDatabaseType, ServerModel
from zenml.utils import uuid_utils
from zenml.utils.analytics_utils import AnalyticsEvent, track
from zenml.utils.enum_utils import StrEnum
from zenml.zen_stores.base_zen_store import BaseZenStore
from zenml.zen_stores.migrations.alembic import (
    ZENML_ALEMBIC_START_REVISION,
    Alembic,
)
from zenml.zen_stores.schemas import (
    ArtifactSchema,
    FlavorSchema,
    PipelineRunSchema,
    PipelineSchema,
    ProjectSchema,
    RoleSchema,
    StackComponentSchema,
    StackSchema,
    StepInputArtifactSchema,
    StepRunOrderSchema,
    StepRunSchema,
    TeamAssignmentSchema,
    TeamRoleAssignmentSchema,
    TeamSchema,
    UserRoleAssignmentSchema,
    UserSchema,
)
from zenml.zen_stores.schemas.stack_schemas import StackCompositionSchema

if TYPE_CHECKING:
    from ml_metadata.proto.metadata_store_pb2 import ConnectionConfig

    from zenml.zen_stores.metadata_store import MetadataStore

# Enable SQL compilation caching to remove the https://sqlalche.me/e/14/cprf
# warning
SelectOfScalar.inherit_cache = True
Select.inherit_cache = True

logger = get_logger(__name__)

ZENML_SQLITE_DB_FILENAME = "zenml.db"


class SQLDatabaseDriver(StrEnum):
    """SQL database drivers supported by the SQL ZenML store."""

    MYSQL = "mysql"
    SQLITE = "sqlite"


class SqlZenStoreConfiguration(StoreConfiguration):
    """SQL ZenML store configuration.

    Attributes:
        type: The type of the store.
        driver: The SQL database driver.
        database: database name. If not already present on the server, it will
            be created automatically on first access.
        username: The database username.
        password: The database password.
        ssl_ca: certificate authority certificate. Required for SSL
            enabled authentication if the CA certificate is not part of the
            certificates shipped by the operating system.
        ssl_cert: client certificate. Required for SSL enabled
            authentication if client certificates are used.
        ssl_key: client certificate private key. Required for SSL
            enabled if client certificates are used.
        ssl_verify_server_cert: set to verify the identity of the server
            against the provided server certificate.
    """

    type: StoreType = StoreType.SQL

    driver: Optional[SQLDatabaseDriver] = None
    database: Optional[str] = None
    username: Optional[str] = None
    password: Optional[str] = None
    ssl_ca: Optional[str] = None
    ssl_cert: Optional[str] = None
    ssl_key: Optional[str] = None
    ssl_verify_server_cert: bool = False
    pool_size: int = 20
    max_overflow: int = 20

    @root_validator
    def _validate_url(cls, values: Dict[str, Any]) -> Dict[str, Any]:
        """Validate the SQL URL.

        The validator also moves the MySQL username, password and database
        parameters from the URL into the other configuration arguments, if they
        are present in the URL.

        Args:
            values: The values to validate.

        Returns:
            The validated values.

        Raises:
            ValueError: If the URL is invalid or the SQL driver is not
                supported.
        """
        # flake8: noqa: C901
        url = values.get("url")
        if url is None:
            return values

        try:
            sql_url = make_url(url)
        except ArgumentError as e:
            raise ValueError(
                "Invalid SQL URL `%s`: %s. The URL must be in the format "
                "`driver://[[username:password@]hostname:port]/database["
                "?<extra-args>]`.",
                url,
                str(e),
            )
        if sql_url.drivername not in SQLDatabaseDriver.values():
            raise ValueError(
                "Invalid SQL driver value `%s`: The driver must be one of: %s.",
                url,
                ", ".join(SQLDatabaseDriver.values()),
            )
        values["driver"] = SQLDatabaseDriver(sql_url.drivername)
        if sql_url.drivername == SQLDatabaseDriver.SQLITE:
            if (
                sql_url.username
                or sql_url.password
                or sql_url.query
                or sql_url.database is None
            ):
                raise ValueError(
                    "Invalid SQLite URL `%s`: The URL must be in the "
                    "format `sqlite:///path/to/database.db`.",
                    url,
                )
            if values.get("username") or values.get("password"):
                raise ValueError(
                    "Invalid SQLite configuration: The username and password "
                    "must not be set",
                    url,
                )
            values["database"] = sql_url.database
        elif sql_url.drivername == SQLDatabaseDriver.MYSQL:
            if sql_url.username:
                values["username"] = sql_url.username
                sql_url = sql_url._replace(username=None)
            if sql_url.password:
                values["password"] = sql_url.password
                sql_url = sql_url._replace(password=None)
            if sql_url.database:
                values["database"] = sql_url.database
                sql_url = sql_url._replace(database=None)
            if sql_url.query:
                for k, v in sql_url.query.items():
                    if k == "ssl_ca":
                        values["ssl_ca"] = v
                    elif k == "ssl_cert":
                        values["ssl_cert"] = v
                    elif k == "ssl_key":
                        values["ssl_key"] = v
                    elif k == "ssl_verify_server_cert":
                        values["ssl_verify_server_cert"] = v
                    else:
                        raise ValueError(
                            "Invalid MySQL URL query parameter `%s`: The "
                            "parameter must be one of: ssl_ca, ssl_cert, "
                            "ssl_key, or ssl_verify_server_cert.",
                            k,
                        )
                sql_url = sql_url._replace(query={})

            database = values.get("database")
            if (
                not values.get("username")
                or not values.get("password")
                or not database
            ):
                raise ValueError(
                    "Invalid MySQL configuration: The username, password and "
                    "database must be set in the URL or as configuration "
                    "attributes",
                )

            regexp = r"^[^\\/?%*:|\"<>.-]{1,64}$"
            match = re.match(regexp, database)
            if not match:
                raise ValueError(
                    f"The database name does not conform to the required "
                    f"format "
                    f"rules ({regexp}): {database}"
                )

            # Save the certificates in a secure location on disk
            secret_folder = Path(
                GlobalConfiguration().local_stores_path,
                "certificates",
            )
            for key in ["ssl_key", "ssl_ca", "ssl_cert"]:
                content = values.get(key)
                if content and not os.path.isfile(content):
                    fileio.makedirs(str(secret_folder))
                    file_path = Path(secret_folder, f"{key}.pem")
                    with open(file_path, "w") as f:
                        f.write(content)
                    file_path.chmod(0o600)
                    values[key] = str(file_path)

        values["url"] = str(sql_url)
        return values

    @staticmethod
    def get_local_url(path: str) -> str:
        """Get a local SQL url for a given local path.

        Args:
            path: The path to the local sqlite file.

        Returns:
            The local SQL url for the given path.
        """
        return f"sqlite:///{path}/{ZENML_SQLITE_DB_FILENAME}"

    def expand_certificates(self) -> None:
        """Expands the certificates in the verify_ssl field."""
        # Load the certificate values back into the configuration
        for key in ["ssl_key", "ssl_ca", "ssl_cert"]:
            file_path = getattr(self, key, None)
            if file_path and os.path.isfile(file_path):
                with open(file_path, "r") as f:
                    setattr(self, key, f.read())

    @classmethod
    def copy_configuration(
        cls,
        config: "StoreConfiguration",
        config_path: str,
        load_config_path: Optional[PurePath] = None,
    ) -> "StoreConfiguration":
        """Create a copy of the store config using a different configuration path.

        This method is used to create a copy of the store configuration that can
        be loaded using a different configuration path or in the context of a
        new environment, such as a container image.

        The configuration files accompanying the store configuration are also
        copied to the new configuration path (e.g. certificates etc.).

        Args:
            config: The store configuration to copy.
            config_path: new path where the configuration copy will be loaded
                from.
            load_config_path: absolute path that will be used to load the copied
                configuration. This can be set to a value different from
                `config_path` if the configuration copy will be loaded from
                a different environment, e.g. when the configuration is copied
                to a container image and loaded using a different absolute path.
                This will be reflected in the paths and URLs encoded in the
                copied configuration.

        Returns:
            A new store configuration object that reflects the new configuration
            path.
        """
        assert isinstance(config, SqlZenStoreConfiguration)
        config = config.copy()

        if config.driver == SQLDatabaseDriver.MYSQL:
            # Load the certificate values back into the configuration
            config.expand_certificates()

        elif config.driver == SQLDatabaseDriver.SQLITE:
            if load_config_path:
                config.url = cls.get_local_url(str(load_config_path))
            else:
                config.url = cls.get_local_url(config_path)

        return config

    def get_metadata_config(
        self, expand_certs: bool = False
    ) -> "ConnectionConfig":
        """Get the metadata configuration for the SQL ZenML store.

        Args:
            expand_certs: Whether to expand the certificate paths to their
                contents.

        Returns:
            The metadata configuration.

        Raises:
            NotImplementedError: If the SQL driver is not supported.
        """
        from ml_metadata.proto.metadata_store_pb2 import MySQLDatabaseConfig
        from tfx.orchestration import metadata

        sql_url = make_url(self.url)
        if sql_url.drivername == SQLDatabaseDriver.SQLITE:
            assert self.database is not None
            mlmd_config = metadata.sqlite_metadata_connection_config(
                self.database
            )
        elif sql_url.drivername == SQLDatabaseDriver.MYSQL:
            # all these are guaranteed by our root validator
            assert self.database is not None
            assert self.username is not None
            assert self.password is not None
            assert sql_url.host is not None

            mlmd_config = metadata.mysql_metadata_connection_config(
                host=sql_url.host,
                port=sql_url.port or 3306,
                database=self.database,
                username=self.username,
                password=self.password,
            )

            mlmd_ssl_options = {}
            # Handle certificate params
            for key in ["ssl_key", "ssl_ca", "ssl_cert"]:
                ssl_setting = getattr(self, key)
                if not ssl_setting:
                    continue
                if expand_certs and os.path.isfile(ssl_setting):
                    with open(ssl_setting, "r") as f:
                        ssl_setting = f.read()
                mlmd_ssl_options[key.lstrip("ssl_")] = ssl_setting

            # Handle additional params
            if mlmd_ssl_options:
                mlmd_ssl_options[
                    "verify_server_cert"
                ] = self.ssl_verify_server_cert
                mlmd_config.mysql.ssl_options.CopyFrom(
                    MySQLDatabaseConfig.SSLOptions(**mlmd_ssl_options)
                )
        else:
            raise NotImplementedError(
                f"SQL driver `{sql_url.drivername}` is not supported."
            )

        return mlmd_config

    def get_sqlmodel_config(self) -> Tuple[str, Dict[str, Any], Dict[str, Any]]:
        """Get the SQLModel engine configuration for the SQL ZenML store.

        Returns:
            The URL and connection arguments for the SQLModel engine.

        Raises:
            NotImplementedError: If the SQL driver is not supported.
        """
        sql_url = make_url(self.url)
        sqlalchemy_connect_args = {}
        engine_args = {}
        if sql_url.drivername == SQLDatabaseDriver.SQLITE:
            assert self.database is not None
            # The following default value is needed for sqlite to avoid the Error:
            #   sqlite3.ProgrammingError: SQLite objects created in a thread can
            #   only be used in that same thread.
            sqlalchemy_connect_args = {"check_same_thread": False}
        elif sql_url.drivername == SQLDatabaseDriver.MYSQL:
            # all these are guaranteed by our root validator
            assert self.database is not None
            assert self.username is not None
            assert self.password is not None
            assert sql_url.host is not None

            engine_args = {
                "pool_size": self.pool_size,
                "max_overflow": self.max_overflow,
            }

            sql_url = sql_url._replace(
                drivername="mysql+pymysql",
                username=self.username,
                password=self.password,
                database=self.database,
            )

            # Handle certificate params
            for key in ["ssl_key", "ssl_ca", "ssl_cert"]:
                ssl_setting = getattr(self, key)
                if ssl_setting and os.path.isfile(ssl_setting):
                    if key == "ssl_cert":
                        sqlalchemy_connect_args["ssl_capath"] = ssl_setting
                    else:
                        sqlalchemy_connect_args[key] = ssl_setting
        else:
            raise NotImplementedError(
                f"SQL driver `{sql_url.drivername}` is not supported."
            )

        return str(sql_url), sqlalchemy_connect_args, engine_args

    class Config:
        """Pydantic configuration class."""

        # Don't validate attributes when assigning them. This is necessary
        # because the certificate attributes can be expanded to the contents
        # of the certificate files.
        validate_assignment = False
        # Forbid extra attributes set in the class.
        extra = "forbid"


class SqlZenStore(BaseZenStore):
    """Store Implementation that uses SQL database backend.

    Attributes:
        config: The configuration of the SQL ZenML store.
        skip_migrations: Whether to skip migrations when initializing the store.
        TYPE: The type of the store.
        CONFIG_TYPE: The type of the store configuration.
        _engine: The SQLAlchemy engine.
        _metadata_store: The metadata store.
    """

    config: SqlZenStoreConfiguration
    skip_migrations: bool = False
    TYPE: ClassVar[StoreType] = StoreType.SQL
    CONFIG_TYPE: ClassVar[Type[StoreConfiguration]] = SqlZenStoreConfiguration

    _engine: Optional[Engine] = None
    _metadata_store: Optional["MetadataStore"] = None
<<<<<<< HEAD
    _highest_synced_run_mlmd_id: int = 0
=======
    _alembic: Optional[Alembic] = None
>>>>>>> 147cc081

    @property
    def engine(self) -> Engine:
        """The SQLAlchemy engine.

        Returns:
            The SQLAlchemy engine.

        Raises:
            ValueError: If the store is not initialized.
        """
        if not self._engine:
            raise ValueError("Store not initialized")
        return self._engine

    @property
    def metadata_store(self) -> "MetadataStore":
        """The metadata store.

        Returns:
            The metadata store.

        Raises:
            ValueError: If the store is not initialized.
        """
        if not self._metadata_store:
            raise ValueError("Store not initialized")
        return self._metadata_store

    @property
    def runs_inside_server(self) -> bool:
        """Whether the store is running inside a server.

        Returns:
            Whether the store is running inside a server.
        """
        if ENV_ZENML_SERVER_DEPLOYMENT_TYPE in os.environ:
            return True
        return False

    @property
    def alembic(self) -> Alembic:
        """The Alembic wrapper.

        Returns:
            The Alembic wrapper.

        Raises:
            ValueError: If the store is not initialized.
        """
        if not self._alembic:
            raise ValueError("Store not initialized")
        return self._alembic

    # ====================================
    # ZenML Store interface implementation
    # ====================================

    # --------------------------------
    # Initialization and configuration
    # --------------------------------

    def _initialize(self) -> None:
        """Initialize the SQL store."""
        from zenml.zen_stores.metadata_store import MetadataStore

        logger.debug("Initializing SqlZenStore at %s", self.config.url)

        metadata_config = self.config.get_metadata_config()
        self._metadata_store = MetadataStore(config=metadata_config)

        url, connect_args, engine_args = self.config.get_sqlmodel_config()
        self._engine = create_engine(
            url=url, connect_args=connect_args, **engine_args
        )
        self._alembic = Alembic(self.engine)
        if (
            not self.skip_migrations
            and ENV_ZENML_DISABLE_DATABASE_MIGRATION not in os.environ
        ):
            self.migrate_database()

    def migrate_database(self) -> None:
        """Migrate the database to the head as defined by the current python package."""
        alembic_logger = logging.getLogger("alembic")

        # remove all existing handlers
        while len(alembic_logger.handlers):
            alembic_logger.removeHandler(alembic_logger.handlers[0])

        logging_level = get_logging_level()

        # suppress alembic info logging if the zenml logging level is not debug
        if logging_level == LoggingLevels.DEBUG:
            alembic_logger.setLevel(logging.DEBUG)
        else:
            alembic_logger.setLevel(logging.WARNING)

        alembic_logger.addHandler(get_console_handler())

        # We need to account for 3 distinct cases here:
        # 1. the database is completely empty (not initialized)
        # 2. the database is not empty, but has never been migrated with alembic
        #   before (i.e. was created with SQLModel back when alembic wasn't
        #   used)
        # 3. the database is not empty and has been migrated with alembic before

        revisions = self.alembic.current_revisions()
        if len(revisions) >= 1:
            if len(revisions) > 1:
                logger.warning(
                    "The ZenML database has more than one migration head "
                    "revision. This is not expected and might indicate a "
                    "database migration problem. Please raise an issue on "
                    "GitHub if you encounter this."
                )
            # Case 3: the database has been migrated with alembic before. Just
            # upgrade to the latest revision.
            self.alembic.upgrade()
        else:
            if self.alembic.db_is_empty():
                # Case 1: the database is empty. We can just create the
                # tables from scratch with alembic.
                self.alembic.upgrade()
            else:
                # Case 2: the database is not empty, but has never been
                # migrated with alembic before. We need to create the alembic
                # version table, initialize it with the first revision where we
                # introduced alembic and then upgrade to the latest revision.
                self.alembic.stamp(ZENML_ALEMBIC_START_REVISION)
                self.alembic.upgrade()

    def get_store_info(self) -> ServerModel:
        """Get information about the store.

        Returns:
            Information about the store.
        """
        model = super().get_store_info()
        sql_url = make_url(self.config.url)
        model.database_type = ServerDatabaseType(sql_url.drivername)
        return model

    # ------------
    # TFX Metadata
    # ------------

    def get_metadata_config(
        self, expand_certs: bool = False
    ) -> "ConnectionConfig":
        """Get the TFX metadata config of this ZenStore.

        Args:
            expand_certs: Whether to expand the certificate paths in the
                connection config to their value.

        Returns:
            The TFX metadata config of this ZenStore.
        """
        return self.config.get_metadata_config(expand_certs=expand_certs)

    # ------
    # Stacks
    # ------

    @track(AnalyticsEvent.REGISTERED_STACK)
    def create_stack(
        self,
        stack: StackModel,
    ) -> StackModel:
        """Register a new stack.

        Args:
            stack: The stack to register.

        Returns:
            The registered stack.

        Raises:
            KeyError: If one or more of the stack's components are not
                registered in the store.
        """
        with Session(self.engine) as session:
            project = self._get_project_schema(stack.project, session=session)
            user = self._get_user_schema(stack.user, session=session)

            self.fail_if_stack_with_id_already_exists(
                stack=stack, session=session
            )

            self.fail_if_stack_with_name_exists_for_user(
                stack=stack, project=project, user=user, session=session
            )

            if stack.is_shared:
                self.fail_if_stack_with_name_already_shared(
                    stack=stack, project=project, session=session
                )

            # Get the Schemas of all components mentioned
            component_ids = [
                component_id
                for list_of_component_ids in stack.components.values()
                for component_id in list_of_component_ids
            ]
            filters = [
                (StackComponentSchema.id == component_id)
                for component_id in component_ids
            ]

            defined_components = session.exec(
                select(StackComponentSchema).where(or_(*filters))
            ).all()
            defined_component_ids = [c.id for c in defined_components]

            # check if all component IDs are valid
            if len(component_ids) > 0 and len(defined_component_ids) != len(
                component_ids
            ):
                raise KeyError(
                    f"Some components referenced in the stack were not found: "
                    f"{set(component_ids) - set(defined_component_ids)}"
                )

            # Create the stack
            stack_in_db = StackSchema.from_create_model(
                defined_components=defined_components,
                stack=stack,
            )
            session.add(stack_in_db)
            session.commit()

            session.refresh(stack_in_db)

            return stack_in_db.to_model()

    def get_stack(self, stack_id: UUID) -> StackModel:
        """Get a stack by its unique ID.

        Args:
            stack_id: The ID of the stack to get.

        Returns:
            The stack with the given ID.

        Raises:
            KeyError: if the stack doesn't exist.
        """
        with Session(self.engine) as session:
            stack = session.exec(
                select(StackSchema).where(StackSchema.id == stack_id)
            ).first()

            if stack is None:
                raise KeyError(f"Stack with ID {stack_id} not found.")
            return stack.to_model()

    def list_stacks(
        self,
        project_name_or_id: Optional[Union[str, UUID]] = None,
        user_name_or_id: Optional[Union[str, UUID]] = None,
        component_id: Optional[UUID] = None,
        name: Optional[str] = None,
        is_shared: Optional[bool] = None,
        hydrated: bool = False,
    ) -> Union[List[StackModel], List[HydratedStackModel]]:
        """List all stacks matching the given filter criteria.

        Args:
            project_name_or_id: Id or name of the Project containing the stack
            user_name_or_id: Optionally filter stacks by their owner
            component_id: Optionally filter for stacks that contain the
                          component
            name: Optionally filter stacks by their name
            is_shared: Optionally filter out stacks by whether they are shared
                or not
            hydrated: Flag to decide whether to return hydrated models.

        Returns:
            A list of all stacks matching the filter criteria.
        """
        with Session(self.engine) as session:
            # Get a list of all stacks
            query = select(StackSchema)
            # TODO: prettify
            if project_name_or_id:
                project = self._get_project_schema(
                    project_name_or_id, session=session
                )
                query = query.where(StackSchema.project_id == project.id)
            if user_name_or_id:
                user = self._get_user_schema(user_name_or_id, session=session)
                query = query.where(StackSchema.user_id == user.id)
            if component_id:
                query = query.where(
                    StackCompositionSchema.stack_id == StackSchema.id
                ).where(StackCompositionSchema.component_id == component_id)
            if name:
                query = query.where(StackSchema.name == name)
            if is_shared is not None:
                query = query.where(StackSchema.is_shared == is_shared)

            stacks = session.exec(query.order_by(StackSchema.name)).all()

            if hydrated:
                return [stack.to_hydrated_model() for stack in stacks]
            else:
                return [stack.to_model() for stack in stacks]

    @track(AnalyticsEvent.UPDATED_STACK)
    def update_stack(self, stack: StackModel) -> StackModel:
        """Update a stack.

        Args:
            stack: The stack to use for the update.

        Returns:
            The updated stack.

        Raises:
            KeyError: if the stack doesn't exist.
        """
        with Session(self.engine) as session:
            # Check if stack with the domain key (name, project, owner) already
            #  exists
            existing_stack = session.exec(
                select(StackSchema).where(StackSchema.id == stack.id)
            ).first()

            if existing_stack is None:
                raise KeyError(
                    f"Unable to update stack with id "
                    f"'{stack.id}': Found no"
                    f"existing stack with this id."
                )
            # In case of a renaming update, make sure no stack already exists
            # with that name
            if existing_stack.name != stack.name:
                project = self._get_project_schema(
                    project_name_or_id=stack.project, session=session
                )
                user = self._get_user_schema(
                    user_name_or_id=stack.user, session=session
                )
                self.fail_if_stack_with_name_exists_for_user(
                    stack=stack, project=project, user=user, session=session
                )

            # Check if stack update makes the stack a shared stack,
            # In that case check if a stack with the same name is
            # already shared within the project
            if not existing_stack.is_shared and stack.is_shared:
                project = self._get_project_schema(
                    project_name_or_id=stack.project, session=session
                )
                self.fail_if_stack_with_name_already_shared(
                    stack=stack, project=project, session=session
                )

            # Get the Schemas of all components mentioned
            filters = [
                (StackComponentSchema.id == component_id)
                for list_of_component_ids in stack.components.values()
                for component_id in list_of_component_ids
            ]

            defined_components = session.exec(
                select(StackComponentSchema).where(or_(*filters))
            ).all()

            existing_stack.from_update_model(
                stack=stack, defined_components=defined_components
            )
            session.add(existing_stack)
            session.commit()

            return existing_stack.to_model()

    @track(AnalyticsEvent.DELETED_STACK)
    def delete_stack(self, stack_id: UUID) -> None:
        """Delete a stack.

        Args:
            stack_id: The ID of the stack to delete.

        Raises:
            KeyError: if the stack doesn't exist.
        """
        with Session(self.engine) as session:
            try:
                stack = session.exec(
                    select(StackSchema).where(StackSchema.id == stack_id)
                ).one()
                session.delete(stack)
            except NoResultFound as error:
                raise KeyError from error

            session.commit()

    @staticmethod
    def fail_if_stack_with_id_already_exists(
        stack: StackModel, session: Session
    ) -> None:
        """Raise an exception if a Stack with the same id already exists.

        Args:
            stack: The Stack
            session: The Session

        Raises:
            StackExistsError: If a stack with the same id already
                              exists
        """
        existing_id_stack = session.exec(
            select(StackSchema).where(StackSchema.id == stack.id)
        ).first()
        if existing_id_stack is not None:
            raise StackExistsError(
                f"Unable to register stack with name "
                f"'{stack.name}' and id '{stack.id}': "
                f" Found an existing component with the same id."
            )

    @staticmethod
    def fail_if_stack_with_name_exists_for_user(
        stack: StackModel,
        project: ProjectSchema,
        session: Session,
        user: UserSchema,
    ) -> None:
        """Raise an exception if a Component with same name exists for user.

        Args:
            stack: The Stack
            project: The project scope within which to check
            user: The user that owns the Stack
            session: The Session

        Returns:
            None

        Raises:
            StackExistsError: If a Stack with the given name is already
                                       owned by the user
        """
        existing_domain_stack = session.exec(
            select(StackSchema)
            .where(StackSchema.name == stack.name)
            .where(StackSchema.project_id == stack.project)
            .where(StackSchema.user_id == stack.user)
        ).first()
        if existing_domain_stack is not None:
            raise StackExistsError(
                f"Unable to register stack with name "
                f"'{stack.name}': Found an existing stack with the same "
                f"name in the active project, '{project.name}', owned by the "
                f"same user, '{user.name}'."
            )
        return None

    def fail_if_stack_with_name_already_shared(
        self, stack: StackModel, project: ProjectSchema, session: Session
    ) -> None:
        """Raise an exception if a Stack with same name is already shared.

        Args:
            stack: The Stack
            project: The project scope within which to check
            session: The Session

        Raises:
            StackExistsError: If a stack with the given name is already shared
                              by a user.
        """
        # Check if component with the same name, type is already shared
        # within the project
        existing_shared_stack = session.exec(
            select(StackSchema)
            .where(StackSchema.name == stack.name)
            .where(StackSchema.project_id == stack.project)
            .where(StackSchema.is_shared == stack.is_shared)
        ).first()
        if existing_shared_stack is not None:
            owner_of_shared = self._get_user_schema(
                existing_shared_stack.user_id, session=session
            )

            raise StackExistsError(
                f"Unable to share stack with name '{stack.name}': Found an "
                f"existing stack with the same name in project "
                f"'{project.name}' shared by '{owner_of_shared.name}'."
            )

    # ----------------
    # Stack components
    # ----------------

    @track(AnalyticsEvent.REGISTERED_STACK_COMPONENT)
    def create_stack_component(
        self,
        component: ComponentModel,
    ) -> ComponentModel:
        """Create a stack component.

        Args:
            component: The stack component to create.

        Returns:
            The created stack component.
        """
        with Session(self.engine) as session:
            project = self._get_project_schema(
                project_name_or_id=component.project, session=session
            )
            user = self._get_user_schema(
                user_name_or_id=component.user, session=session
            )

            self.fail_if_component_with_id_already_exists(
                component=component, session=session
            )

            self.fail_if_component_with_name_type_exists_for_user(
                component=component, project=project, user=user, session=session
            )

            if component.is_shared:
                self.fail_if_component_with_name_type_already_shared(
                    component=component, project=project, session=session
                )

            # Create the component
            component_in_db = StackComponentSchema.from_create_model(
                component=component
            )

            session.add(component_in_db)
            session.commit()

            session.refresh(component_in_db)

            return component_in_db.to_model()

    def get_stack_component(self, component_id: UUID) -> ComponentModel:
        """Get a stack component by ID.

        Args:
            component_id: The ID of the stack component to get.

        Returns:
            The stack component.

        Raises:
            KeyError: if the stack component doesn't exist.
        """
        with Session(self.engine) as session:
            stack_component = session.exec(
                select(StackComponentSchema).where(
                    StackComponentSchema.id == component_id
                )
            ).first()

            if stack_component is None:
                raise KeyError(
                    f"Stack component with ID {component_id} not found."
                )

        return stack_component.to_model()

    def list_stack_components(
        self,
        project_name_or_id: Optional[Union[str, UUID]] = None,
        user_name_or_id: Optional[Union[str, UUID]] = None,
        type: Optional[str] = None,
        flavor_name: Optional[str] = None,
        name: Optional[str] = None,
        is_shared: Optional[bool] = None,
    ) -> List[ComponentModel]:
        """List all stack components matching the given filter criteria.

        Args:
            project_name_or_id: The ID or name of the Project to which the stack
                components belong
            user_name_or_id: Optionally filter stack components by the owner
            type: Optionally filter by type of stack component
            flavor_name: Optionally filter by flavor
            name: Optionally filter stack component by name
            is_shared: Optionally filter out stack component by whether they are
                shared or not

        Returns:
            A list of all stack components matching the filter criteria.
        """
        with Session(self.engine) as session:
            # Get a list of all stacks
            query = select(StackComponentSchema)
            if project_name_or_id:
                project = self._get_project_schema(
                    project_name_or_id, session=session
                )
                query = query.where(
                    StackComponentSchema.project_id == project.id
                )
            if user_name_or_id:
                user = self._get_user_schema(user_name_or_id, session=session)
                query = query.where(StackComponentSchema.user_id == user.id)
            if type:
                query = query.where(StackComponentSchema.type == type)
            if flavor_name:
                query = query.where(StackComponentSchema.flavor == flavor_name)
            if name:
                query = query.where(StackComponentSchema.name == name)
            if is_shared is not None:
                query = query.where(StackComponentSchema.is_shared == is_shared)

            list_of_stack_components_in_db = session.exec(query).all()

        return [comp.to_model() for comp in list_of_stack_components_in_db]

    @track(AnalyticsEvent.UPDATED_STACK_COMPONENT)
    def update_stack_component(
        self, component: ComponentModel
    ) -> ComponentModel:
        """Update an existing stack component.

        Args:
            component: The stack component model to use for the update.

        Returns:
            The updated stack component.

        Raises:
            KeyError: if the stack component doesn't exist.
        """
        with Session(self.engine) as session:
            existing_component = session.exec(
                select(StackComponentSchema).where(
                    StackComponentSchema.id == component.id
                )
            ).first()

            if existing_component is None:
                raise KeyError(
                    f"Unable to update component with id "
                    f"'{component.id}': Found no"
                    f"existing component with this id."
                )

            # In case of a renaming update, make sure no component of the same
            # type already exists with that name
            if existing_component.name != component.name:
                project = self._get_project_schema(
                    project_name_or_id=component.project, session=session
                )
                user = self._get_user_schema(
                    user_name_or_id=component.user, session=session
                )
                self.fail_if_component_with_name_type_exists_for_user(
                    component=component,
                    project=project,
                    user=user,
                    session=session,
                )

            # Check if component update makes the component a shared component,
            # In that case check if a component with the same name, type are
            # already shared within the project
            if not existing_component.is_shared and component.is_shared:
                project = self._get_project_schema(
                    project_name_or_id=component.project, session=session
                )
                self.fail_if_component_with_name_type_already_shared(
                    component=component, project=project, session=session
                )

            existing_component.from_update_model(component=component)
            session.add(existing_component)
            session.commit()

            return existing_component.to_model()

    @track(AnalyticsEvent.DELETED_STACK_COMPONENT)
    def delete_stack_component(self, component_id: UUID) -> None:
        """Delete a stack component.

        Args:
            component_id: The id of the stack component to delete.

        Raises:
            KeyError: if the stack component doesn't exist.
            IllegalOperationError: if the stack component is part of one or
                more stacks.
        """
        with Session(self.engine) as session:
            try:
                stack_component = session.exec(
                    select(StackComponentSchema).where(
                        StackComponentSchema.id == component_id
                    )
                ).one()
                if len(stack_component.stacks) > 0:
                    raise IllegalOperationError(
                        f"Stack Component `{stack_component.name}` of type "
                        f"`{stack_component.type} can not be "
                        f"deleted as it is part of "
                        f"{len(stack_component.stacks)} stacks. "
                        f"Before deleting this stack "
                        f"component, make sure to remove it "
                        f"from all stacks."
                    )
                else:
                    session.delete(stack_component)
            except NoResultFound as error:
                raise KeyError from error

            session.commit()

    def get_stack_component_side_effects(
        self,
        component_id: UUID,
        run_id: UUID,
        pipeline_id: UUID,
        stack_id: UUID,
    ) -> Dict[Any, Any]:
        """Get the side effects of a stack component.

        Args:
            component_id: The id of the stack component to get side effects for.
            run_id: The id of the run to get side effects for.
            pipeline_id: The id of the pipeline to get side effects for.
            stack_id: The id of the stack to get side effects for.
        """
        pass  # TODO: implement this

    @staticmethod
    def fail_if_component_with_id_already_exists(
        component: ComponentModel, session: Session
    ) -> None:
        """Raise an exception if a Component with the same id already exists.

        Args:
            component: The Component
            session: The Session

        Raises:
            StackComponentExistsError: If a component with the same id already
                                       exists
        """
        existing_id_component = session.exec(
            select(StackComponentSchema).where(
                StackComponentSchema.id == component.id
            )
        ).first()
        if existing_id_component is not None:
            raise StackComponentExistsError(
                f"Unable to register '{component.type.value}' component "
                f"with name '{component.name}' and id '{component.id}': "
                f" Found an existing component with the same id."
            )

    @staticmethod
    def fail_if_component_with_name_type_exists_for_user(
        component: ComponentModel,
        project: ProjectSchema,
        session: Session,
        user: UserSchema,
    ) -> None:
        """Raise an exception if a Component with same name/type exists for user.

        Args:
            component: The Component
            project: The project scope within which to check
            user: The user that owns the Component
            session: The Session

        Returns:
            None

        Raises:
            StackComponentExistsError: If a component with the given name and
                                       type is already owned by the user
        """
        # Check if component with the same domain key (name, type, project,
        # owner) already exists
        existing_domain_component = session.exec(
            select(StackComponentSchema)
            .where(StackComponentSchema.name == component.name)
            .where(StackComponentSchema.project_id == component.project)
            .where(StackComponentSchema.user_id == component.user)
            .where(StackComponentSchema.type == component.type)
        ).first()
        if existing_domain_component is not None:
            raise StackComponentExistsError(
                f"Unable to register '{component.type.value}' component "
                f"with name '{component.name}': Found an existing "
                f"component with the same name and type in the same "
                f" project, '{project.name}', owned by the same "
                f" user, '{user.name}'."
            )
        return None

    def fail_if_component_with_name_type_already_shared(
        self,
        component: ComponentModel,
        project: ProjectSchema,
        session: Session,
    ) -> None:
        """Raise an exception if a Component with same name/type already shared.

        Args:
            component: The Component
            project: The project scope within which to check
            session: The Session

        Raises:
            StackComponentExistsError: If a component with the given name and
                                       type is already shared by a user
        """
        # Check if component with the same name, type is already shared
        # within the project
        existing_shared_component = session.exec(
            select(StackComponentSchema)
            .where(StackComponentSchema.name == component.name)
            .where(StackComponentSchema.project_id == component.project)
            .where(StackComponentSchema.is_shared == component.is_shared)
            .where(StackComponentSchema.type == component.type)
        ).first()
        if existing_shared_component is not None:
            owner_of_shared = self._get_user_schema(
                existing_shared_component.user_id, session=session
            )

            raise StackComponentExistsError(
                f"Unable to shared component of type '{component.type.value}' "
                f"with name '{component.name}': Found an "
                f"existing component with the same name and type in project "
                f"'{project.name}' shared by "
                f"'{owner_of_shared.name}'."
            )

    # -----------------------
    # Stack component flavors
    # -----------------------

    @track(AnalyticsEvent.CREATED_FLAVOR)
    def create_flavor(
        self,
        flavor: FlavorModel,
    ) -> FlavorModel:
        """Creates a new stack component flavor.

        Args:
            flavor: The stack component flavor to create.

        Returns:
            The newly created flavor.

        Raises:
            EntityExistsError: If a flavor with the same name and type
                is already owned by this user in this project.
        """
        with Session(self.engine) as session:
            # Check if component with the same domain key (name, type, project,
            # owner) already exists
            existing_flavor = session.exec(
                select(FlavorSchema)
                .where(FlavorSchema.name == flavor.name)
                .where(FlavorSchema.type == flavor.type)
                .where(FlavorSchema.project_id == flavor.project)
                .where(FlavorSchema.user_id == flavor.user)
            ).first()

            if existing_flavor is not None:
                raise EntityExistsError(
                    f"Unable to register '{flavor.type.value}' flavor "
                    f"with name '{flavor.name}': Found an existing "
                    f"flavor with the same name and type in the same "
                    f"'{flavor.project}' project owned by the same "
                    f"'{flavor.user}' user."
                )
            flavor_in_db = FlavorSchema.from_create_model(flavor=flavor)

            session.add(flavor_in_db)
            session.commit()

            return flavor_in_db.to_model()

    def get_flavor(self, flavor_id: UUID) -> FlavorModel:
        """Get a flavor by ID.

        Args:
            flavor_id: The ID of the flavor to fetch.

        Returns:
            The stack component flavor.

        Raises:
            KeyError: if the stack component flavor doesn't exist.
        """
        with Session(self.engine) as session:
            flavor_in_db = session.exec(
                select(FlavorSchema).where(FlavorSchema.id == flavor_id)
            ).first()
        if flavor_in_db is None:
            raise KeyError(f"Flavor with ID {flavor_id} not found.")
        return flavor_in_db.to_model()

    def list_flavors(
        self,
        project_name_or_id: Optional[Union[str, UUID]] = None,
        user_name_or_id: Optional[Union[str, UUID]] = None,
        component_type: Optional[StackComponentType] = None,
        name: Optional[str] = None,
        is_shared: Optional[bool] = None,
    ) -> List[FlavorModel]:
        """List all stack component flavors matching the given filter criteria.

        Args:
            project_name_or_id: Optionally filter by the Project to which the
                component flavors belong
            component_type: Optionally filter by type of stack component
            user_name_or_id: Optionally filter by the owner
            component_type: Optionally filter by type of stack component
            name: Optionally filter flavors by name
            is_shared: Optionally filter out flavors by whether they are
                shared or not

        Returns:
            List of all the stack component flavors matching the given criteria
        """
        with Session(self.engine) as session:
            query = select(FlavorSchema)
            if project_name_or_id:
                project = self._get_project_schema(
                    project_name_or_id, session=session
                )
                query = query.where(FlavorSchema.project_id == project.id)
            if component_type:
                query = query.where(FlavorSchema.type == component_type)
            if name:
                query = query.where(FlavorSchema.name == name)
            if user_name_or_id:
                user = self._get_user_schema(user_name_or_id, session=session)
                query = query.where(FlavorSchema.user_id == user.id)

            list_of_flavors_in_db = session.exec(query).all()

        return [flavor.to_model() for flavor in list_of_flavors_in_db]

    @track(AnalyticsEvent.UPDATED_FLAVOR)
    def update_flavor(self, flavor: FlavorModel) -> FlavorModel:
        """Update an existing stack component flavor.

        Args:
            flavor: The model of the flavor to update.

        Returns:
            The updated flavor.

        Raises:
            KeyError: if the flavor doesn't exist.
        """
        with Session(self.engine) as session:
            existing_flavor = session.exec(
                select(FlavorSchema).where(FlavorSchema.id == flavor.id)
            ).first()

            if existing_flavor is None:
                raise KeyError(
                    f"Unable to update flavor with id '{flavor.id}': Found no"
                    f"existing component with this id."
                )

            existing_flavor.from_update_model(flavor=flavor)
            session.add(existing_flavor)
            session.commit()

        return existing_flavor.to_model()

    @track(AnalyticsEvent.DELETED_FLAVOR)
    def delete_flavor(self, flavor_id: UUID) -> None:
        """Delete a flavor.

        Args:
            flavor_id: The id of the flavor to delete.

        Raises:
            KeyError: if the flavor doesn't exist.
            IllegalOperationError: if the flavor is used by a stack component.
        """
        with Session(self.engine) as session:
            try:
                flavor_in_db = session.exec(
                    select(FlavorSchema).where(FlavorSchema.id == flavor_id)
                ).one()
                components_of_flavor = session.exec(
                    select(StackComponentSchema).where(
                        StackComponentSchema.flavor == flavor_in_db.name
                    )
                ).all()
                if len(components_of_flavor) > 0:
                    raise IllegalOperationError(
                        f"Stack Component `{flavor_in_db.name}` of type "
                        f"`{flavor_in_db.type} can not be "
                        f"deleted as it is used by"
                        f"{len(components_of_flavor)} "
                        f"components. Before deleting this "
                        f"flavor, make sure to delete all "
                        f"associated components."
                    )
                else:
                    session.delete(flavor_in_db)
            except NoResultFound as error:
                raise KeyError from error

            session.commit()

    # -----
    # Users
    # -----

    @property
    def active_user_name(self) -> str:
        """Gets the active username.

        Returns:
            The active username.
        """
        return self._default_user_name

    @track(AnalyticsEvent.CREATED_USER)
    def create_user(self, user: UserModel) -> UserModel:
        """Creates a new user.

        Args:
            user: User to be created.

        Returns:
            The newly created user.

        Raises:
            EntityExistsError: If a user with the given name already exists.
        """
        with Session(self.engine) as session:
            # Check if user with the given name already exists
            existing_user = session.exec(
                select(UserSchema).where(UserSchema.name == user.name)
            ).first()
            if existing_user is not None:
                raise EntityExistsError(
                    f"Unable to create user with name '{user.name}': "
                    f"Found existing user with this name."
                )

            # Create the user
            new_user = UserSchema.from_create_model(user)
            session.add(new_user)
            session.commit()

            return new_user.to_model()

    def get_user(self, user_name_or_id: Union[str, UUID]) -> UserModel:
        """Gets a specific user.

        Args:
            user_name_or_id: The name or ID of the user to get.

        Returns:
            The requested user, if it was found.
        """
        with Session(self.engine) as session:
            user = self._get_user_schema(user_name_or_id, session=session)
        return user.to_model()

    def list_users(self) -> List[UserModel]:
        """List all users.

        Returns:
            A list of all users.
        """
        with Session(self.engine) as session:
            users = session.exec(select(UserSchema)).all()

        return [user.to_model() for user in users]

    @track(AnalyticsEvent.UPDATED_USER)
    def update_user(self, user: UserModel) -> UserModel:
        """Updates an existing user.

        Args:
            user: The User model to use for the update.

        Returns:
            The updated user.
        """
        with Session(self.engine) as session:
            existing_user = self._get_user_schema(user.id, session=session)
            existing_user.from_update_model(user)
            session.add(existing_user)
            session.commit()

            # Refresh the Model that was just created
            session.refresh(existing_user)
            return existing_user.to_model()

    @track(AnalyticsEvent.DELETED_USER)
    def delete_user(self, user_name_or_id: Union[str, UUID]) -> None:
        """Deletes a user.

        Args:
            user_name_or_id: The name or the ID of the user to delete.

        Raises:
            KeyError: If no user with the given name exists.
        """
        with Session(self.engine) as session:
            try:
                user = self._get_user_schema(user_name_or_id, session=session)
                session.delete(user)
                session.commit()
            except NoResultFound as error:
                raise KeyError from error

    def user_email_opt_in(
        self,
        user_name_or_id: Union[str, UUID],
        user_opt_in_response: bool,
        email: Optional[str] = None,
    ) -> UserModel:
        """Persist user response to the email prompt.

        Args:
            user_name_or_id: The name or the ID of the user.
            user_opt_in_response: Whether this email should be associated
                with the user id in the telemetry
            email: The users email

        Returns:
            The updated user.

        Raises:
            KeyError: If no user with the given name exists.
        """
        with Session(self.engine) as session:
            try:
                user = self._get_user_schema(user_name_or_id, session=session)
            except NoResultFound as error:
                raise KeyError from error
            else:
                # TODO: In the future we might want to validate that the email
                #  is non-empty and valid at this point if user_opt_in_response
                #  is True
                user.email = email
                user.email_opted_in = user_opt_in_response
                session.add(user)
                session.commit()

            return user.to_model()

    # -----
    # Teams
    # -----

    @track(AnalyticsEvent.CREATED_TEAM)
    def create_team(self, team: TeamModel) -> TeamModel:
        """Creates a new team.

        Args:
            team: The team model to create.

        Returns:
            The newly created team.

        Raises:
            EntityExistsError: If a team with the given name already exists.
        """
        with Session(self.engine) as session:
            # Check if team with the given name already exists
            existing_team = session.exec(
                select(TeamSchema).where(TeamSchema.name == team.name)
            ).first()
            if existing_team is not None:
                raise EntityExistsError(
                    f"Unable to create team with name '{team.name}': "
                    f"Found existing team with this name."
                )

            # Create the team
            new_team = TeamSchema.from_create_model(team)
            session.add(new_team)
            session.commit()

            return new_team.to_model()

    def get_team(self, team_name_or_id: Union[str, UUID]) -> TeamModel:
        """Gets a specific team.

        Args:
            team_name_or_id: Name or ID of the team to get.

        Returns:
            The requested team.
        """
        with Session(self.engine) as session:
            team = self._get_team_schema(team_name_or_id, session=session)
        return team.to_model()

    def list_teams(self) -> List[TeamModel]:
        """List all teams.

        Returns:
            A list of all teams.
        """
        with Session(self.engine) as session:
            teams = session.exec(select(TeamSchema)).all()
            return [team.to_model() for team in teams]

    @track(AnalyticsEvent.UPDATED_TEAM)
    def update_team(self, team: TeamModel) -> TeamModel:
        """Update an existing team.

        Args:
            team: The team to use for the update.

        Returns:
            The updated team.

        Raises:
            KeyError: if the team does not exist.
        """
        with Session(self.engine) as session:
            existing_team = session.exec(
                select(TeamSchema).where(TeamSchema.id == team.id)
            ).first()

            if existing_team is None:
                raise KeyError(
                    f"Unable to update team with id "
                    f"'{team.id}': Found no"
                    f"existing teams with this id."
                )

            # Update the team
            existing_team.from_update_model(team)

            session.add(existing_team)
            session.commit()

            # Refresh the Model that was just created
            session.refresh(existing_team)
            return existing_team.to_model()

    @track(AnalyticsEvent.DELETED_TEAM)
    def delete_team(self, team_name_or_id: Union[str, UUID]) -> None:
        """Deletes a team.

        Args:
            team_name_or_id: Name or ID of the team to delete.

        Raises:
            KeyError: If no team with the given name exists.
        """
        with Session(self.engine) as session:
            try:
                team = self._get_team_schema(team_name_or_id, session=session)
                session.delete(team)
                session.commit()

            except NoResultFound as error:
                raise KeyError from error

    # ---------------
    # Team membership
    # ---------------

    def get_users_for_team(
        self, team_name_or_id: Union[str, UUID]
    ) -> List[UserModel]:
        """Fetches all users of a team.

        Args:
            team_name_or_id: The name or ID of the team for which to get users.

        Returns:
            A list of all users that are part of the team.
        """
        with Session(self.engine) as session:
            team = self._get_team_schema(team_name_or_id, session=session)
            return [user.to_model() for user in team.users]

    def get_teams_for_user(
        self, user_name_or_id: Union[str, UUID]
    ) -> List[TeamModel]:
        """Fetches all teams for a user.

        Args:
            user_name_or_id: The name or ID of the user for which to get all
                teams.

        Returns:
            A list of all teams that the user is part of.
        """
        with Session(self.engine) as session:
            user = self._get_user_schema(user_name_or_id, session=session)
            return [team.to_model() for team in user.teams]

    def add_user_to_team(
        self,
        user_name_or_id: Union[str, UUID],
        team_name_or_id: Union[str, UUID],
    ) -> None:
        """Adds a user to a team.

        Args:
            user_name_or_id: Name or ID of the user to add to the team.
            team_name_or_id: Name or ID of the team to which to add the user to.

        Raises:
            EntityExistsError: If the user is already a member of the team.
        """
        with Session(self.engine) as session:
            team = self._get_team_schema(team_name_or_id, session=session)
            user = self._get_user_schema(user_name_or_id, session=session)

            # Check if user is already in the team
            existing_user_in_team = session.exec(
                select(TeamAssignmentSchema)
                .where(TeamAssignmentSchema.user_id == user.id)
                .where(TeamAssignmentSchema.team_id == team.id)
            ).first()
            if existing_user_in_team is not None:
                raise EntityExistsError(
                    f"Unable to add user '{user.name}' to team "
                    f"'{team.name}': User is already in the team."
                )

            # Add user to team
            team.users = team.users + [user]
            session.add(team)
            session.commit()

    def remove_user_from_team(
        self,
        user_name_or_id: Union[str, UUID],
        team_name_or_id: Union[str, UUID],
    ) -> None:
        """Removes a user from a team.

        Args:
            user_name_or_id: Name or ID of the user to remove from the team.
            team_name_or_id: Name or ID of the team from which to remove the
                user.
        """
        with Session(self.engine) as session:
            team = self._get_team_schema(team_name_or_id, session=session)
            user = self._get_user_schema(user_name_or_id, session=session)

            # Remove user from team
            team.users = [user_ for user_ in team.users if user_.id != user.id]
            session.add(team)
            session.commit()

    # -----
    # Roles
    # -----

    @track(AnalyticsEvent.CREATED_ROLE)
    def create_role(self, role: RoleModel) -> RoleModel:
        """Creates a new role.

        Args:
            role: The role model to create.

        Returns:
            The newly created role.

        Raises:
            EntityExistsError: If a role with the given name already exists.
        """
        with Session(self.engine) as session:
            # Check if role with the given name already exists
            existing_role = session.exec(
                select(RoleSchema).where(RoleSchema.name == role.name)
            ).first()
            if existing_role is not None:
                raise EntityExistsError(
                    f"Unable to create role '{role.name}': Role already exists."
                )

            # Create role
            role_schema = RoleSchema.from_create_model(role)
            session.add(role_schema)
            session.commit()
            return role_schema.to_model()

    def get_role(self, role_name_or_id: Union[str, UUID]) -> RoleModel:
        """Gets a specific role.

        Args:
            role_name_or_id: Name or ID of the role to get.

        Returns:
            The requested role.
        """
        with Session(self.engine) as session:
            role = self._get_role_schema(role_name_or_id, session=session)
            return role.to_model()

    def list_roles(self) -> List[RoleModel]:
        """List all roles.

        Returns:
            A list of all roles.
        """
        with Session(self.engine) as session:
            roles = session.exec(select(RoleSchema)).all()

            return [role.to_model() for role in roles]

    @track(AnalyticsEvent.UPDATED_ROLE)
    def update_role(self, role: RoleModel) -> RoleModel:
        """Update an existing role.

        Args:
            role: The role to use for the update.

        Returns:
            The updated role.

        Raises:
            KeyError: if the role does not exist.
        """
        with Session(self.engine) as session:
            existing_role = session.exec(
                select(RoleSchema).where(RoleSchema.id == role.id)
            ).first()

            if existing_role is None:
                raise KeyError(
                    f"Unable to update role with id "
                    f"'{role.id}': Found no"
                    f"existing roles with this id."
                )

            # Update the role
            existing_role.from_update_model(role)

            session.add(existing_role)
            session.commit()

            # Refresh the Model that was just created
            session.refresh(existing_role)
            return existing_role.to_model()

    @track(AnalyticsEvent.DELETED_ROLE)
    def delete_role(self, role_name_or_id: Union[str, UUID]) -> None:
        """Deletes a role.

        Args:
            role_name_or_id: Name or ID of the role to delete.

        Raises:
            IllegalOperationError: If the role is still assigned to users.
            KeyError: If the role does not exist.
        """
        with Session(self.engine) as session:
            try:
                role = self._get_role_schema(role_name_or_id, session=session)

                user_role = session.exec(
                    select(UserRoleAssignmentSchema).where(
                        UserRoleAssignmentSchema.role_id == role.id
                    )
                ).all()
                team_role = session.exec(
                    select(TeamRoleAssignmentSchema).where(
                        TeamRoleAssignmentSchema.role_id == role.id
                    )
                ).all()

                if len(user_role) > 0 or len(team_role) > 0:
                    # TODO: Eventually we might want to allow this deletion
                    #  and simply cascade
                    raise IllegalOperationError(
                        f"Role `{role.name}` of type can not be "
                        f"deleted as it is in use by multiple users and teams. "
                        f"Before deleting this role make sure to remove all "
                        f"instances where this role is used."
                    )
                else:
                    # Delete role
                    session.delete(role)
                    session.commit()
            except NoResultFound as error:
                raise KeyError from error

    # ----------------
    # Role assignments
    # ----------------

    def _list_user_role_assignments(
        self,
        project_name_or_id: Optional[Union[str, UUID]] = None,
        user_name_or_id: Optional[Union[str, UUID]] = None,
    ) -> List[RoleAssignmentModel]:
        """List all user role assignments.

        Args:
            project_name_or_id: If provided, only return role assignments for
                this project.
            user_name_or_id: If provided, only list assignments for this user.

        Returns:
            A list of user role assignments.
        """
        with Session(self.engine) as session:
            query = select(UserRoleAssignmentSchema)
            if project_name_or_id is not None:
                project = self._get_project_schema(
                    project_name_or_id, session=session
                )
                query = query.where(
                    UserRoleAssignmentSchema.project_id == project.id
                )
            if user_name_or_id is not None:
                user = self._get_user_schema(user_name_or_id, session=session)
                query = query.where(UserRoleAssignmentSchema.user_id == user.id)
            assignments = session.exec(query).all()
            return [assignment.to_model() for assignment in assignments]

    def _list_team_role_assignments(
        self,
        project_name_or_id: Optional[Union[str, UUID]] = None,
        team_name_or_id: Optional[Union[str, UUID]] = None,
    ) -> List[RoleAssignmentModel]:
        """List all team role assignments.

        Args:
            project_name_or_id: If provided, only return role assignments for
                this project.
            team_name_or_id: If provided, only list assignments for this team.

        Returns:
            A list of team role assignments.
        """
        with Session(self.engine) as session:
            query = select(TeamRoleAssignmentSchema)
            if project_name_or_id is not None:
                project = self._get_project_schema(
                    project_name_or_id, session=session
                )
                query = query.where(
                    TeamRoleAssignmentSchema.project_id == project.id
                )
            if team_name_or_id is not None:
                team = self._get_team_schema(team_name_or_id, session=session)
                query = query.where(TeamRoleAssignmentSchema.team_id == team.id)
            assignments = session.exec(query).all()
            return [assignment.to_model() for assignment in assignments]

    def list_role_assignments(
        self,
        project_name_or_id: Optional[Union[str, UUID]] = None,
        team_name_or_id: Optional[Union[str, UUID]] = None,
        user_name_or_id: Optional[Union[str, UUID]] = None,
    ) -> List[RoleAssignmentModel]:
        """List all role assignments.

        Args:
            project_name_or_id: If provided, only return role assignments for
                this project.
            team_name_or_id: If provided, only list assignments for this team.
            user_name_or_id: If provided, only list assignments for this user.

        Returns:
            A list of all role assignments.
        """
        user_role_assignments = self._list_user_role_assignments(
            project_name_or_id=project_name_or_id,
            user_name_or_id=user_name_or_id,
        )
        team_role_assignments = self._list_team_role_assignments(
            project_name_or_id=project_name_or_id,
            team_name_or_id=team_name_or_id,
        )
        return user_role_assignments + team_role_assignments

    def _assign_role_to_user(
        self,
        role_name_or_id: Union[str, UUID],
        user_name_or_id: Union[str, UUID],
        project_name_or_id: Optional[Union[str, UUID]] = None,
    ) -> None:
        """Assigns a role to a user, potentially scoped to a specific project.

        Args:
            project_name_or_id: Optional ID of a project in which to assign the
                role. If this is not provided, the role will be assigned
                globally.
            role_name_or_id: Name or ID of the role to assign.
            user_name_or_id: Name or ID of the user to which to assign the role.

        Raises:
            EntityExistsError: If the role assignment already exists.
        """
        with Session(self.engine) as session:
            role = self._get_role_schema(role_name_or_id, session=session)
            project: Optional[ProjectSchema] = None
            if project_name_or_id:
                project = self._get_project_schema(
                    project_name_or_id, session=session
                )
            user = self._get_user_schema(user_name_or_id, session=session)
            query = select(UserRoleAssignmentSchema).where(
                UserRoleAssignmentSchema.user_id == user.id,
                UserRoleAssignmentSchema.role_id == role.id,
            )
            if project is not None:
                query = query.where(
                    UserRoleAssignmentSchema.project_id == project.id
                )
            existing_role_assignment = session.exec(query).first()
            if existing_role_assignment is not None:
                raise EntityExistsError(
                    f"Unable to assign role '{role.name}' to user "
                    f"'{user.name}': Role already assigned in this project."
                )
            role_assignment = UserRoleAssignmentSchema(
                role_id=role.id,
                user_id=user.id,
                project_id=project.id if project else None,
                role=role,
                user=user,
                project=project,
            )
            session.add(role_assignment)
            session.commit()

    def _assign_role_to_team(
        self,
        role_name_or_id: Union[str, UUID],
        team_name_or_id: Union[str, UUID],
        project_name_or_id: Optional[Union[str, UUID]] = None,
    ) -> None:
        """Assigns a role to a team, potentially scoped to a specific project.

        Args:
            role_name_or_id: Name or ID of the role to assign.
            team_name_or_id: Name or ID of the team to which to assign the role.
            project_name_or_id: Optional ID of a project in which to assign the
                role. If this is not provided, the role will be assigned
                globally.

        Raises:
            EntityExistsError: If the role assignment already exists.
        """
        with Session(self.engine) as session:
            role = self._get_role_schema(role_name_or_id, session=session)
            project: Optional[ProjectSchema] = None
            if project_name_or_id:
                project = self._get_project_schema(
                    project_name_or_id, session=session
                )
            team = self._get_team_schema(team_name_or_id, session=session)
            query = select(TeamRoleAssignmentSchema).where(
                TeamRoleAssignmentSchema.team_id == team.id,
                TeamRoleAssignmentSchema.role_id == role.id,
            )
            if project is not None:
                query = query.where(
                    TeamRoleAssignmentSchema.project_id == project.id
                )
            existing_role_assignment = session.exec(query).first()
            if existing_role_assignment is not None:
                raise EntityExistsError(
                    f"Unable to assign role '{role.name}' to team "
                    f"'{team.name}': Role already assigned in this project."
                )
            role_assignment = TeamRoleAssignmentSchema(
                role_id=role.id,
                team_id=team.id,
                project_id=project.id if project else None,
                role=role,
                team=team,
                project=project,
            )
            session.add(role_assignment)
            session.commit()

    def assign_role(
        self,
        role_name_or_id: Union[str, UUID],
        user_or_team_name_or_id: Union[str, UUID],
        project_name_or_id: Optional[Union[str, UUID]] = None,
        is_user: bool = True,
    ) -> None:
        """Assigns a role to a user or team, scoped to a specific project.

        Args:
            project_name_or_id: Optional ID of a project in which to assign the
                role. If this is not provided, the role will be assigned
                globally.
            role_name_or_id: Name or ID of the role to assign.
            user_or_team_name_or_id: Name or ID of the user or team to which to
                assign the role.
            is_user: Whether `user_or_team_name_or_id` refers to a user or a
                team.
        """
        if is_user:
            self._assign_role_to_user(
                role_name_or_id=role_name_or_id,
                user_name_or_id=user_or_team_name_or_id,
                project_name_or_id=project_name_or_id,
            )
        else:
            self._assign_role_to_team(
                role_name_or_id=role_name_or_id,
                team_name_or_id=user_or_team_name_or_id,
                project_name_or_id=project_name_or_id,
            )

    def revoke_role(
        self,
        role_name_or_id: Union[str, UUID],
        user_or_team_name_or_id: Union[str, UUID],
        is_user: bool = True,
        project_name_or_id: Optional[Union[str, UUID]] = None,
    ) -> None:
        """Revokes a role from a user or team for a given project.

        Args:
            project_name_or_id: Optional ID of a project in which to revoke the
                role. If this is not provided, the role will be revoked
                globally.
            role_name_or_id: Name or ID of the role to revoke.
            user_or_team_name_or_id: Name or ID of the user or team from which
                to revoke the role.
            is_user: Whether `user_or_team_name_or_id` refers to a user or a
                team.

        Raises:
            KeyError: If the role, user, team, or project does not exists.
        """
        with Session(self.engine) as session:
            project: Optional[ProjectSchema] = None
            if project_name_or_id:
                project = self._get_project_schema(
                    project_name_or_id, session=session
                )

            role = self._get_role_schema(role_name_or_id, session=session)

            role_assignment: Optional[SQLModel] = None

            if is_user:
                user = self._get_user_schema(
                    user_or_team_name_or_id, session=session
                )
                assignee_name = user.name
                user_role_query = (
                    select(UserRoleAssignmentSchema)
                    .where(UserRoleAssignmentSchema.user_id == user.id)
                    .where(UserRoleAssignmentSchema.role_id == role.id)
                )
                if project:
                    user_role_query = user_role_query.where(
                        UserRoleAssignmentSchema.project_id == project.id
                    )

                role_assignment = session.exec(user_role_query).first()
            else:
                team = self._get_team_schema(
                    user_or_team_name_or_id, session=session
                )
                assignee_name = team.name
                team_role_query = (
                    select(TeamRoleAssignmentSchema)
                    .where(TeamRoleAssignmentSchema.team_id == team.id)
                    .where(TeamRoleAssignmentSchema.role_id == role.id)
                )
                if project:
                    team_role_query = team_role_query.where(
                        TeamRoleAssignmentSchema.project_id == project.id
                    )

                role_assignment = session.exec(team_role_query).first()

            if role_assignment is None:
                assignee = "user" if is_user else "team"
                scope = f" in project '{project.name}'" if project else ""
                raise KeyError(
                    f"Unable to unassign role '{role.name}' from {assignee} "
                    f"'{assignee_name}'{scope}: The role is currently not "
                    f"assigned to the {assignee}."
                )

            session.delete(role_assignment)
            session.commit()

    # --------
    # Projects
    # --------

    @track(AnalyticsEvent.CREATED_PROJECT)
    def create_project(self, project: ProjectModel) -> ProjectModel:
        """Creates a new project.

        Args:
            project: The project to create.

        Returns:
            The newly created project.

        Raises:
            EntityExistsError: If a project with the given name already exists.
        """
        with Session(self.engine) as session:
            # Check if project with the given name already exists
            existing_project = session.exec(
                select(ProjectSchema).where(ProjectSchema.name == project.name)
            ).first()
            if existing_project is not None:
                raise EntityExistsError(
                    f"Unable to create project {project.name}: "
                    "A project with this name already exists."
                )

            # Create the project
            new_project = ProjectSchema.from_create_model(project)
            session.add(new_project)
            session.commit()

            # Explicitly refresh the new_project schema
            session.refresh(new_project)

            return new_project.to_model()

    def get_project(self, project_name_or_id: Union[str, UUID]) -> ProjectModel:
        """Get an existing project by name or ID.

        Args:
            project_name_or_id: Name or ID of the project to get.

        Returns:
            The requested project if one was found.
        """
        with Session(self.engine) as session:
            project = self._get_project_schema(
                project_name_or_id, session=session
            )
        return project.to_model()

    def list_projects(self) -> List[ProjectModel]:
        """List all projects.

        Returns:
            A list of all projects.
        """
        with Session(self.engine) as session:
            projects = session.exec(select(ProjectSchema)).all()
            return [project.to_model() for project in projects]

    @track(AnalyticsEvent.UPDATED_PROJECT)
    def update_project(self, project: ProjectModel) -> ProjectModel:
        """Update an existing project.

        Args:
            project: The project to use for the update.

        Returns:
            The updated project.

        Raises:
            KeyError: if the project does not exist.
        """
        with Session(self.engine) as session:
            existing_project = session.exec(
                select(ProjectSchema).where(ProjectSchema.id == project.id)
            ).first()

            if existing_project is None:
                raise KeyError(
                    f"Unable to update project with id "
                    f"'{project.id}': Found no"
                    f"existing projects with this id."
                )

            # Update the project
            existing_project.from_update_model(project)

            session.add(existing_project)
            session.commit()

            # Refresh the Model that was just created
            session.refresh(existing_project)
            return existing_project.to_model()

    @track(AnalyticsEvent.DELETED_PROJECT)
    def delete_project(self, project_name_or_id: Union[str, UUID]) -> None:
        """Deletes a project.

        Args:
            project_name_or_id: Name or ID of the project to delete.

        Raises:
            KeyError: If the project does not exist.
        """
        with Session(self.engine) as session:
            try:
                # Check if project with the given name exists
                project = self._get_project_schema(
                    project_name_or_id, session=session
                )

                session.delete(project)
                session.commit()
            except NoResultFound as error:
                raise KeyError from error

    # ------------
    # Repositories
    # ------------

    # ---------
    # Pipelines
    # ---------

    @track(AnalyticsEvent.CREATE_PIPELINE)
    def create_pipeline(
        self,
        pipeline: PipelineModel,
    ) -> PipelineModel:
        """Creates a new pipeline in a project.

        Args:
            pipeline: The pipeline to create.

        Returns:
            The newly created pipeline.

        Raises:
            EntityExistsError: If an identical pipeline already exists.
        """
        with Session(self.engine) as session:
            # Check if pipeline with the given name already exists
            existing_pipeline = session.exec(
                select(PipelineSchema)
                .where(PipelineSchema.name == pipeline.name)
                .where(PipelineSchema.project_id == pipeline.project)
            ).first()
            if existing_pipeline is not None:
                raise EntityExistsError(
                    f"Unable to create pipeline in project "
                    f"'{pipeline.project}': A pipeline with this name "
                    f"already exists."
                )

            # Create the pipeline
            new_pipeline = PipelineSchema.from_create_model(pipeline=pipeline)
            session.add(new_pipeline)
            session.commit()
            # Refresh the Model that was just created
            session.refresh(new_pipeline)

            return new_pipeline.to_model()

    def get_pipeline(self, pipeline_id: UUID) -> PipelineModel:
        """Get a pipeline with a given ID.

        Args:
            pipeline_id: ID of the pipeline.

        Returns:
            The pipeline.

        Raises:
            KeyError: if the pipeline does not exist.
        """
        with Session(self.engine) as session:
            # Check if pipeline with the given ID exists
            pipeline = session.exec(
                select(PipelineSchema).where(PipelineSchema.id == pipeline_id)
            ).first()
            if pipeline is None:
                raise KeyError(
                    f"Unable to get pipeline with ID '{pipeline_id}': "
                    "No pipeline with this ID found."
                )

            return pipeline.to_model()

    def list_pipelines(
        self,
        project_name_or_id: Optional[Union[str, UUID]] = None,
        user_name_or_id: Optional[Union[str, UUID]] = None,
        name: Optional[str] = None,
    ) -> List[PipelineModel]:
        """List all pipelines in the project.

        Args:
            project_name_or_id: If provided, only list pipelines in this
                project.
            user_name_or_id: If provided, only list pipelines from this user.
            name: If provided, only list pipelines with this name.

        Returns:
            A list of pipelines.
        """
        with Session(self.engine) as session:
            # Check if project with the given name exists
            query = select(PipelineSchema)
            if project_name_or_id is not None:
                project = self._get_project_schema(
                    project_name_or_id, session=session
                )
                query = query.where(PipelineSchema.project_id == project.id)

            if user_name_or_id is not None:
                user = self._get_user_schema(user_name_or_id, session=session)
                query = query.where(PipelineSchema.user_id == user.id)

            if name:
                query = query.where(PipelineSchema.name == name)

            # Get all pipelines in the project
            pipelines = session.exec(query).all()
            return [pipeline.to_model() for pipeline in pipelines]

    @track(AnalyticsEvent.UPDATE_PIPELINE)
    def update_pipeline(self, pipeline: PipelineModel) -> PipelineModel:
        """Updates a pipeline.

        Args:
            pipeline: The pipeline to use for the update.

        Returns:
            The updated pipeline.

        Raises:
            KeyError: if the pipeline doesn't exist.
        """
        with Session(self.engine) as session:
            # Check if pipeline with the given ID exists
            existing_pipeline = session.exec(
                select(PipelineSchema).where(PipelineSchema.id == pipeline.id)
            ).first()
            if existing_pipeline is None:
                raise KeyError(
                    f"Unable to update pipeline with ID {pipeline.id}: "
                    f"No pipeline with this ID found."
                )

            # Update the pipeline
            existing_pipeline.from_update_model(pipeline)

            session.add(existing_pipeline)
            session.commit()

            return existing_pipeline.to_model()

    @track(AnalyticsEvent.DELETE_PIPELINE)
    def delete_pipeline(self, pipeline_id: UUID) -> None:
        """Deletes a pipeline.

        Args:
            pipeline_id: The ID of the pipeline to delete.

        Raises:
            KeyError: if the pipeline doesn't exist.
        """
        with Session(self.engine) as session:
            # Check if pipeline with the given ID exists
            pipeline = session.exec(
                select(PipelineSchema).where(PipelineSchema.id == pipeline_id)
            ).first()
            if pipeline is None:
                raise KeyError(
                    f"Unable to delete pipeline with ID {pipeline_id}: "
                    f"No pipeline with this ID found."
                )

            session.delete(pipeline)
            session.commit()

    # --------------
    # Pipeline runs
    # --------------

    def create_run(self, pipeline_run: PipelineRunModel) -> PipelineRunModel:
        """Creates a pipeline run.

        Args:
            pipeline_run: The pipeline run to create.

        Returns:
            The created pipeline run.

        Raises:
            EntityExistsError: If an identical pipeline run already exists.
            KeyError: If the pipeline does not exist.
        """
        with Session(self.engine) as session:
            # Check if pipeline run already exists
            existing_domain_run = session.exec(
                select(PipelineRunSchema).where(
                    PipelineRunSchema.name == pipeline_run.name
                )
            ).first()
            if existing_domain_run is not None:
                raise EntityExistsError(
                    f"Unable to create pipeline run {pipeline_run.name}: "
                    f"A pipeline run with this name already exists."
                )
            existing_id_run = session.exec(
                select(PipelineRunSchema).where(
                    PipelineRunSchema.id == pipeline_run.id
                )
            ).first()
            if existing_id_run is not None:
                raise EntityExistsError(
                    f"Unable to create pipeline run {pipeline_run.id}: "
                    f"A pipeline run with this id already exists."
                )

            # Query pipeline
            if pipeline_run.pipeline_id is not None:
                pipeline = session.exec(
                    select(PipelineSchema).where(
                        PipelineSchema.id == pipeline_run.pipeline_id
                    )
                ).first()
                if pipeline is None:
                    raise KeyError(
                        f"Unable to create pipeline run: {pipeline_run.name}: "
                        f"No pipeline with ID {pipeline_run.pipeline_id} found."
                    )
                new_run = PipelineRunSchema.from_create_model(
                    run=pipeline_run, pipeline=pipeline
                )
            else:
                new_run = PipelineRunSchema.from_create_model(run=pipeline_run)

            # Create the pipeline run
            session.add(new_run)
            session.commit()

            return new_run.to_model()

    def get_run(self, run_id: UUID) -> PipelineRunModel:
        """Gets a pipeline run.

        Args:
            run_id: The ID of the pipeline run to get.

        Returns:
            The pipeline run.

        Raises:
            KeyError: if the pipeline run doesn't exist.
        """
        with Session(self.engine) as session:
            run = session.exec(
                select(PipelineRunSchema).where(PipelineRunSchema.id == run_id)
            ).first()
            if run is None:
                raise KeyError(
                    f"Unable to get pipeline run with ID {run_id}: "
                    f"No pipeline run with this ID found."
                )
            run_model = run.to_model()
            run_model = self._update_run_status(run_model)
            return run_model

    def _update_run_status(
        self, run_model: PipelineRunModel
    ) -> PipelineRunModel:
        """Updates the status of a pipeline run model.

        In contrast to other update methods, this does not use the status of the
        model to overwrite the DB. Instead, the status is computed based on the
        status of each step, and if that is different from the status in the DB,
        the DB and model are both updated.

        Args:
            run_model: The pipeline run model to update.

        Returns:
            The pipeline run model with updated status.
        """
        if run_model.status != ExecutionStatus.RUNNING:
            return run_model

        steps = self.list_run_steps(run_id=run_model.id)
        status = ExecutionStatus.run_status(
            step_statuses=[step.status for step in steps],
            num_steps=len(steps),
        )
        if run_model.status != status:
            run_model.status = status
            self.update_run(run_model)
        return run_model

    def list_runs(
        self,
        project_name_or_id: Optional[Union[str, UUID]] = None,
        stack_id: Optional[UUID] = None,
        component_id: Optional[UUID] = None,
        run_name: Optional[str] = None,
        user_name_or_id: Optional[Union[str, UUID]] = None,
        pipeline_id: Optional[UUID] = None,
        unlisted: bool = False,
    ) -> List[PipelineRunModel]:
        """Gets all pipeline runs.

        Args:
            project_name_or_id: If provided, only return runs for this project.
            stack_id: If provided, only return runs for this stack.
            component_id: Optionally filter for runs that used the
                          component
            run_name: Run name if provided
            user_name_or_id: If provided, only return runs for this user.
            pipeline_id: If provided, only return runs for this pipeline.
            unlisted: If True, only return unlisted runs that are not
                associated with any pipeline (filter by pipeline_id==None).

        Returns:
            A list of all pipeline runs.
        """
        if not self.runs_inside_server:
            self._sync_runs()  # Sync with MLMD
        with Session(self.engine) as session:
            query = select(PipelineRunSchema)
            if project_name_or_id is not None:
                project = self._get_project_schema(
                    project_name_or_id, session=session
                )
                query = query.where(PipelineRunSchema.project_id == project.id)
            if stack_id is not None:
                query = query.where(PipelineRunSchema.stack_id == stack_id)
            if component_id:
                query = query.where(
                    StackCompositionSchema.stack_id
                    == PipelineRunSchema.stack_id
                ).where(StackCompositionSchema.component_id == component_id)
            if run_name is not None:
                query = query.where(PipelineRunSchema.name == run_name)
            if pipeline_id is not None:
                query = query.where(
                    PipelineRunSchema.pipeline_id == pipeline_id
                )
            elif unlisted:
                query = query.where(is_(PipelineRunSchema.pipeline_id, None))
            if user_name_or_id is not None:
                user = self._get_user_schema(user_name_or_id, session=session)
                query = query.where(PipelineRunSchema.user_id == user.id)
                query = query.order_by(PipelineRunSchema.created)
            runs = session.exec(query).all()
            run_models = [run.to_model() for run in runs]
            for run_model in run_models:
                self._update_run_status(run_model)
            return run_models

    def update_run(self, run: PipelineRunModel) -> PipelineRunModel:
        """Updates a pipeline run.

        Args:
            run: The pipeline run to use for the update.

        Returns:
            The updated pipeline run.

        Raises:
            KeyError: if the pipeline run doesn't exist.
        """
        with Session(self.engine) as session:
            # Check if pipeline run with the given ID exists
            existing_run = session.exec(
                select(PipelineRunSchema).where(PipelineRunSchema.id == run.id)
            ).first()
            if existing_run is None:
                raise KeyError(
                    f"Unable to update pipeline run with ID {run.id}: "
                    f"No pipeline run with this ID found."
                )

            # Update the pipeline run
            existing_run.from_update_model(run)
            session.add(existing_run)
            session.commit()

            session.refresh(existing_run)
            return existing_run.to_model()

    def get_run_component_side_effects(
        self,
        run_id: UUID,
        component_id: Optional[UUID] = None,
    ) -> Dict[str, Any]:
        """Gets the side effects for a component in a pipeline run.

        Args:
            run_id: The ID of the pipeline run to get.
            component_id: The ID of the component to get.
        """
        # TODO: raise KeyError if run doesn't exist
        pass  # TODO

    # ------------------
    # Pipeline run steps
    # ------------------

    def create_run_step(self, step: StepRunModel) -> StepRunModel:
        """Creates a step.

        Args:
            step: The step to create.

        Returns:
            The created step.

        Raises:
            EntityExistsError: if the step already exists.
            KeyError: if the pipeline run doesn't exist.
        """
        with Session(self.engine) as session:

            # Check if the step already exists
            if step.mlmd_id is not None:
                existing_step = session.exec(
                    select(StepRunSchema).where(
                        StepRunSchema.mlmd_id == step.mlmd_id
                    )
                ).first()
                if existing_step is not None:
                    raise EntityExistsError(
                        f"Unable to create step '{step.name}': A step with "
                        f"MLMD ID '{step.mlmd_id}' already exists."
                    )

            # Check if the pipeline run exists
            run = session.exec(
                select(PipelineRunSchema).where(
                    PipelineRunSchema.id == step.pipeline_run_id
                )
            ).first()
            if run is None:
                raise KeyError(
                    f"Unable to create step '{step.name}': No pipeline run "
                    f"with ID '{step.pipeline_run_id}' found."
                )

            # Check if the step name already exists in the pipeline run
            existing_step = session.exec(
                select(StepRunSchema)
                .where(StepRunSchema.name == step.name)
                .where(StepRunSchema.pipeline_run_id == step.pipeline_run_id)
            ).first()
            if existing_step is not None:
                raise EntityExistsError(
                    f"Unable to create step '{step.name}': A step with this "
                    f"name already exists in the pipeline run with ID "
                    f"'{step.pipeline_run_id}'."
                )

            # Create the step
            step_schema = StepRunSchema.from_create_model(step)
            session.add(step_schema)
            session.commit()

            # Save parent step IDs into the database.
            for parent_step_id in step.parent_step_ids:
                self._set_run_step_parent_step(
                    child_id=step.id, parent_id=parent_step_id
                )

            # Save input artifact IDs into the database.
            for input_name, artifact_id in step.input_artifacts.items():
                self._set_run_step_input_artifact(
                    step_id=step.id,
                    artifact_id=artifact_id,
                    name=input_name,
                )

            return step_schema.to_model(
                parent_step_ids=step.parent_step_ids,
                mlmd_parent_step_ids=step.mlmd_parent_step_ids,
                input_artifacts=step.input_artifacts,
            )

    def _set_run_step_parent_step(
        self, child_id: UUID, parent_id: UUID
    ) -> None:
        """Sets the parent step for a step.

        Args:
            child_id: The ID of the child step to set the parent for.
            parent_id: The ID of the parent step to set a child for.

        Raises:
            KeyError: if the child step or parent step doesn't exist.
        """
        with Session(self.engine) as session:

            # Check if the child step exists.
            child_step = session.exec(
                select(StepRunSchema).where(StepRunSchema.id == child_id)
            ).first()
            if child_step is None:
                raise KeyError(
                    f"Unable to set parent step for step with ID "
                    f"{child_id}: No step with this ID found."
                )

            # Check if the parent step exists.
            parent_step = session.exec(
                select(StepRunSchema).where(StepRunSchema.id == parent_id)
            ).first()
            if parent_step is None:
                raise KeyError(
                    f"Unable to set parent step for step with ID "
                    f"{child_id}: No parent step with ID {parent_id} "
                    "found."
                )

            # Check if the parent step is already set.
            assignment = session.exec(
                select(StepRunOrderSchema)
                .where(StepRunOrderSchema.child_id == child_id)
                .where(StepRunOrderSchema.parent_id == parent_id)
            ).first()
            if assignment is not None:
                return

            # Save the parent step assignment in the database.
            assignment = StepRunOrderSchema(
                child_id=child_id, parent_id=parent_id
            )
            session.add(assignment)
            session.commit()

    def _set_run_step_input_artifact(
        self, step_id: UUID, artifact_id: UUID, name: str
    ) -> None:
        """Sets an artifact as an input of a step.

        Args:
            step_id: The ID of the step.
            artifact_id: The ID of the artifact.
            name: The name of the input in the step.

        Raises:
            KeyError: if the step or artifact doesn't exist.
        """
        with Session(self.engine) as session:

            # Check if the step exists.
            step = session.exec(
                select(StepRunSchema).where(StepRunSchema.id == step_id)
            ).first()
            if step is None:
                raise KeyError(
                    f"Unable to set input artifact: No step with ID "
                    f"'{step_id}' found."
                )

            # Check if the artifact exists.
            artifact = session.exec(
                select(ArtifactSchema).where(ArtifactSchema.id == artifact_id)
            ).first()
            if artifact is None:
                raise KeyError(
                    f"Unable to set input artifact: No artifact with ID "
                    f"'{artifact_id}' found."
                )

            # Check if the input is already set.
            assignment = session.exec(
                select(StepInputArtifactSchema)
                .where(StepInputArtifactSchema.step_id == step_id)
                .where(StepInputArtifactSchema.artifact_id == artifact_id)
            ).first()
            if assignment is not None:
                return

            # Save the input assignment in the database.
            assignment = StepInputArtifactSchema(
                step_id=step_id, artifact_id=artifact_id, name=name
            )
            session.add(assignment)
            session.commit()

    def get_run_step(self, step_id: UUID) -> StepRunModel:
        """Get a step by ID.

        Args:
            step_id: The ID of the step to get.

        Returns:
            The step.

        Raises:
            KeyError: if the step doesn't exist.
        """
        with Session(self.engine) as session:
            step = session.exec(
                select(StepRunSchema).where(StepRunSchema.id == step_id)
            ).first()
            if step is None:
                raise KeyError(
                    f"Unable to get step with ID {step_id}: No step with this "
                    "ID found."
                )

            # Get parent steps.
            parent_steps = session.exec(
                select(StepRunSchema)
                .where(StepRunOrderSchema.child_id == step.id)
                .where(StepRunOrderSchema.parent_id == StepRunSchema.id)
            ).all()
            parent_step_ids = [parent_step.id for parent_step in parent_steps]
            mlmd_parent_step_ids = [
                parent_step.mlmd_id
                for parent_step in parent_steps
                if parent_step.mlmd_id is not None
            ]

            # Get input artifacts.
            input_artifact_list = session.exec(
                select(
                    StepInputArtifactSchema.artifact_id,
                    StepInputArtifactSchema.name,
                ).where(StepInputArtifactSchema.step_id == step.id)
            ).all()
            input_artifacts = {
                input_artifact[1]: input_artifact[0]
                for input_artifact in input_artifact_list
            }

            # Convert to model.
            step_model = step.to_model(
                parent_step_ids=parent_step_ids,
                mlmd_parent_step_ids=mlmd_parent_step_ids,
                input_artifacts=input_artifacts,
            )

            # Update status.
            if (
                step_model.status == ExecutionStatus.RUNNING
                and step_model.mlmd_id is not None
            ):
                status = self.metadata_store.get_step_status(step_model.mlmd_id)
                if step_model.status != status:
                    step_model.status = status
                    self.update_run_step(step_model)

            return step_model

    def list_run_steps(
        self, run_id: Optional[UUID] = None
    ) -> List[StepRunModel]:
        """Get all run steps.

        Args:
            run_id: If provided, only return steps for this pipeline run.

        Returns:
            A list of all run steps.
        """
        query = select(StepRunSchema)
        if run_id is not None:
            query = query.where(StepRunSchema.pipeline_run_id == run_id)
            if not self.runs_inside_server:
                self._sync_run_steps(run_id)
        elif not self.runs_inside_server:
            self._sync_runs()
        with Session(self.engine) as session:
            steps = session.exec(query).all()
            return [self.get_run_step(step.id) for step in steps]

    def update_run_step(self, step: StepRunModel) -> StepRunModel:
        """Updates a step.

        Args:
            step: The step to update.

        Returns:
            The updated step.

        Raises:
            KeyError: if the step doesn't exist.
        """
        with Session(self.engine) as session:
            # Check if the step exists
            existing_step = session.exec(
                select(StepRunSchema).where(StepRunSchema.id == step.id)
            ).first()
            if existing_step is None:
                raise KeyError(
                    f"Unable to update step with ID {step.id}: "
                    f"No step with this ID found."
                )

            # Update the step
            existing_step.from_update_model(step)
            session.add(existing_step)
            session.commit()

            session.refresh(existing_step)
            return existing_step.to_model(
                parent_step_ids=step.parent_step_ids,
                mlmd_parent_step_ids=step.mlmd_parent_step_ids,
                input_artifacts=step.input_artifacts,
            )

    def get_run_step_inputs(self, step_id: UUID) -> Dict[str, ArtifactModel]:
        """Get the inputs for a specific step.

        Args:
            step_id: The id of the step to get inputs for.

        Returns:
            A dict mapping artifact names to the input artifacts for the step.

        Raises:
            KeyError: if the step doesn't exist.
        """
        with Session(self.engine) as session:
            step = session.exec(
                select(StepRunSchema).where(StepRunSchema.id == step_id)
            ).first()
            if step is None:
                raise KeyError(
                    f"Unable to get input artifacts for step with ID "
                    f"{step_id}: No step with this ID found."
                )
            query_result = session.exec(
                select(ArtifactSchema, StepInputArtifactSchema)
                .where(ArtifactSchema.id == StepInputArtifactSchema.artifact_id)
                .where(StepInputArtifactSchema.step_id == step_id)
            ).all()
            return {
                step_input_artifact.name: artifact.to_model()
                for artifact, step_input_artifact in query_result
            }

    # ---------
    # Artifacts
    # ---------

    def create_artifact(self, artifact: ArtifactModel) -> ArtifactModel:
        """Creates an artifact.

        Args:
            artifact: The artifact to create.

        Returns:
            The created artifact.

        Raises:
            KeyError: if the parent step doesn't exist.
        """
        with Session(self.engine) as session:
            # Check if the step exists
            step = session.exec(
                select(StepRunSchema).where(
                    StepRunSchema.id == artifact.parent_step_id
                )
            ).first()
            if step is None:
                raise KeyError(
                    f"Unable to create artifact: Could not find parent step "
                    f"with ID '{artifact.parent_step_id}'."
                )

            # Create the artifact
            artifact_schema = ArtifactSchema.from_create_model(artifact)
            session.add(artifact_schema)
            session.commit()
            return artifact_schema.to_model()

    def list_artifacts(
        self,
        artifact_uri: Optional[str] = None,
        parent_step_id: Optional[UUID] = None,
    ) -> List[ArtifactModel]:
        """Lists all artifacts.

        Args:
            artifact_uri: If specified, only artifacts with the given URI will
                be returned.
            parent_step_id: If specified, only artifacts for the given step run
                will be returned.

        Returns:
            A list of all artifacts.
        """
        if not self.runs_inside_server:
            self._sync_runs()
        with Session(self.engine) as session:
            query = select(ArtifactSchema)
            if artifact_uri is not None:
                query = query.where(ArtifactSchema.uri == artifact_uri)
            if parent_step_id is not None:
                query = query.where(
                    ArtifactSchema.parent_step_id == parent_step_id
                )
            artifacts = session.exec(query).all()
            return [artifact.to_model() for artifact in artifacts]

    # =======================
    # Internal helper methods
    # =======================

    def _get_schema_by_name_or_id(
        self,
        object_name_or_id: Union[str, UUID],
        schema_class: Type[SQLModel],
        schema_name: str,
        session: Session,
    ) -> SQLModel:
        """Query a schema by its 'name' or 'id' field.

        Args:
            object_name_or_id: The name or ID of the object to query.
            schema_class: The schema class to query. E.g., `ProjectSchema`.
            schema_name: The name of the schema used for error messages.
                E.g., "project".
            session: The database session to use.

        Returns:
            The schema object.

        Raises:
            KeyError: if the object couldn't be found.
            ValueError: if the schema_name isn't provided.
        """
        if object_name_or_id is None:
            raise ValueError(
                f"Unable to get {schema_name}: No {schema_name} ID or name "
                "provided."
            )
        if uuid_utils.is_valid_uuid(object_name_or_id):
            filter = schema_class.id == object_name_or_id  # type: ignore[attr-defined]
            error_msg = (
                f"Unable to get {schema_name} with name or ID "
                f"'{object_name_or_id}': No {schema_name} with this ID found."
            )
        else:
            filter = schema_class.name == object_name_or_id  # type: ignore[attr-defined]
            error_msg = (
                f"Unable to get {schema_name} with name or ID "
                f"'{object_name_or_id}': '{object_name_or_id}' is not a valid "
                f" UUID and no {schema_name} with this name exists."
            )

        schema = session.exec(select(schema_class).where(filter)).first()

        if schema is None:
            raise KeyError(error_msg)
        return schema

    def _get_project_schema(
        self,
        project_name_or_id: Union[str, UUID],
        session: Session,
    ) -> ProjectSchema:
        """Gets a project schema by name or ID.

        This is a helper method that is used in various places to find the
        project associated to some other object.

        Args:
            project_name_or_id: The name or ID of the project to get.
            session: The database session to use.

        Returns:
            The project schema.
        """
        return cast(
            ProjectSchema,
            self._get_schema_by_name_or_id(
                object_name_or_id=project_name_or_id,
                schema_class=ProjectSchema,
                schema_name="project",
                session=session,
            ),
        )

    def _get_user_schema(
        self,
        user_name_or_id: Union[str, UUID],
        session: Session,
    ) -> UserSchema:
        """Gets a user schema by name or ID.

        This is a helper method that is used in various places to find the
        user associated to some other object.

        Args:
            user_name_or_id: The name or ID of the user to get.
            session: The database session to use.

        Returns:
            The user schema.
        """
        return cast(
            UserSchema,
            self._get_schema_by_name_or_id(
                object_name_or_id=user_name_or_id,
                schema_class=UserSchema,
                schema_name="user",
                session=session,
            ),
        )

    def _get_team_schema(
        self,
        team_name_or_id: Union[str, UUID],
        session: Session,
    ) -> TeamSchema:
        """Gets a team schema by name or ID.

        This is a helper method that is used in various places to find a team
        by its name or ID.

        Args:
            team_name_or_id: The name or ID of the team to get.
            session: The database session to use.

        Returns:
            The team schema.
        """
        return cast(
            TeamSchema,
            self._get_schema_by_name_or_id(
                object_name_or_id=team_name_or_id,
                schema_class=TeamSchema,
                schema_name="team",
                session=session,
            ),
        )

    def _get_role_schema(
        self,
        role_name_or_id: Union[str, UUID],
        session: Session,
    ) -> RoleSchema:
        """Gets a role schema by name or ID.

        This is a helper method that is used in various places to find a role
        by its name or ID.

        Args:
            role_name_or_id: The name or ID of the role to get.
            session: The database session to use.

        Returns:
            The role schema.
        """
        return cast(
            RoleSchema,
            self._get_schema_by_name_or_id(
                object_name_or_id=role_name_or_id,
                schema_class=RoleSchema,
                schema_name="role",
                session=session,
            ),
        )

    # MLMD Stuff

    def _resolve_mlmd_step_id(self, mlmd_id: int) -> UUID:
        """Resolves a step ID from MLMD to a ZenML step ID.

        Args:
            mlmd_id: The MLMD ID of the step.

        Returns:
            The ZenML step ID.

        Raises:
            KeyError: if the step couldn't be found.
        """
        with Session(self.engine) as session:
            step = session.exec(
                select(StepRunSchema).where(StepRunSchema.mlmd_id == mlmd_id)
            ).first()
            if step is None:
                raise KeyError(
                    f"Unable to resolve MLMD step ID {mlmd_id}: "
                    f"No step with this ID found."
                )
            return step.id

    def _resolve_mlmd_artifact_id(
        self, mlmd_id: int, mlmd_parent_step_id: int
    ) -> UUID:
        """Resolves an artifact ID from MLMD to a ZenML artifact ID.

        Since a single MLMD artifact can map to multiple ZenML artifacts, we
        also need to know the parent step to resolve this correctly.

        Args:
            mlmd_id: The MLMD ID of the artifact.
            mlmd_parent_step_id: The MLMD ID of the parent step.

        Returns:
            The ZenML artifact ID.

        Raises:
            KeyError: if the artifact couldn't be found.
        """
        with Session(self.engine) as session:
            artifact = session.exec(
                select(ArtifactSchema)
                .where(ArtifactSchema.mlmd_id == mlmd_id)
                .where(
                    ArtifactSchema.mlmd_parent_step_id == mlmd_parent_step_id
                )
            ).first()
            if artifact is None:
                raise KeyError(
                    f"Unable to resolve MLMD artifact ID {mlmd_id}: "
                    f"No artifact with this ID found."
                )
            return artifact.id

    def _sync_runs(self) -> None:
        """Sync runs from MLMD into the database.

        This queries all runs from MLMD, checks for each whether it already
        exists in the database, and if not, creates it.
        """
        # Sync all MLMD runs that don't exist in ZenML.
        # For performance reasons, we determine this by checking the MLMD ID
        # of the run, which we can do since MLMD returns runs in ascending
        # order of their ID.
        with Session(self.engine) as session:
            synced_mlmd_ids = session.exec(
                select(PipelineRunSchema.mlmd_id).where(
                    isnot(PipelineRunSchema.mlmd_id, None)
                )
            ).all()
        max_synced_mlmd_id = max(
            [id_ for id_ in synced_mlmd_ids if id_ is not None], default=0
        )

        unsynced_mlmd_runs = self.metadata_store.get_all_runs(
            min_mlmd_id=max_synced_mlmd_id + 1
        )
        for mlmd_run in unsynced_mlmd_runs:

            # For legacy runs, we have no `num_steps`. Therefore, we cannot
            # determine the status of the run correctly. Instead, we need to
            # load all steps from MLMD and compute `status` and `num_steps`
            # from that.
            if mlmd_run.num_steps is None:
                mlmd_steps = self.metadata_store.get_pipeline_run_steps(
                    mlmd_run.mlmd_id
                )
                num_steps = len(mlmd_steps)
                step_statuses = [
                    self.metadata_store.get_step_status(step.mlmd_id)
                    for step in mlmd_steps.values()
                ]
                status = ExecutionStatus.run_status(step_statuses, num_steps)
            else:
                num_steps = mlmd_run.num_steps
                status = ExecutionStatus.RUNNING

            new_run = PipelineRunModel(
                name=mlmd_run.name,
                mlmd_id=mlmd_run.mlmd_id,
                project=mlmd_run.project or self._default_project.id,
                user=mlmd_run.user or self._default_user.id,
                stack_id=mlmd_run.stack_id,
                pipeline_id=mlmd_run.pipeline_id,
                pipeline_configuration=mlmd_run.pipeline_configuration,
                num_steps=num_steps,
                status=status,
            )
            self.create_run(new_run)

        # Sync steps of all unfinished runs.
        with Session(self.engine) as session:
            unfinished_runs = session.exec(
                select(PipelineRunSchema).where(
                    PipelineRunSchema.status == ExecutionStatus.RUNNING
                )
            ).all()
        for run_ in unfinished_runs:
            self._sync_run_steps(run_.id)
            self._update_run_status(run_.to_model())

    def _sync_run_steps(self, run_id: UUID) -> None:
        """Sync run steps from MLMD into the database.

        Since we do not allow to create steps in the database directly, this is
        a one-way sync from MLMD to the database.

        Args:
            run_id: The ID of the pipeline run to sync steps for.

        Raises:
            KeyError: if the run couldn't be found.
        """
        # Get all steps from ZenML.
        with Session(self.engine) as session:
            run = session.exec(
                select(PipelineRunSchema).where(PipelineRunSchema.id == run_id)
            ).first()

            # If the run doesn't exist, raise an error.
            if run is None:
                raise KeyError(
                    f"Unable to sync run steps for run with ID {run_id}: "
                    f"No run with this ID found."
                )

            # If the run didn't come from MLMD, we can't sync artifacts.
            if run.mlmd_id is None:
                return

            # Get the ID and names of all steps that are already in ZenML.
            zenml_step_ids_and_names = session.exec(
                select(StepRunSchema.id, StepRunSchema.name).where(
                    StepRunSchema.pipeline_run_id == run_id
                )
            ).all()
            zenml_step_dict = {
                name: id for id, name in zenml_step_ids_and_names
            }

        # Get all steps from MLMD.
        mlmd_steps = self.metadata_store.get_pipeline_run_steps(run.mlmd_id)

        # For each step in MLMD, sync it into ZenML if it doesn't exist yet.
        for step_name, mlmd_step in mlmd_steps.items():
            if step_name not in zenml_step_dict:

                # Extract docstring.
                docstring = mlmd_step.step_configuration["config"]["docstring"]

                # Build dict of input artifacts.
                mlmd_inputs, _ = self.metadata_store.get_step_artifacts(
                    step_id=mlmd_step.mlmd_id,
                    step_parent_step_ids=mlmd_step.mlmd_parent_step_ids,
                    step_name=mlmd_step.entrypoint_name,
                )
                input_artifacts = {}
                for input_name, mlmd_artifact in mlmd_inputs.items():
                    artifact_id = self._resolve_mlmd_artifact_id(
                        mlmd_id=mlmd_artifact.mlmd_id,
                        mlmd_parent_step_id=mlmd_artifact.mlmd_parent_step_id,
                    )
                    input_artifacts[input_name] = artifact_id

                # Fetch latest step status.
                step_status = self.metadata_store.get_step_status(
                    mlmd_step.mlmd_id
                )

                # Create step.
                new_step = StepRunModel(
                    name=step_name,
                    mlmd_id=mlmd_step.mlmd_id,
                    mlmd_parent_step_ids=mlmd_step.mlmd_parent_step_ids,
                    entrypoint_name=mlmd_step.entrypoint_name,
                    parameters=mlmd_step.parameters,
                    step_configuration=mlmd_step.step_configuration,
                    docstring=docstring,
                    pipeline_run_id=run_id,
                    parent_step_ids=[
                        self._resolve_mlmd_step_id(parent_step_id)
                        for parent_step_id in mlmd_step.mlmd_parent_step_ids
                    ],
                    input_artifacts=input_artifacts,
                    status=step_status,
                )
                zenml_step_id = self.create_run_step(new_step).id
            else:
                zenml_step_id = zenml_step_dict[step_name]
            self._sync_run_step_artifacts(zenml_step_id)

    def _sync_run_step_artifacts(self, run_step_id: UUID) -> None:
        """Sync run step artifacts from MLMD into the database.

        Since we do not allow to create artifacts in the database directly, this
        is a one-way sync from MLMD to the database.

        Args:
            run_step_id: The ID of the step run to sync artifacts for.
        """
        # If the step didn't come from MLMD, we can't sync artifacts.
        step_model = self.get_run_step(run_step_id)
        if step_model.mlmd_id is None:
            return

        # Get the names of all outputs that are already in ZenML.
        with Session(self.engine) as session:
            zenml_output_names = session.exec(
                select(ArtifactSchema.name).where(
                    ArtifactSchema.parent_step_id == run_step_id
                )
            ).all()

        # Get all MLMD output artifacts.
        _, mlmd_outputs = self.metadata_store.get_step_artifacts(
            step_id=step_model.mlmd_id,
            step_parent_step_ids=step_model.mlmd_parent_step_ids,
            step_name=step_model.entrypoint_name,
        )

        # For each output in MLMD, sync it into ZenML if it doesn't exist yet.
        for output_name, mlmd_artifact in mlmd_outputs.items():
            if output_name not in zenml_output_names:
                new_artifact = ArtifactModel(
                    name=output_name,
                    mlmd_id=mlmd_artifact.mlmd_id,
                    type=mlmd_artifact.type,
                    uri=mlmd_artifact.uri,
                    materializer=mlmd_artifact.materializer,
                    data_type=mlmd_artifact.data_type,
                    mlmd_parent_step_id=mlmd_artifact.mlmd_parent_step_id,
                    mlmd_producer_step_id=mlmd_artifact.mlmd_producer_step_id,
                    is_cached=mlmd_artifact.is_cached,
                    parent_step_id=self._resolve_mlmd_step_id(
                        mlmd_artifact.mlmd_parent_step_id
                    ),
                    producer_step_id=self._resolve_mlmd_step_id(
                        mlmd_artifact.mlmd_producer_step_id
                    ),
                )
                self.create_artifact(new_artifact)<|MERGE_RESOLUTION|>--- conflicted
+++ resolved
@@ -501,11 +501,8 @@
 
     _engine: Optional[Engine] = None
     _metadata_store: Optional["MetadataStore"] = None
-<<<<<<< HEAD
     _highest_synced_run_mlmd_id: int = 0
-=======
     _alembic: Optional[Alembic] = None
->>>>>>> 147cc081
 
     @property
     def engine(self) -> Engine:
