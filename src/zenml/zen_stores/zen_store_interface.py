#  Copyright (c) ZenML GmbH 2022. All Rights Reserved.
#
#  Licensed under the Apache License, Version 2.0 (the "License");
#  you may not use this file except in compliance with the License.
#  You may obtain a copy of the License at:
#
#       https://www.apache.org/licenses/LICENSE-2.0
#
#  Unless required by applicable law or agreed to in writing, software
#  distributed under the License is distributed on an "AS IS" BASIS,
#  WITHOUT WARRANTIES OR CONDITIONS OF ANY KIND, either express
#  or implied. See the License for the specific language governing
#  permissions and limitations under the License.
"""ZenML Store interface."""
from abc import ABC, abstractmethod
from pathlib import Path, PurePath
from typing import Any, Dict, List, Optional, Union
from uuid import UUID

from zenml.config.store_config import StoreConfiguration
from zenml.enums import ExecutionStatus, StackComponentType
from zenml.models import (
    ArtifactModel,
    ComponentModel,
    FlavorModel,
    PipelineModel,
    PipelineRunModel,
    ProjectModel,
    RoleAssignmentModel,
    RoleModel,
    StackModel,
    StepRunModel,
    TeamModel,
    UserModel,
)


class ZenStoreInterface(ABC):
    """ZenML store interface.

    All ZenML stores must implement the methods in this interface.

    The methods in this interface are organized in the following way:

     * they are grouped into categories based on the type of resource
       that they operate on (e.g. stacks, stack components, etc.)

     * each category has a set of CRUD methods (create, read, update, delete)
       that operate on the resources in that category. The order of the methods
       in each category should be:

       * create methods - store a new resource. These methods
         should fill in generated fields (e.g. UUIDs, creation timestamps) in
         the resource and return the updated resource.
       * get methods - retrieve a single existing resource identified by a
         unique key or identifier from the store. These methods should always
         return a resource and raise an exception if the resource does not exist.
       * list methods - retrieve a list of resources from the store. These
         methods should accept a set of filter parameters that can be used to
         filter the list of resources retrieved from the store.
       * update methods - update an existing resource in the store. These
         methods should expect the updated resource to be correctly identified
         by its unique key or identifier and raise an exception if the resource
         does not exist.
       * delete methods - delete an existing resource from the store. These
         methods should expect the resource to be correctly identified by its
         unique key or identifier. If the resource does not exist,
         an exception should be raised.

    Best practices for implementing and keeping this interface clean and easy to
    maintain and extend:

      * keep methods organized by resource type and ordered by CRUD operation
      * for resources with multiple keys, don't implement multiple get or list
      methods here if the same functionality can be achieved by a single get or
      list method. Instead, implement them in the BaseZenStore class and have
      them call the generic get or list method in this interface.
      * keep the logic required to convert between ZenML domain Model classes
      and internal store representations outside the ZenML domain Model classes
      * methods for resources that have two or more unique keys (e.g. a Project
      is uniquely identified by its name as well as its UUID) should reflect
      that in the method variants and/or method arguments:
        * methods that take in a resource identifier as argument should accept
        all variants of the identifier (e.g. `project_name_or_uuid` for methods
        that get/list/update/delete Projects)
        * if a compound key is involved, separate get methods should be
        implemented (e.g. `get_pipeline` to get a pipeline by ID and
        `get_pipeline_in_project` to get a pipeline by its name and the ID of
        the project it belongs to)
      * methods for resources that are scoped as children of other resources
      (e.g. a Stack is always owned by a Project) should reflect the
      key(s) of the parent resource in the provided methods and method
      arguments:
        * create methods should take the parent resource UUID(s) as an argument
        (e.g. `create_stack` takes in the project ID)
        * get methods should be provided to retrieve a resource by the compound
        key that includes the parent resource key(s)
        * list methods should feature optional filter arguments that reflect
        the parent resource key(s)
    """

    # ---------------------------------
    # Initialization and configuration
    # ---------------------------------

    @abstractmethod
    def _initialize(self) -> None:
        """Initialize the store.

        This method is called immediately after the store is created. It should
        be used to set up the backend (database, connection etc.).
        """

    @staticmethod
    @abstractmethod
    def get_path_from_url(url: str) -> Optional[Path]:
        """Get the path from a URL, if it points or is backed by a local file.

        Args:
            url: The URL to get the path from.

        Returns:
            The local path backed by the URL, or None if the URL is not backed
            by a local file or directory
        """

    @staticmethod
    @abstractmethod
    def get_local_url(path: str) -> str:
        """Get a local URL for a given local path.

        Args:
            path: the path string to build a URL out of.

        Returns:
            Url pointing to the path for the store type.
        """

    @staticmethod
    @abstractmethod
    def validate_url(url: str) -> str:
        """Check if the given url is valid.

        The implementation should raise a ValueError if the url is invalid.

        Args:
            url: The url to check.

        Returns:
            The modified url, if it is valid.
        """

    @classmethod
    @abstractmethod
    def copy_local_store(
        cls,
        config: StoreConfiguration,
        path: str,
        load_config_path: Optional[PurePath] = None,
    ) -> StoreConfiguration:
        """Copy a local store to a new location.

        Use this method to create a copy of a store database to a new location
        and return a new store configuration pointing to the database copy. This
        only applies to stores that use the local filesystem to store their
        data. Calling this method for remote stores simply returns the input
        store configuration unaltered.

        Args:
            config: The configuration of the store to copy.
            path: The new local path where the store DB will be copied.
            load_config_path: path that will be used to load the copied store
                database. This can be set to a value different from `path`
                if the local database copy will be loaded from a different
                environment, e.g. when the database is copied to a container
                image and loaded using a different absolute path. This will be
                reflected in the paths and URLs encoded in the copied store
                configuration.

        Returns:
            The store configuration of the copied store.
        """

    # ------------
    # TFX Metadata
    # ------------

    @abstractmethod
    def get_metadata_config(self) -> str:
        """Get the TFX metadata config of this ZenStore.

        Returns:
            The TFX metadata config of this ZenStore.
        """

    # ------
    # Stacks
    # ------

    @abstractmethod
    def create_stack(
        self,
        stack: StackModel,
    ) -> StackModel:
        """Create a new stack.

        Args:
            stack: The stack to create.

        Returns:
            The created stack.

        Raises:
            StackExistsError: If a stack with the same name is already owned
                by this user in this project.
        """

    @abstractmethod
    def get_stack(self, stack_id: UUID) -> StackModel:
        """Get a stack by its unique ID.

        Args:
            stack_id: The ID of the stack to get.

        Returns:
            The stack with the given ID.

        Raises:
            KeyError: if the stack doesn't exist.
        """

    @abstractmethod
    def list_stacks(
        self,
        project_name_or_id: Optional[Union[str, UUID]] = None,
        user_name_or_id: Optional[Union[str, UUID]] = None,
        name: Optional[str] = None,
        is_shared: Optional[bool] = None,
    ) -> List[StackModel]:
        """List all stacks matching the given filter criteria.

        Args:
            project_name_or_id: Id or name of the Project containing the stack
            user_name_or_id: Optionally filter stacks by their owner
            name: Optionally filter stacks by their name
            is_shared: Optionally filter out stacks by whether they are shared
                or not


        Returns:
            A list of all stacks matching the filter criteria.

        Raises:
            KeyError: if the project doesn't exist.
        """

    @abstractmethod
    def update_stack(
        self,
        stack: StackModel,
    ) -> StackModel:
        """Update a stack.

        Args:
            stack: The stack to use for the update.

        Returns:
            The updated stack.

        Raises:
            KeyError: if the stack doesn't exist.
        """

    @abstractmethod
    def delete_stack(self, stack_id: UUID) -> None:
        """Delete a stack.

        Args:
            stack_id: The ID of the stack to delete.

        Raises:
            KeyError: if the stack doesn't exist.
        """

    # ----------------
    # Stack components
    # ----------------

    @abstractmethod
    def create_stack_component(
        self,
        component: ComponentModel,
    ) -> ComponentModel:
        """Create a stack component.

        Args:
            component: The stack component to create.

        Returns:
            The created stack component.

        Raises:
            StackComponentExistsError: If a stack component with the same name
                and type is already owned by this user in this project.
        """

    @abstractmethod
    def list_stack_components(
        self,
        project_name_or_id: Optional[Union[str, UUID]] = None,
<<<<<<< HEAD
        user_name_or_id: Optional[Union[str, UUID]] = None,
=======
>>>>>>> 25e57a64
        type: Optional[str] = None,
        flavor_name: Optional[str] = None,
        name: Optional[str] = None,
        is_shared: Optional[bool] = None,
    ) -> List[ComponentModel]:
        """List all stack components matching the given filter criteria.

        Args:
            project_name_or_id: The ID or name of the Project to which the stack
                components belong
            type: Optionally filter by type of stack component
            flavor_name: Optionally filter by flavor
            user_name_or_id: Optionally filter stack components by the owner
            name: Optionally filter stack component by name
            is_shared: Optionally filter out stack component by whether they are
                shared or not

        Returns:
            A list of all stack components matching the filter criteria.

        Raises:
            KeyError: if the project doesn't exist.
        """

    @abstractmethod
    def get_stack_component(self, component_id: UUID) -> ComponentModel:
        """Get a stack component by ID.

        Args:
            component_id: The ID of the stack component to get.

        Returns:
            The stack component.

        Raises:
            KeyError: if the stack component doesn't exist.
        """

    @abstractmethod
    def update_stack_component(
        self,
        component: ComponentModel,
    ) -> ComponentModel:
        """Update an existing stack component.

        Args:
            component: The stack component to use for the update.

        Returns:
            The updated stack component.

        Raises:
            KeyError: if the stack component doesn't exist.
        """

    @abstractmethod
    def delete_stack_component(self, component_id: UUID) -> None:
        """Delete a stack component.

        Args:
            component_id: The ID of the stack component to delete.

        Raises:
            KeyError: if the stack component doesn't exist.
        """

    @abstractmethod
    def get_stack_component_side_effects(
        self,
        component_id: UUID,
        run_id: UUID,
        pipeline_id: UUID,
        stack_id: UUID,
    ) -> Dict[Any, Any]:
        """Get the side effects of a stack component.

        Args:
            component_id: The ID of the stack component to get side effects for.
            run_id: The ID of the run to get side effects for.
            pipeline_id: The ID of the pipeline to get side effects for.
            stack_id: The ID of the stack to get side effects for.
        """

    # -----------------------
    # Stack component flavors
    # -----------------------

    @abstractmethod
    def create_flavor(
        self,
        flavor: FlavorModel,
    ) -> FlavorModel:
        """Creates a new stack component flavor.

        Args:
            flavor: The stack component flavor to create.

        Returns:
            The newly created flavor.

        Raises:
            EntityExistsError: If a flavor with the same name and type
                is already owned by this user in this project.
        """

    @abstractmethod
    def get_flavor(self, flavor_id: UUID) -> FlavorModel:

        """Get a stack component flavor by ID.

        Args:
            flavor_id: The ID of the stack component flavor to get.

        Returns:
            The stack component flavor.

        Raises:
            KeyError: if the stack component flavor doesn't exist.
        """

    @abstractmethod
    def list_flavors(
        self,
        project_name_or_id: Optional[Union[str, UUID]] = None,
        component_type: Optional[StackComponentType] = None,
        user_name_or_id: Optional[Union[str, UUID]] = None,
        name: Optional[str] = None,
        is_shared: Optional[bool] = None,
    ) -> List[FlavorModel]:
        """List all stack component flavors matching the given filter criteria.

        Args:
            project_name_or_id: Optionally filter by the Project to which the
                component flavors belong
            component_type: Optionally filter by type of stack component
            flavor_name: Optionally filter by flavor name
            user_name_or_id: Optionally filter by the owner
            name: Optionally filter flavors by name
            is_shared: Optionally filter out flavors by whether they are
                shared or not

        Returns:
            List of all the stack component flavors matching the given criteria.

        Raises:
            KeyError: if the project doesn't exist.
        """

    @abstractmethod
<<<<<<< HEAD
    def update_flavor(self, flavor: FlavorModel) -> "FlavorModel":
        """"""

    @abstractmethod
    def delete_flavor(self, flavor_id: UUID) -> None:
        """"""
=======
    def update_flavor(self, flavor: FlavorModel) -> FlavorModel:
        """Update an existing stack component flavor.

        Args:
            component: The stack component flavor to use for the update.

        Returns:
            The updated stack component flavor.

        Raises:
            KeyError: if the stack component flavor doesn't exist.
        """

    @abstractmethod
    def delete_flavor(self, flavor_id: UUID) -> None:
        """Delete a stack component flavor.

        Args:
            component_id: The ID of the stack component flavor to delete.

        Raises:
            KeyError: if the stack component flavor doesn't exist.
        """
>>>>>>> 25e57a64

    # -----
    # Users
    # -----

    @property
    @abstractmethod
    def active_user_name(self) -> str:
        """Gets the active username.

        Returns:
            The active username.
        """

    @abstractmethod
    def create_user(self, user: UserModel) -> UserModel:
        """Creates a new user.

        Args:
            user: User to be created.

        Returns:
            The newly created user.

        Raises:
            EntityExistsError: If a user with the given name already exists.
        """

    @abstractmethod
    def get_user(self, user_name_or_id: Union[str, UUID]) -> UserModel:
        """Gets a specific user.

        Args:
            user_name_or_id: The name or ID of the user to get.

        Returns:
            The requested user, if it was found.

        Raises:
            KeyError: If no user with the given name or ID exists.
        """

    # TODO: [ALEX] add filtering param(s)
    @abstractmethod
    def list_users(self) -> List[UserModel]:
        """List all users.

        Returns:
            A list of all users.
        """

    @abstractmethod
    def update_user(self, user: UserModel) -> UserModel:
        """Updates an existing user.

        Args:
            user: The user model to use for the update.

        Returns:
            The updated user.

        Raises:
            KeyError: If no user with the given name exists.
        """

    @abstractmethod
    def delete_user(self, user_name_or_id: Union[str, UUID]) -> None:
        """Deletes a user.

        Args:
            user_name_or_id: The name or ID of the user to delete.

        Raises:
            KeyError: If no user with the given ID exists.
        """

    # -----
    # Teams
    # -----

    @abstractmethod
    def create_team(self, team: TeamModel) -> TeamModel:
        """Creates a new team.

        Args:
            team: The team model to create.

        Returns:
            The newly created team.
        """

    @abstractmethod
    def get_team(self, team_name_or_id: Union[str, UUID]) -> TeamModel:
        """Gets a specific team.

        Args:
            team_name_or_id: Name or ID of the team to get.

        Returns:
            The requested team.

        Raises:
            KeyError: If no team with the given name or ID exists.
        """

    @abstractmethod
    def list_teams(self) -> List[TeamModel]:
        """List all teams.

        Returns:
            A list of all teams.
        """

    @abstractmethod
    def update_team(self, team: TeamModel) -> TeamModel:
        """Update an existing team.

        Args:
            team: The team to use for the update.

        Returns:
            The updated team.

        Raises:
            KeyError: if the team does not exist.
        """

    @abstractmethod
    def delete_team(self, team_name_or_id: Union[str, UUID]) -> None:
        """Deletes a team.

        Args:
            team_name_or_id: Name or ID of the team to delete.

        Raises:
            KeyError: If no team with the given ID exists.
        """

    # ---------------
    # Team membership
    # ---------------

    @abstractmethod
    def get_users_for_team(
        self, team_name_or_id: Union[str, UUID]
    ) -> List[UserModel]:
        """Fetches all users of a team.

        Args:
            team_name_or_id: The name or ID of the team for which to get users.

        Returns:
            A list of all users that are part of the team.

        Raises:
            KeyError: If no team with the given ID exists.
        """

    @abstractmethod
    def get_teams_for_user(
        self, user_name_or_id: Union[str, UUID]
    ) -> List[TeamModel]:
        """Fetches all teams for a user.

        Args:
            user_name_or_id: The name or ID of the user for which to get all
                teams.

        Returns:
            A list of all teams that the user is part of.

        Raises:
            KeyError: If no user with the given ID exists.
        """

    @abstractmethod
    def add_user_to_team(
        self,
        user_name_or_id: Union[str, UUID],
        team_name_or_id: Union[str, UUID],
    ) -> None:
        """Adds a user to a team.

        Args:
            user_name_or_id: Name or ID of the user to add to the team.
            team_name_or_id: Name or ID of the team to which to add the user to.

        Raises:
            KeyError: If the team or user does not exist.
        """

    @abstractmethod
    def remove_user_from_team(
        self,
        user_name_or_id: Union[str, UUID],
        team_name_or_id: Union[str, UUID],
    ) -> None:
        """Removes a user from a team.

        Args:
            user_name_or_id: Name or ID of the user to remove from the team.
            team_name_or_id: Name or ID of the team from which to remove the user.

        Raises:
            KeyError: If the team or user does not exist.
        """

    # -----
    # Roles
    # -----

    # TODO: consider using team_id instead
    @abstractmethod
    def create_role(self, role: RoleModel) -> RoleModel:
        """Creates a new role.

        Args:
            role: The role model to create.

        Returns:
            The newly created role.

        Raises:
            EntityExistsError: If a role with the given name already exists.
        """

    # TODO: consider using team_id instead
    @abstractmethod
    def get_role(self, role_name_or_id: Union[str, UUID]) -> RoleModel:
        """Gets a specific role.

        Args:
            role_name_or_id: Name or ID of the role to get.

        Returns:
            The requested role.

        Raises:
            KeyError: If no role with the given name exists.
        """

    # TODO: [ALEX] add filtering param(s)
    @abstractmethod
    def list_roles(self) -> List[RoleModel]:
        """List all roles.

        Returns:
            A list of all roles.
        """

    @abstractmethod
    def update_role(self, role: RoleModel) -> RoleModel:
        """Update an existing role.

        Args:
            role: The role to use for the update.

        Returns:
            The updated role.

        Raises:
            KeyError: if the role does not exist.
        """

    @abstractmethod
    def delete_role(self, role_name_or_id: Union[str, UUID]) -> None:
        """Deletes a role.

        Args:
            role_name_or_id: Name or ID of the role to delete.

        Raises:
            KeyError: If no role with the given ID exists.
        """

    # ----------------
    # Role assignments
    # ----------------

    @abstractmethod
    def list_role_assignments(
        self,
        project_name_or_id: Optional[Union[str, UUID]] = None,
        team_name_or_id: Optional[Union[str, UUID]] = None,
        user_name_or_id: Optional[Union[str, UUID]] = None,
    ) -> List[RoleAssignmentModel]:
        """List all role assignments.

        Args:
            project_name_or_id: If provided, only list assignments for the given
                project
            team_name_or_id: If provided, only list assignments for the given
                team
            user_name_or_id: If provided, only list assignments for the given
                user

        Returns:
            A list of all role assignments.
        """

    @abstractmethod
    def assign_role(
        self,
        role_name_or_id: Union[str, UUID],
        user_or_team_name_or_id: Union[str, UUID],
        project_name_or_id: Optional[Union[str, UUID]] = None,
        is_user: bool = True,
    ) -> None:
        """Assigns a role to a user or team, scoped to a specific project.

        Args:
            role_name_or_id: Name or ID of the role to assign.
            user_or_team_name_or_id: Name or ID of the user or team to which to
                assign the role.
            is_user: Whether `user_or_team_id` refers to a user or a team.
            project_name_or_id: Optional Name or ID of a project in which to
                assign the role. If this is not provided, the role will be
                assigned globally.

        Raises:
            EntityExistsError: If the role assignment already exists.
        """

    @abstractmethod
    def revoke_role(
        self,
        role_name_or_id: Union[str, UUID],
        user_or_team_name_or_id: Union[str, UUID],
        is_user: bool = True,
        project_name_or_id: Optional[Union[str, UUID]] = None,
    ) -> None:
        """Revokes a role from a user or team for a given project.

        Args:
            role_name_or_id: ID of the role to revoke.
            user_or_team_name_or_id: Name or ID of the user or team from which
                to revoke the role.
            is_user: Whether `user_or_team_id` refers to a user or a team.
            project_name_or_id: Optional ID of a project in which to revoke
                the role. If this is not provided, the role will be revoked
                globally.

        Raises:
            KeyError: If the role, user, team, or project does not exists.
        """

    # --------
    # Projects
    # --------

    @abstractmethod
    def create_project(self, project: ProjectModel) -> ProjectModel:
        """Creates a new project.

        Args:
            project: The project to create.

        Returns:
            The newly created project.

        Raises:
            EntityExistsError: If a project with the given name already exists.
        """

    @abstractmethod
    def get_project(self, project_name_or_id: Union[UUID, str]) -> ProjectModel:
        """Get an existing project by name or ID.

        Args:
            project_name_or_id: Name or ID of the project to get.

        Returns:
            The requested project.

        Raises:
            KeyError: If there is no such project.
        """

    # TODO: [ALEX] add filtering param(s)
    @abstractmethod
    def list_projects(self) -> List[ProjectModel]:
        """List all projects.

        Returns:
            A list of all projects.
        """

    @abstractmethod
    def update_project(self, project: ProjectModel) -> ProjectModel:
        """Update an existing project.

        Args:
            project: The project to use for the update.

        Returns:
            The updated project.

        Raises:
            KeyError: if the project does not exist.
        """

    @abstractmethod
    def delete_project(self, project_name_or_id: Union[str, UUID]) -> None:
        """Deletes a project.

        Args:
            project_name_or_id: Name or ID of the project to delete.

        Raises:
            KeyError: If no project with the given name exists.
        """

    # ---------
    # Pipelines
    # ---------
    @abstractmethod
    def create_pipeline(
        self,
        pipeline: PipelineModel,
    ) -> PipelineModel:
        """Creates a new pipeline in a project.

        Args:
            pipeline: The pipeline to create.

        Returns:
            The newly created pipeline.

        Raises:
            KeyError: if the project does not exist.
            EntityExistsError: If an identical pipeline already exists.
        """

    @abstractmethod
    def get_pipeline(self, pipeline_id: UUID) -> PipelineModel:
        """Get a pipeline with a given ID.

        Args:
            pipeline_id: ID of the pipeline.

        Returns:
            The pipeline.

        Raises:
            KeyError: if the pipeline does not exist.
        """

    @abstractmethod
    def list_pipelines(
        self,
        project_name_or_id: Optional[Union[str, UUID]] = None,
        user_name_or_id: Optional[Union[str, UUID]] = None,
        name: Optional[str] = None,
    ) -> List[PipelineModel]:
        """List all pipelines in the project.

        Args:
            project_name_or_id: If provided, only list pipelines in this project.
            user_name_or_id: If provided, only list pipelines from this user.
            name: If provided, only list pipelines with this name.

        Returns:
            A list of pipelines.

        Raises:
            KeyError: if the project does not exist.
        """

    @abstractmethod
    def update_pipeline(self, pipeline: PipelineModel) -> PipelineModel:
        """Updates a pipeline.

        Args:
            pipeline: The pipeline to use for the update.

        Returns:
            The updated pipeline.

        Raises:
            KeyError: if the pipeline doesn't exist.
        """

    @abstractmethod
    def delete_pipeline(self, pipeline_id: UUID) -> None:
        """Deletes a pipeline.

        Args:
            pipeline_id: The ID of the pipeline to delete.

        Raises:
            KeyError: if the pipeline doesn't exist.
        """

    # --------------
    # Pipeline steps
    # --------------

    # TODO: Note that this doesn't have a corresponding API endpoint (consider adding?)
    # TODO: Discuss whether we even need this, given that the endpoint is on
    # pipeline runs
    # TODO: [ALEX] add filtering param(s)
    @abstractmethod
    def list_steps(self, pipeline_id: UUID) -> List[StepRunModel]:
        """List all steps.

        Args:
            pipeline_id: The ID of the pipeline to list steps for.

        Returns:
            A list of all steps.
        """

    # --------------
    # Pipeline runs
    # --------------

    @abstractmethod
    def create_run(self, pipeline_run: PipelineRunModel) -> PipelineRunModel:
        """Creates a pipeline run.

        Args:
            pipeline_run: The pipeline run to create.

        Returns:
            The created pipeline run.

        Raises:
            EntityExistsError: If an identical pipeline run already exists.
        """

    @abstractmethod
    def get_run(self, run_id: UUID) -> PipelineRunModel:
        """Gets a pipeline run.

        Args:
            run_id: The ID of the pipeline run to get.

        Returns:
            The pipeline run.

        Raises:
            KeyError: if the pipeline run doesn't exist.
        """

    @abstractmethod
    def get_run_dag(self, run_id: UUID) -> str:
        """Gets the DAG for a pipeline run.

        Args:
            run_id: The ID of the pipeline run to get.

        Returns:
            The DAG for the pipeline run.

        Raises:
            KeyError: if the pipeline run doesn't exist.
        """

    # TODO: Figure out what exactly gets returned from this
    @abstractmethod
    def get_run_component_side_effects(
        self,
        run_id: UUID,
        component_id: Optional[UUID] = None,
    ) -> Dict[str, Any]:
        """Gets the side effects for a component in a pipeline run.

        Args:
            run_id: The ID of the pipeline run to get.
            component_id: The ID of the component to get.

        Returns:
            The side effects for the component in the pipeline run.

        Raises:
            KeyError: if the pipeline run doesn't exist.
        """

    @abstractmethod
    def list_runs(
        self,
        project_name_or_id: Optional[Union[str, UUID]] = None,
        stack_id: Optional[UUID] = None,
        run_name: Optional[str] = None,
        user_name_or_id: Optional[Union[str, UUID]] = None,
        pipeline_id: Optional[UUID] = None,
        unlisted: bool = False,
    ) -> List[PipelineRunModel]:
        """Gets all pipeline runs.

        Args:
            project_name_or_id: If provided, only return runs for this project.
            stack_id: If provided, only return runs for this stack.
            run_name: Run name if provided
            user_name_or_id: If provided, only return runs for this user.
            pipeline_id: If provided, only return runs for this pipeline.
            unlisted: If True, only return unlisted runs that are not
                associated with any pipeline (filter by `pipeline_id==None`).

        Returns:
            A list of all pipeline runs.
        """

    @abstractmethod
    def update_run(self, run: PipelineRunModel) -> PipelineRunModel:
        """Updates a pipeline run.

        Args:
            run: The pipeline run to use for the update.

        Returns:
            The updated pipeline run.

        Raises:
            KeyError: if the pipeline run doesn't exist.
        """

    @abstractmethod
    def delete_run(self, run_id: UUID) -> None:
        """Deletes a pipeline run.

        Args:
            run_id: The ID of the pipeline run to delete.

        Raises:
            KeyError: if the pipeline run doesn't exist.
        """

    # ------------------
    # Pipeline run steps
    # ------------------

    @abstractmethod
    def get_run_step(self, step_id: UUID) -> StepRunModel:
        """Get a step by ID.

        Args:
            step_id: The ID of the step to get.

        Returns:
            The step.

        Raises:
            KeyError: if the step doesn't exist.
        """

    @abstractmethod
    def get_run_step_outputs(self, step_id: UUID) -> Dict[str, ArtifactModel]:
        """Get a list of outputs for a specific step.

        Args:
            step_id: The id of the step to get outputs for.

        Returns:
            A dict mapping artifact names to the output artifacts for the step.
        """

    @abstractmethod
    def get_run_step_inputs(self, step_id: UUID) -> Dict[str, ArtifactModel]:
        """Get a list of inputs for a specific step.

        Args:
            step_id: The id of the step to get inputs for.

        Returns:
            A dict mapping artifact names to the input artifacts for the step.
        """

    @abstractmethod
    def get_run_step_status(self, step_id: UUID) -> ExecutionStatus:
        """Gets the execution status of a single step.

        Args:
            step_id: The ID of the step to get the status for.

        Returns:
            ExecutionStatus: The status of the step.
        """

    @abstractmethod
    def list_run_steps(self, run_id: UUID) -> List[StepRunModel]:
        """Gets all steps in a pipeline run.

        Args:
            run_id: The ID of the pipeline run for which to list runs.

        Returns:
            A mapping from step names to step models for all steps in the run.
        """<|MERGE_RESOLUTION|>--- conflicted
+++ resolved
@@ -308,10 +308,7 @@
     def list_stack_components(
         self,
         project_name_or_id: Optional[Union[str, UUID]] = None,
-<<<<<<< HEAD
         user_name_or_id: Optional[Union[str, UUID]] = None,
-=======
->>>>>>> 25e57a64
         type: Optional[str] = None,
         flavor_name: Optional[str] = None,
         name: Optional[str] = None,
@@ -322,9 +319,9 @@
         Args:
             project_name_or_id: The ID or name of the Project to which the stack
                 components belong
+            user_name_or_id: Optionally filter stack components by the owner
             type: Optionally filter by type of stack component
             flavor_name: Optionally filter by flavor
-            user_name_or_id: Optionally filter stack components by the owner
             name: Optionally filter stack component by name
             is_shared: Optionally filter out stack component by whether they are
                 shared or not
@@ -447,7 +444,6 @@
             project_name_or_id: Optionally filter by the Project to which the
                 component flavors belong
             component_type: Optionally filter by type of stack component
-            flavor_name: Optionally filter by flavor name
             user_name_or_id: Optionally filter by the owner
             name: Optionally filter flavors by name
             is_shared: Optionally filter out flavors by whether they are
@@ -461,19 +457,11 @@
         """
 
     @abstractmethod
-<<<<<<< HEAD
-    def update_flavor(self, flavor: FlavorModel) -> "FlavorModel":
-        """"""
-
-    @abstractmethod
-    def delete_flavor(self, flavor_id: UUID) -> None:
-        """"""
-=======
     def update_flavor(self, flavor: FlavorModel) -> FlavorModel:
         """Update an existing stack component flavor.
 
         Args:
-            component: The stack component flavor to use for the update.
+            flavor: The stack component flavor to use for the update.
 
         Returns:
             The updated stack component flavor.
@@ -487,12 +475,11 @@
         """Delete a stack component flavor.
 
         Args:
-            component_id: The ID of the stack component flavor to delete.
+            flavor_id: The ID of the stack component flavor to delete.
 
         Raises:
             KeyError: if the stack component flavor doesn't exist.
         """
->>>>>>> 25e57a64
 
     # -----
     # Users
