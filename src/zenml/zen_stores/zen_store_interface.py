#  Copyright (c) ZenML GmbH 2022. All Rights Reserved.
#
#  Licensed under the Apache License, Version 2.0 (the "License");
#  you may not use this file except in compliance with the License.
#  You may obtain a copy of the License at:
#
#       https://www.apache.org/licenses/LICENSE-2.0
#
#  Unless required by applicable law or agreed to in writing, software
#  distributed under the License is distributed on an "AS IS" BASIS,
#  WITHOUT WARRANTIES OR CONDITIONS OF ANY KIND, either express
#  or implied. See the License for the specific language governing
#  permissions and limitations under the License.
"""ZenML Store interface."""
from abc import ABC, abstractmethod
from typing import Optional, Union
from uuid import UUID

from zenml.models import (
    ArtifactFilterModel,
    ArtifactRequestModel,
    ArtifactResponseModel,
    ComponentFilterModel,
    ComponentRequestModel,
    ComponentResponseModel,
    ComponentUpdateModel,
    FlavorFilterModel,
    FlavorRequestModel,
    FlavorResponseModel,
    PipelineFilterModel,
    PipelineRequestModel,
    PipelineResponseModel,
    PipelineRunFilterModel,
    PipelineRunRequestModel,
    PipelineRunResponseModel,
    PipelineRunUpdateModel,
    PipelineUpdateModel,
    ProjectFilterModel,
    ProjectRequestModel,
    ProjectResponseModel,
    ProjectUpdateModel,
    RoleFilterModel,
    RoleRequestModel,
    RoleResponseModel,
    RoleUpdateModel,
<<<<<<< HEAD
    RunMetadataRequestModel,
    RunMetadataResponseModel,
=======
    ScheduleRequestModel,
    ScheduleResponseModel,
    StackFilterModel,
>>>>>>> 6daddf95
    StackRequestModel,
    StackResponseModel,
    StackUpdateModel,
    StepRunFilterModel,
    StepRunRequestModel,
    StepRunResponseModel,
    StepRunUpdateModel,
    TeamFilterModel,
    TeamRequestModel,
    TeamResponseModel,
    TeamRoleAssignmentFilterModel,
    TeamRoleAssignmentRequestModel,
    TeamRoleAssignmentResponseModel,
    TeamUpdateModel,
    UserAuthModel,
    UserFilterModel,
    UserRequestModel,
    UserResponseModel,
    UserRoleAssignmentFilterModel,
    UserRoleAssignmentRequestModel,
    UserRoleAssignmentResponseModel,
    UserUpdateModel,
)
from zenml.models.page_model import Page
from zenml.models.schedule_model import (
    ScheduleFilterModel,
    ScheduleUpdateModel,
)
from zenml.models.server_models import ServerModel


class ZenStoreInterface(ABC):
    """ZenML store interface.

    All ZenML stores must implement the methods in this interface.

    The methods in this interface are organized in the following way:

     * they are grouped into categories based on the type of resource
       that they operate on (e.g. stacks, stack components, etc.)

     * each category has a set of CRUD methods (create, read, update, delete)
       that operate on the resources in that category. The order of the methods
       in each category should be:

       * create methods - store a new resource. These methods
         should fill in generated fields (e.g. UUIDs, creation timestamps) in
         the resource and return the updated resource.
       * get methods - retrieve a single existing resource identified by a
         unique key or identifier from the store. These methods should always
         return a resource and raise an exception if the resource does not
         exist.
       * list methods - retrieve a list of resources from the store. These
         methods should accept a set of filter parameters that can be used to
         filter the list of resources retrieved from the store.
       * update methods - update an existing resource in the store. These
         methods should expect the updated resource to be correctly identified
         by its unique key or identifier and raise an exception if the resource
         does not exist.
       * delete methods - delete an existing resource from the store. These
         methods should expect the resource to be correctly identified by its
         unique key or identifier. If the resource does not exist,
         an exception should be raised.

    Best practices for implementing and keeping this interface clean and easy to
    maintain and extend:

      * keep methods organized by resource type and ordered by CRUD operation
      * for resources with multiple keys, don't implement multiple get or list
      methods here if the same functionality can be achieved by a single get or
      list method. Instead, implement them in the BaseZenStore class and have
      them call the generic get or list method in this interface.
      * keep the logic required to convert between ZenML domain Model classes
      and internal store representations outside the ZenML domain Model classes
      * methods for resources that have two or more unique keys (e.g. a Project
      is uniquely identified by its name as well as its UUID) should reflect
      that in the method variants and/or method arguments:
        * methods that take in a resource identifier as argument should accept
        all variants of the identifier (e.g. `project_name_or_uuid` for methods
        that get/list/update/delete Projects)
        * if a compound key is involved, separate get methods should be
        implemented (e.g. `get_pipeline` to get a pipeline by ID and
        `get_pipeline_in_project` to get a pipeline by its name and the ID of
        the project it belongs to)
      * methods for resources that are scoped as children of other resources
      (e.g. a Stack is always owned by a Project) should reflect the
      key(s) of the parent resource in the provided methods and method
      arguments:
        * create methods should take the parent resource UUID(s) as an argument
        (e.g. `create_stack` takes in the project ID)
        * get methods should be provided to retrieve a resource by the compound
        key that includes the parent resource key(s)
        * list methods should feature optional filter arguments that reflect
        the parent resource key(s)
    """

    # ---------------------------------
    # Initialization and configuration
    # ---------------------------------

    @abstractmethod
    def _initialize(self) -> None:
        """Initialize the store.

        This method is called immediately after the store is created. It should
        be used to set up the backend (database, connection etc.).
        """

    @abstractmethod
    def get_store_info(self) -> ServerModel:
        """Get information about the store.

        Returns:
            Information about the store.
        """

    # ------
    # Stacks
    # ------

    @abstractmethod
    def create_stack(self, stack: StackRequestModel) -> StackResponseModel:
        """Create a new stack.

        Args:
            stack: The stack to create.

        Returns:
            The created stack.

        Raises:
            StackExistsError: If a stack with the same name is already owned
                by this user in this project.
        """

    @abstractmethod
    def get_stack(self, stack_id: UUID) -> StackResponseModel:
        """Get a stack by its unique ID.

        Args:
            stack_id: The ID of the stack to get.

        Returns:
            The stack with the given ID.

        Raises:
            KeyError: if the stack doesn't exist.
        """

    @abstractmethod
    def list_stacks(
        self, stack_filter_model: StackFilterModel
    ) -> Page[StackResponseModel]:
        """List all stacks matching the given filter criteria.

        Args:
            stack_filter_model: All filter parameters including pagination
                params

        Returns:
            A list of all stacks matching the filter criteria.
        """

    @abstractmethod
    def update_stack(
        self, stack_id: UUID, stack_update: StackUpdateModel
    ) -> StackResponseModel:
        """Update a stack.

        Args:
            stack_id: The ID of the stack update.
            stack_update: The update request on the stack.

        Returns:
            The updated stack.

        Raises:
            KeyError: if the stack doesn't exist.
        """

    @abstractmethod
    def delete_stack(self, stack_id: UUID) -> None:
        """Delete a stack.

        Args:
            stack_id: The ID of the stack to delete.

        Raises:
            KeyError: if the stack doesn't exist.
        """

    # ----------------
    # Stack components
    # ----------------

    @abstractmethod
    def create_stack_component(
        self, component: ComponentRequestModel
    ) -> ComponentResponseModel:
        """Create a stack component.

        Args:
            component: The stack component to create.

        Returns:
            The created stack component.

        Raises:
            StackComponentExistsError: If a stack component with the same name
                and type is already owned by this user in this project.
        """

    @abstractmethod
    def list_stack_components(
        self, component_filter_model: ComponentFilterModel
    ) -> Page[ComponentResponseModel]:
        """List all stack components matching the given filter criteria.

        Args:
            component_filter_model: All filter parameters including pagination
                params.

        Returns:
            A list of all stack components matching the filter criteria.
        """

    @abstractmethod
    def get_stack_component(
        self, component_id: UUID
    ) -> ComponentResponseModel:
        """Get a stack component by ID.

        Args:
            component_id: The ID of the stack component to get.

        Returns:
            The stack component.

        Raises:
            KeyError: if the stack component doesn't exist.
        """

    @abstractmethod
    def update_stack_component(
        self,
        component_id: UUID,
        component_update: ComponentUpdateModel,
    ) -> ComponentResponseModel:
        """Update an existing stack component.

        Args:
            component_id: The ID of the stack component to update.
            component_update: The update to be applied to the stack component.

        Returns:
            The updated stack component.

        Raises:
            KeyError: if the stack component doesn't exist.
        """

    @abstractmethod
    def delete_stack_component(self, component_id: UUID) -> None:
        """Delete a stack component.

        Args:
            component_id: The ID of the stack component to delete.

        Raises:
            KeyError: if the stack component doesn't exist.
            ValueError: if the stack component is part of one or more stacks.
        """

    # -----------------------
    # Stack component flavors
    # -----------------------

    @abstractmethod
    def create_flavor(
        self,
        flavor: FlavorRequestModel,
    ) -> FlavorResponseModel:
        """Creates a new stack component flavor.

        Args:
            flavor: The stack component flavor to create.

        Returns:
            The newly created flavor.

        Raises:
            EntityExistsError: If a flavor with the same name and type
                is already owned by this user in this project.
        """

    @abstractmethod
    def get_flavor(self, flavor_id: UUID) -> FlavorResponseModel:
        """Get a stack component flavor by ID.

        Args:
            flavor_id: The ID of the flavor to get.

        Returns:
            The stack component flavor.

        Raises:
            KeyError: if the stack component flavor doesn't exist.
        """

    @abstractmethod
    def list_flavors(
        self, flavor_filter_model: FlavorFilterModel
    ) -> Page[FlavorResponseModel]:
        """List all stack component flavors matching the given filter criteria.

        Args:
            flavor_filter_model: All filter parameters including pagination
                params.

        Returns:
            List of all the stack component flavors matching the given criteria.
        """

    @abstractmethod
    def delete_flavor(self, flavor_id: UUID) -> None:
        """Delete a stack component flavor.

        Args:
            flavor_id: The ID of the stack component flavor to delete.

        Raises:
            KeyError: if the stack component flavor doesn't exist.
        """

    # -----
    # Users
    # -----

    @abstractmethod
    def create_user(self, user: UserRequestModel) -> UserResponseModel:
        """Creates a new user.

        Args:
            user: User to be created.

        Returns:
            The newly created user.

        Raises:
            EntityExistsError: If a user with the given name already exists.
        """

    @abstractmethod
    def get_user(
        self,
        user_name_or_id: Optional[Union[str, UUID]] = None,
        include_private: bool = False,
    ) -> UserResponseModel:
        """Gets a specific user, when no id is specified the active user is returned.

        Args:
            user_name_or_id: The name or ID of the user to get.
            include_private: Whether to include private user information

        Returns:
            The requested user, if it was found.

        Raises:
            KeyError: If no user with the given name or ID exists.
        """

    @abstractmethod
    def get_auth_user(
        self, user_name_or_id: Union[str, UUID]
    ) -> UserAuthModel:
        """Gets the auth model to a specific user.

        Args:
            user_name_or_id: The name or ID of the user to get.

        Returns:
            The requested user, if it was found.
        """

    @abstractmethod
    def list_users(
        self, user_filter_model: UserFilterModel
    ) -> Page[UserResponseModel]:
        """List all users.

        Args:
            user_filter_model: All filter parameters including pagination
                params.

        Returns:
            A list of all users.
        """

    @abstractmethod
    def update_user(
        self, user_id: UUID, user_update: UserUpdateModel
    ) -> UserResponseModel:
        """Updates an existing user.

        Args:
            user_id: The id of the user to update.
            user_update: The update to be applied to the user.

        Returns:
            The updated user.

        Raises:
            KeyError: If no user with the given name exists.
        """

    @abstractmethod
    def delete_user(self, user_name_or_id: Union[str, UUID]) -> None:
        """Deletes a user.

        Args:
            user_name_or_id: The name or ID of the user to delete.

        Raises:
            KeyError: If no user with the given ID exists.
        """

    # -----
    # Teams
    # -----

    @abstractmethod
    def create_team(self, team: TeamRequestModel) -> TeamResponseModel:
        """Creates a new team.

        Args:
            team: The team model to create.

        Returns:
            The newly created team.
        """

    @abstractmethod
    def get_team(self, team_name_or_id: Union[str, UUID]) -> TeamResponseModel:
        """Gets a specific team.

        Args:
            team_name_or_id: Name or ID of the team to get.

        Returns:
            The requested team.

        Raises:
            KeyError: If no team with the given name or ID exists.
        """

    @abstractmethod
    def list_teams(
        self, team_filter_model: TeamFilterModel
    ) -> Page[TeamResponseModel]:
        """List all teams matching the given filter criteria.

        Args:
            team_filter_model: All filter parameters including pagination
                params.

        Returns:
            A list of all teams matching the filter criteria.
        """

    @abstractmethod
    def update_team(
        self, team_id: UUID, team_update: TeamUpdateModel
    ) -> TeamResponseModel:
        """Update an existing team.

        Args:
            team_id: The ID of the team to be updated.
            team_update: The update to be applied to the team.

        Returns:
            The updated team.

        Raises:
            KeyError: if the team does not exist.
        """

    @abstractmethod
    def delete_team(self, team_name_or_id: Union[str, UUID]) -> None:
        """Deletes a team.

        Args:
            team_name_or_id: Name or ID of the team to delete.

        Raises:
            KeyError: If no team with the given ID exists.
        """

    # -----
    # Roles
    # -----

    @abstractmethod
    def create_role(self, role: RoleRequestModel) -> RoleResponseModel:
        """Creates a new role.

        Args:
            role: The role model to create.

        Returns:
            The newly created role.

        Raises:
            EntityExistsError: If a role with the given name already exists.
        """

    @abstractmethod
    def get_role(self, role_name_or_id: Union[str, UUID]) -> RoleResponseModel:
        """Gets a specific role.

        Args:
            role_name_or_id: Name or ID of the role to get.

        Returns:
            The requested role.

        Raises:
            KeyError: If no role with the given name exists.
        """

    @abstractmethod
    def list_roles(
        self, role_filter_model: RoleFilterModel
    ) -> Page[RoleResponseModel]:
        """List all roles matching the given filter criteria.

        Args:
            role_filter_model: All filter parameters including pagination
                params.

        Returns:
            A list of all roles matching the filter criteria.
        """

    @abstractmethod
    def update_role(
        self, role_id: UUID, role_update: RoleUpdateModel
    ) -> RoleResponseModel:
        """Update an existing role.

        Args:
            role_id: The ID of the role to be updated.
            role_update: The update to be applied to the role.

        Returns:
            The updated role.

        Raises:
            KeyError: if the role does not exist.
        """

    @abstractmethod
    def delete_role(self, role_name_or_id: Union[str, UUID]) -> None:
        """Deletes a role.

        Args:
            role_name_or_id: Name or ID of the role to delete.

        Raises:
            KeyError: If no role with the given ID exists.
        """

    # ---------------------
    # User Role assignments
    # ---------------------
    @abstractmethod
    def create_user_role_assignment(
        self, user_role_assignment: UserRoleAssignmentRequestModel
    ) -> UserRoleAssignmentResponseModel:
        """Creates a new role assignment.

        Args:
            user_role_assignment: The role assignment model to create.

        Returns:
            The newly created role assignment.
        """

    @abstractmethod
    def get_user_role_assignment(
        self, user_role_assignment_id: UUID
    ) -> UserRoleAssignmentResponseModel:
        """Gets a specific role assignment.

        Args:
            user_role_assignment_id: ID of the role assignment to get.

        Returns:
            The requested role assignment.

        Raises:
            KeyError: If no role assignment with the given ID exists.
        """

    @abstractmethod
    def delete_user_role_assignment(
        self, user_role_assignment_id: UUID
    ) -> None:
        """Delete a specific role assignment.

        Args:
            user_role_assignment_id: The ID of the specific role assignment
        """

    @abstractmethod
    def list_user_role_assignments(
        self, user_role_assignment_filter_model: UserRoleAssignmentFilterModel
    ) -> Page[UserRoleAssignmentResponseModel]:
        """List all roles assignments matching the given filter criteria.

        Args:
            user_role_assignment_filter_model: All filter parameters including
                pagination params.

        Returns:
            A list of all roles assignments matching the filter criteria.
        """

    # ---------------------
    # Team Role assignments
    # ---------------------
    @abstractmethod
    def create_team_role_assignment(
        self, team_role_assignment: TeamRoleAssignmentRequestModel
    ) -> TeamRoleAssignmentResponseModel:
        """Creates a new team role assignment.

        Args:
            team_role_assignment: The role assignment model to create.

        Returns:
            The newly created role assignment.
        """

    @abstractmethod
    def get_team_role_assignment(
        self, team_role_assignment_id: UUID
    ) -> TeamRoleAssignmentResponseModel:
        """Gets a specific role assignment.

        Args:
            team_role_assignment_id: ID of the role assignment to get.

        Returns:
            The requested role assignment.

        Raises:
            KeyError: If no role assignment with the given ID exists.
        """

    @abstractmethod
    def delete_team_role_assignment(
        self, team_role_assignment_id: UUID
    ) -> None:
        """Delete a specific role assignment.

        Args:
            team_role_assignment_id: The ID of the specific role assignment
        """

    @abstractmethod
    def list_team_role_assignments(
        self, team_role_assignment_filter_model: TeamRoleAssignmentFilterModel
    ) -> Page[TeamRoleAssignmentResponseModel]:
        """List all roles assignments matching the given filter criteria.

        Args:
            team_role_assignment_filter_model: All filter parameters including
                pagination params.

        Returns:
            A list of all roles assignments matching the filter criteria.
        """

    # --------
    # Projects
    # --------

    @abstractmethod
    def create_project(
        self, project: ProjectRequestModel
    ) -> ProjectResponseModel:
        """Creates a new project.

        Args:
            project: The project to create.

        Returns:
            The newly created project.

        Raises:
            EntityExistsError: If a project with the given name already exists.
        """

    @abstractmethod
    def get_project(
        self, project_name_or_id: Union[UUID, str]
    ) -> ProjectResponseModel:
        """Get an existing project by name or ID.

        Args:
            project_name_or_id: Name or ID of the project to get.

        Returns:
            The requested project.

        Raises:
            KeyError: If there is no such project.
        """

    @abstractmethod
    def list_projects(
        self, project_filter_model: ProjectFilterModel
    ) -> Page[ProjectResponseModel]:
        """List all project matching the given filter criteria.

        Args:
            project_filter_model: All filter parameters including pagination
                params.

        Returns:
            A list of all project matching the filter criteria.
        """

    @abstractmethod
    def update_project(
        self, project_id: UUID, project_update: ProjectUpdateModel
    ) -> ProjectResponseModel:
        """Update an existing project.

        Args:
            project_id: The ID of the project to be updated.
            project_update: The update to be applied to the project.

        Returns:
            The updated project.

        Raises:
            KeyError: if the project does not exist.
        """

    @abstractmethod
    def delete_project(self, project_name_or_id: Union[str, UUID]) -> None:
        """Deletes a project.

        Args:
            project_name_or_id: Name or ID of the project to delete.

        Raises:
            KeyError: If no project with the given name exists.
        """

    # ---------
    # Pipelines
    # ---------

    @abstractmethod
    def create_pipeline(
        self,
        pipeline: PipelineRequestModel,
    ) -> PipelineResponseModel:
        """Creates a new pipeline in a project.

        Args:
            pipeline: The pipeline to create.

        Returns:
            The newly created pipeline.

        Raises:
            KeyError: if the project does not exist.
            EntityExistsError: If an identical pipeline already exists.
        """

    @abstractmethod
    def get_pipeline(self, pipeline_id: UUID) -> PipelineResponseModel:
        """Get a pipeline with a given ID.

        Args:
            pipeline_id: ID of the pipeline.

        Returns:
            The pipeline.

        Raises:
            KeyError: if the pipeline does not exist.
        """

    @abstractmethod
    def list_pipelines(
        self, pipeline_filter_model: PipelineFilterModel
    ) -> Page[PipelineResponseModel]:
        """List all pipelines matching the given filter criteria.

        Args:
            pipeline_filter_model: All filter parameters including pagination
                params.

        Returns:
            A list of all pipelines matching the filter criteria.
        """

    @abstractmethod
    def update_pipeline(
        self,
        pipeline_id: UUID,
        pipeline_update: PipelineUpdateModel,
    ) -> PipelineResponseModel:
        """Updates a pipeline.

        Args:
            pipeline_id: The ID of the pipeline to be updated.
            pipeline_update: The update to be applied.

        Returns:
            The updated pipeline.

        Raises:
            KeyError: if the pipeline doesn't exist.
        """

    @abstractmethod
    def delete_pipeline(self, pipeline_id: UUID) -> None:
        """Deletes a pipeline.

        Args:
            pipeline_id: The ID of the pipeline to delete.

        Raises:
            KeyError: if the pipeline doesn't exist.
        """

    # ---------
    # Schedules
    # ---------

    @abstractmethod
    def create_schedule(
        self, schedule: ScheduleRequestModel
    ) -> ScheduleResponseModel:
        """Creates a new schedule.

        Args:
            schedule: The schedule to create.

        Returns:
            The newly created schedule.
        """

    @abstractmethod
    def get_schedule(self, schedule_id: UUID) -> ScheduleResponseModel:
        """Get a schedule with a given ID.

        Args:
            schedule_id: ID of the schedule.

        Returns:
            The schedule.

        Raises:
            KeyError: if the schedule does not exist.
        """

    @abstractmethod
    def list_schedules(
        self, schedule_filter_model: ScheduleFilterModel
    ) -> Page[ScheduleResponseModel]:
        """List all schedules in the project.

        Args:
            schedule_filter_model: All filter parameters including pagination
                params

        Returns:
            A list of schedules.
        """

    @abstractmethod
    def update_schedule(
        self,
        schedule_id: UUID,
        schedule_update: ScheduleUpdateModel,
    ) -> ScheduleResponseModel:
        """Updates a schedule.

        Args:
            schedule_id: The ID of the schedule to be updated.
            schedule_update: The update to be applied.

        Returns:
            The updated schedule.

        Raises:
            KeyError: if the schedule doesn't exist.
        """

    @abstractmethod
    def delete_schedule(self, schedule_id: UUID) -> None:
        """Deletes a schedule.

        Args:
            schedule_id: The ID of the schedule to delete.

        Raises:
            KeyError: if the schedule doesn't exist.
        """

    # --------------
    # Pipeline runs
    # --------------

    @abstractmethod
    def create_run(
        self, pipeline_run: PipelineRunRequestModel
    ) -> PipelineRunResponseModel:
        """Creates a pipeline run.

        Args:
            pipeline_run: The pipeline run to create.

        Returns:
            The created pipeline run.

        Raises:
            EntityExistsError: If an identical pipeline run already exists.
            KeyError: If the pipeline does not exist.
        """

    @abstractmethod
    def get_run(
        self, run_name_or_id: Union[str, UUID]
    ) -> PipelineRunResponseModel:
        """Gets a pipeline run.

        Args:
            run_name_or_id: The name or ID of the pipeline run to get.

        Returns:
            The pipeline run.

        Raises:
            KeyError: if the pipeline run doesn't exist.
        """

    @abstractmethod
    def get_or_create_run(
        self, pipeline_run: PipelineRunRequestModel
    ) -> PipelineRunResponseModel:
        """Gets or creates a pipeline run.

        If a run with the same ID or name already exists, it is returned.
        Otherwise, a new run is created.

        Args:
            pipeline_run: The pipeline run to get or create.

        Returns:
            The pipeline run.
        """

    @abstractmethod
    def list_runs(
        self, runs_filter_model: PipelineRunFilterModel
    ) -> Page[PipelineRunResponseModel]:
        """List all pipeline runs matching the given filter criteria.

        Args:
            runs_filter_model: All filter parameters including pagination
                params.

        Returns:
            A list of all pipeline runs matching the filter criteria.
        """

    @abstractmethod
    def update_run(
        self, run_id: UUID, run_update: PipelineRunUpdateModel
    ) -> PipelineRunResponseModel:
        """Updates a pipeline run.

        Args:
            run_id: The ID of the pipeline run to update.
            run_update: The update to be applied to the pipeline run.

        Returns:
            The updated pipeline run.

        Raises:
            KeyError: if the pipeline run doesn't exist.
        """

    @abstractmethod
    def delete_run(self, run_id: UUID) -> None:
        """Deletes a pipeline run.

        Args:
            run_id: The ID of the pipeline run to delete.

        Raises:
            KeyError: if the pipeline run doesn't exist.
        """

    # ------------------
    # Pipeline run steps
    # ------------------

    @abstractmethod
    def create_run_step(
        self, step_run: StepRunRequestModel
    ) -> StepRunResponseModel:
        """Creates a step run.

        Args:
            step_run: The step run to create.

        Returns:
            The created step run.

        Raises:
            EntityExistsError: if the step run already exists.
            KeyError: if the pipeline run doesn't exist.
        """

    @abstractmethod
    def get_run_step(self, step_run_id: UUID) -> StepRunResponseModel:
        """Get a step run by ID.

        Args:
            step_run_id: The ID of the step run to get.

        Returns:
            The step run.

        Raises:
            KeyError: if the step run doesn't exist.
        """

    @abstractmethod
    def list_run_steps(
        self, step_run_filter_model: StepRunFilterModel
    ) -> Page[StepRunResponseModel]:
        """List all step runs matching the given filter criteria.

        Args:
            step_run_filter_model: All filter parameters including pagination
                params.

        Returns:
            A list of all step runs matching the filter criteria.
        """

    @abstractmethod
    def update_run_step(
        self,
        step_run_id: UUID,
        step_run_update: StepRunUpdateModel,
    ) -> StepRunResponseModel:
        """Updates a step run.

        Args:
            step_run_id: The ID of the step to update.
            step_run_update: The update to be applied to the step.

        Returns:
            The updated step run.

        Raises:
            KeyError: if the step run doesn't exist.
        """

    # ---------
    # Artifacts
    # ---------

    @abstractmethod
    def create_artifact(
        self, artifact: ArtifactRequestModel
    ) -> ArtifactResponseModel:
        """Creates an artifact.

        Args:
            artifact: The artifact to create.

        Returns:
            The created artifact.
        """

    @abstractmethod
    def get_artifact(self, artifact_id: UUID) -> ArtifactResponseModel:
        """Gets an artifact.

        Args:
            artifact_id: The ID of the artifact to get.

        Returns:
            The artifact.

        Raises:
            KeyError: if the artifact doesn't exist.
        """

    @abstractmethod
    def list_artifacts(
        self, artifact_filter_model: ArtifactFilterModel
    ) -> Page[ArtifactResponseModel]:
        """List all artifacts matching the given filter criteria.

        Args:
            artifact_filter_model: All filter parameters including pagination
                params.

        Returns:
            A list of all artifacts matching the filter criteria.
        """

    @abstractmethod
    def delete_artifact(self, artifact_id: UUID) -> None:
        """Deletes an artifact.

        Args:
            artifact_id: The ID of the artifact to delete.

        Raises:
            KeyError: if the artifact doesn't exist.
        """

    # ------------
    # Run Metadata
    # ------------

    @abstractmethod
    def create_run_metadata(
        self, run_metadata: RunMetadataRequestModel
    ) -> RunMetadataResponseModel:
        """Creates run metadata.

        If run metadata with the same key already exists for the given run,
        the existing metadata will be overwritten.

        Args:
            run_metadata: The run metadata to create.

        Returns:
            The created run metadata.
        """

    @abstractmethod
    def list_run_metadata(
        self,
        project_id: Optional[UUID] = None,
        user_id: Optional[UUID] = None,
        pipeline_run_id: Optional[UUID] = None,
        step_run_id: Optional[UUID] = None,
        artifact_id: Optional[UUID] = None,
        stack_component_id: Optional[UUID] = None,
    ) -> List[RunMetadataResponseModel]:
        """List run metadata.

        Args:
            project_id: If provided, only return metadata for this project.
            user_id: If provided, only return metadata for this user.
            pipeline_run_id: If provided, only return metadata for this pipeline
                run.
            step_run_id: If provided, only return metadata for this step run.
            artifact_id: If provided, only return metadata for this artifact.
            stack_component_id: If provided, only return metadata for this
                stack component.

        Returns:
            The run metadata.
        """<|MERGE_RESOLUTION|>--- conflicted
+++ resolved
@@ -13,7 +13,7 @@
 #  permissions and limitations under the License.
 """ZenML Store interface."""
 from abc import ABC, abstractmethod
-from typing import Optional, Union
+from typing import List, Optional, Union
 from uuid import UUID
 
 from zenml.models import (
@@ -43,14 +43,11 @@
     RoleRequestModel,
     RoleResponseModel,
     RoleUpdateModel,
-<<<<<<< HEAD
     RunMetadataRequestModel,
     RunMetadataResponseModel,
-=======
     ScheduleRequestModel,
     ScheduleResponseModel,
     StackFilterModel,
->>>>>>> 6daddf95
     StackRequestModel,
     StackResponseModel,
     StackUpdateModel,
