--- conflicted
+++ resolved
@@ -400,13 +400,8 @@
                 user_name_or_id=self.active_user.id,
             )
         except KeyError:
-<<<<<<< HEAD
-            return self._create_default_stack(
+            return self._create_default_stack(  # type: ignore[no-any-return]
                 workspace_name_or_id=workspace.id,
-=======
-            return self._create_default_stack(  # type: ignore[no-any-return]
-                project_name_or_id=project.id,
->>>>>>> fbbec9b1
                 user_name_or_id=self.active_user.id,
             )
 
@@ -414,11 +409,7 @@
         try:
             return self._default_workspace
         except KeyError:
-<<<<<<< HEAD
-            return self._create_default_workspace()
-=======
-            return self._create_default_project()  # type: ignore[no-any-return]
->>>>>>> fbbec9b1
+            return self._create_default_workspace()  # type: ignore[no-any-return]
 
     # ------
     # Stacks
@@ -449,21 +440,6 @@
         """
         workspace = self.get_workspace(workspace_name_or_id=workspace_name_or_id)
         user = self.get_user(user_name_or_id=user_name_or_id)
-<<<<<<< HEAD
-        try:
-            self._get_default_stack(
-                workspace_name_or_id=workspace_name_or_id,
-                user_name_or_id=user_name_or_id,
-            )
-        except KeyError:
-            pass
-        else:
-            raise StackExistsError(
-                f"Default stack already exists for user "
-                f"{user.name} in workspace {workspace.name}"
-            )
-=======
->>>>>>> fbbec9b1
 
         logger.info(
             f"Creating default stack for user '{user.name}' in workspace "
