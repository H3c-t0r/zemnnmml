--- conflicted
+++ resolved
@@ -129,23 +129,21 @@
         Returns:
             A dictionary of visualization URIs and their types.
         """
-        visualizations = super().save_visualizations(arr)
-
         if not np.issubdtype(arr.dtype, np.number):
-            return visualizations
+            return {}
 
         try:
             # Save histogram for 1D arrays
             if len(arr.shape) == 1:
                 histogram_path = os.path.join(self.uri, "histogram.png")
                 self._save_histogram(histogram_path, arr)
-                visualizations[histogram_path] = VisualizationType.IMAGE
+                return {histogram_path: VisualizationType.IMAGE}
 
             # Save as image for 2D or 3D arrays with 3 or 4 channels
-            elif self._array_can_be_saved_as_image(arr):
+            if self._array_can_be_saved_as_image(arr):
                 image_path = os.path.join(self.uri, "image.png")
                 self._save_image(image_path, arr)
-                visualizations[image_path] = VisualizationType.IMAGE
+                return {image_path: VisualizationType.IMAGE}
 
         except ImportError:
             logger.info(
@@ -153,9 +151,8 @@
                 "is not installed. To install matplotlib, run "
                 "`pip install matplotlib`."
             )
-            return visualizations
-
-        return visualizations
+
+        return {}
 
     def _save_histogram(self, output_path: str, arr: "NDArray[Any]") -> None:
         """Saves a histogram of a numpy array.
@@ -212,15 +209,14 @@
         Returns:
             The extracted metadata as a dictionary.
         """
-        base_metadata = super().extract_metadata(arr)
         if np.issubdtype(arr.dtype, np.number):
-            return {**base_metadata, **self._extract_numeric_metadata(arr)}
+            return self._extract_numeric_metadata(arr)
         elif np.issubdtype(arr.dtype, np.unicode_) or np.issubdtype(
             arr.dtype, np.object_
         ):
-            return {**base_metadata, **self._extract_text_metadata(arr)}
+            return self._extract_text_metadata(arr)
         else:
-            return {**base_metadata}
+            return {}
 
     def _extract_numeric_metadata(
         self, arr: "NDArray[Any]"
@@ -276,28 +272,4 @@
             "most_common_word": most_common_word,
             "most_common_count": most_common_count,
         }
-<<<<<<< HEAD
-        return text_metadata
-=======
-        return text_metadata
-
-    def extract_metadata(
-        self, arr: "NDArray[Any]"
-    ) -> Dict[str, "MetadataType"]:
-        """Extract metadata from the given numpy array.
-
-        Args:
-            arr: The numpy array to extract metadata from.
-
-        Returns:
-            The extracted metadata as a dictionary.
-        """
-        if np.issubdtype(arr.dtype, np.number):
-            return self.extract_numeric_metadata(arr)
-        elif np.issubdtype(arr.dtype, np.unicode_) or np.issubdtype(
-            arr.dtype, np.object_
-        ):
-            return self.extract_text_metadata(arr)
-        else:
-            return {}
->>>>>>> d86d3ee9
+        return text_metadata