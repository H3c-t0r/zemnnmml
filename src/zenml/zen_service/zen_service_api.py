#  Copyright (c) ZenML GmbH 2022. All Rights Reserved.
#
#  Licensed under the Apache License, Version 2.0 (the "License");
#  you may not use this file except in compliance with the License.
#  You may obtain a copy of the License at:
#
#       https://www.apache.org/licenses/LICENSE-2.0
#
#  Unless required by applicable law or agreed to in writing, software
#  distributed under the License is distributed on an "AS IS" BASIS,
#  WITHOUT WARRANTIES OR CONDITIONS OF ANY KIND, either express
#  or implied. See the License for the specific language governing
#  permissions and limitations under the License.
import os
from typing import Any, Dict, List, Optional

from fastapi import APIRouter, Depends, FastAPI, HTTPException, status
from fastapi.security import HTTPBasic, HTTPBasicCredentials
from pydantic import BaseModel

import zenml
from zenml.config.global_config import GlobalConfiguration
from zenml.config.profile_config import ProfileConfiguration
from zenml.constants import (
    ENV_ZENML_PROFILE_CONFIGURATION,
    ENV_ZENML_PROFILE_NAME,
<<<<<<< HEAD
=======
    FLAVORS,
    IS_EMPTY,
>>>>>>> c381501d
    PROJECTS,
    ROLE_ASSIGNMENTS,
    ROLES,
    STACK_COMPONENTS,
    STACK_CONFIGURATIONS,
    STACKS,
    STACKS_EMPTY,
    TEAMS,
    USERS,
)
from zenml.enums import StackComponentType, StoreType
from zenml.exceptions import (
    DoesNotExistException,
    EntityExistsError,
    StackComponentExistsError,
    StackExistsError,
)
from zenml.repository import Repository
from zenml.zen_stores import BaseZenStore
from zenml.zen_stores.models import (
    ComponentWrapper,
    FlavorWrapper,
    Project,
    Role,
    RoleAssignment,
    StackWrapper,
    Team,
    User,
)

profile_configuration_json = os.environ.get(ENV_ZENML_PROFILE_CONFIGURATION)
profile_name = os.environ.get(ENV_ZENML_PROFILE_NAME)

# Hopefully profile configuration was passed as env variable:
if profile_configuration_json:
    profile = ProfileConfiguration.parse_raw(profile_configuration_json)
# Otherwise, check if profile name was passed as env variable:
elif profile_name:
    profile = (
        GlobalConfiguration().get_profile(profile_name)
        or Repository().active_profile
    )
# Fallback to what Repository thinks is the active profile
else:
    profile = Repository().active_profile

if profile.store_type == StoreType.REST:
    raise ValueError(
        "Service cannot be started with REST store type. Make sure you "
        "specify a profile with a non-networked persistence backend "
        "when trying to start the Zen Service. (use command line flag "
        "`--profile=$PROFILE_NAME` or set the env variable "
        f"{ENV_ZENML_PROFILE_NAME} to specify the use of a profile "
        "other than the currently active one)"
    )
zen_store: BaseZenStore = Repository.create_store(
    profile, skip_default_registrations=True
)


class ErrorModel(BaseModel):
    detail: Any


error_response = dict(model=ErrorModel)

security = HTTPBasic()


def authorize(credentials: HTTPBasicCredentials = Depends(security)) -> None:
    """Authorizes any request to the ZenService.

    Right now this method only checks if the username provided as part of http
    basic auth credentials is registered in the ZenStore.

    Args:
        credentials: HTTP basic auth credentials passed to the request.
    """
    try:
        zen_store.get_user(credentials.username)
    except KeyError:
        raise HTTPException(
            status_code=status.HTTP_401_UNAUTHORIZED,
            detail="Incorrect username.",
        )


app = FastAPI(title="ZenML", version=zenml.__version__)
authed = APIRouter(
    dependencies=[Depends(authorize)], responses={401: error_response}
)


# to run this file locally, execute:
# uvicorn zenml.zen_service.zen_service_api:app --reload


def error_detail(error: Exception) -> List[str]:
    """Convert an Exception to API representation."""
    return [type(error).__name__] + [str(a) for a in error.args]


def not_found(error: Exception) -> HTTPException:
    """Convert an Exception to a HTTP 404 response."""
    return HTTPException(status_code=404, detail=error_detail(error))


def conflict(error: Exception) -> HTTPException:
    """Convert an Exception to a HTTP 409 response."""
    return HTTPException(status_code=409, detail=error_detail(error))


@authed.get("/", response_model=ProfileConfiguration)
async def service_info() -> ProfileConfiguration:
    """Returns the profile configuration for this service."""
    return profile


@app.head("/health")
@app.get("/health")
async def health() -> str:
    return "OK"


@authed.get(STACKS_EMPTY, response_model=bool)
async def stacks_empty() -> bool:
    """Returns whether stacks are registered or not."""
    return zen_store.stacks_empty


@authed.get(
    STACK_CONFIGURATIONS + "/{name}",
    response_model=Dict[StackComponentType, str],
    responses={404: error_response},
)
async def get_stack_configuration(name: str) -> Dict[StackComponentType, str]:
    """Returns the configuration for the requested stack."""
    try:
        return zen_store.get_stack_configuration(name)
    except KeyError as error:
        raise not_found(error) from error


@authed.get(
    STACK_CONFIGURATIONS,
    response_model=Dict[str, Dict[StackComponentType, str]],
)
async def stack_configurations() -> Dict[str, Dict[StackComponentType, str]]:
    """Returns configurations for all stacks."""
    return zen_store.stack_configurations


@authed.post(STACK_COMPONENTS, responses={409: error_response})
async def register_stack_component(
    component: ComponentWrapper,
) -> None:
    """Registers a stack component."""
    try:
        zen_store.register_stack_component(component)
    except StackComponentExistsError as error:
        raise conflict(error) from error


@authed.delete(STACKS + "/{name}", responses={404: error_response})
async def deregister_stack(name: str) -> None:
    """Deregisters a stack."""
    try:
        zen_store.deregister_stack(name)
    except KeyError as error:
        raise not_found(error) from error


@authed.get(STACKS, response_model=List[StackWrapper])
async def stacks() -> List[StackWrapper]:
    """Returns all stacks."""
    return zen_store.stacks


@authed.get(
    STACKS + "/{name}",
    response_model=StackWrapper,
    responses={404: error_response},
)
async def get_stack(name: str) -> StackWrapper:
    """Returns the requested stack."""
    try:
        return zen_store.get_stack(name)
    except KeyError as error:
        raise not_found(error) from error


@authed.post(
    STACKS,
    response_model=Dict[str, str],
    responses={409: error_response},
)
async def register_stack(stack: StackWrapper) -> Dict[str, str]:
    """Registers a stack."""
    try:
        return zen_store.register_stack(stack)
    except (StackExistsError, StackComponentExistsError) as error:
        raise conflict(error) from error


@authed.put(
    STACKS + "/{name}",
    response_model=Dict[str, str],
    responses={404: error_response},
)
async def update_stack(stack: StackWrapper, name: str) -> Dict[str, str]:
    """Updates a stack."""
    try:
        return zen_store.update_stack(name, stack)
    except DoesNotExistException as error:
        raise not_found(error) from error


@authed.put(
    STACK_COMPONENTS + "/{component_type}/{name}",
    response_model=Dict[str, str],
    responses={404: error_response},
)
async def update_stack_component(
    name: str,
    component_type: StackComponentType,
    component: ComponentWrapper,
) -> Dict[str, str]:
    """Updates a stack component."""
    try:
        return zen_store.update_stack_component(name, component_type, component)
    except KeyError as error:
        raise not_found(error) from error


@authed.get(
    STACK_COMPONENTS + "/{component_type}/{name}",
    response_model=ComponentWrapper,
    responses={404: error_response},
)
async def get_stack_component(
    component_type: StackComponentType, name: str
) -> ComponentWrapper:
    """Returns the requested stack component."""
    try:
        return zen_store.get_stack_component(component_type, name=name)
    except KeyError as error:
        raise not_found(error) from error


@authed.get(
    STACK_COMPONENTS + "/{component_type}",
    response_model=List[ComponentWrapper],
)
async def get_stack_components(
    component_type: StackComponentType,
) -> List[ComponentWrapper]:
    """Returns all stack components for the requested type."""
    return zen_store.get_stack_components(component_type)


@authed.delete(
    STACK_COMPONENTS + "/{component_type}/{name}",
    responses={404: error_response, 409: error_response},
)
async def deregister_stack_component(
    component_type: StackComponentType, name: str
) -> None:
    """Deregisters a stack component."""
    try:
        return zen_store.deregister_stack_component(component_type, name=name)
    except KeyError as error:
        raise not_found(error) from error
    except ValueError as error:
        raise conflict(error) from error


@authed.get(USERS, response_model=List[User])
async def users() -> List[User]:
    """Returns all users."""
    return zen_store.users


@authed.get(USERS + "/{name}", responses={404: error_response})
async def get_user(name: str) -> User:
    """Gets a specific user."""
    try:
        return zen_store.get_user(user_name=name)
    except KeyError as error:
        raise not_found(error) from error


@authed.post(
    USERS,
    response_model=User,
    responses={409: error_response},
)
async def create_user(user: User) -> User:
    """Creates a user."""
    try:
        return zen_store.create_user(user.name)
    except EntityExistsError as error:
        raise conflict(error) from error


@authed.delete(USERS + "/{name}", responses={404: error_response})
async def delete_user(name: str) -> None:
    """Deletes a user."""
    try:
        zen_store.delete_user(user_name=name)
    except KeyError as error:
        raise not_found(error) from error


@authed.get(
    USERS + "/{name}/teams",
    response_model=List[Team],
    responses={404: error_response},
)
async def teams_for_user(name: str) -> List[Team]:
    """Returns all teams for a user."""
    try:
        return zen_store.get_teams_for_user(user_name=name)
    except KeyError as error:
        raise not_found(error) from error


@authed.get(
    USERS + "/{name}/role_assignments",
    response_model=List[RoleAssignment],
    responses={404: error_response},
)
async def role_assignments_for_user(
    name: str, project_name: Optional[str] = None
) -> List[RoleAssignment]:
    """Returns all role assignments for a user."""
    try:
        return zen_store.get_role_assignments_for_user(
            user_name=name, project_name=project_name, include_team_roles=False
        )
    except KeyError as error:
        raise not_found(error) from error


@authed.get(TEAMS, response_model=List[Team])
async def teams() -> List[Team]:
    """Returns all teams."""
    return zen_store.teams


@authed.get(TEAMS + "/{name}", responses={404: error_response})
async def get_team(name: str) -> Team:
    """Gets a specific team."""
    try:
        return zen_store.get_team(team_name=name)
    except KeyError as error:
        raise not_found(error) from error


@authed.post(
    TEAMS,
    response_model=Team,
    responses={409: error_response},
)
async def create_team(team: Team) -> Team:
    """Creates a team."""
    try:
        return zen_store.create_team(team.name)
    except EntityExistsError as error:
        raise conflict(error) from error


@authed.delete(TEAMS + "/{name}", responses={404: error_response})
async def delete_team(name: str) -> None:
    """Deletes a team."""
    try:
        zen_store.delete_team(team_name=name)
    except KeyError as error:
        raise not_found(error) from error


@authed.get(
    TEAMS + "/{name}/users",
    response_model=List[User],
    responses={404: error_response},
)
async def users_for_team(name: str) -> List[User]:
    """Returns all users for a team."""
    try:
        return zen_store.get_users_for_team(team_name=name)
    except KeyError as error:
        raise not_found(error) from error


@authed.post(TEAMS + "/{name}/users", responses={404: error_response})
async def add_user_to_team(name: str, user: User) -> None:
    """Adds a user to a team."""
    try:
        zen_store.add_user_to_team(team_name=name, user_name=user.name)
    except KeyError as error:
        raise not_found(error) from error


@authed.delete(
    TEAMS + "/{team_name}/users/{user_name}", responses={404: error_response}
)
async def remove_user_from_team(team_name: str, user_name: str) -> None:
    """Removes a user from a team."""
    try:
        zen_store.remove_user_from_team(
            team_name=team_name, user_name=user_name
        )
    except KeyError as error:
        raise not_found(error) from error


@authed.get(
    TEAMS + "/{name}/role_assignments",
    response_model=List[RoleAssignment],
    responses={404: error_response},
)
async def role_assignments_for_team(
    name: str, project_name: Optional[str] = None
) -> List[RoleAssignment]:
    """Gets all role assignments for a team."""
    try:
        return zen_store.get_role_assignments_for_team(
            team_name=name, project_name=project_name
        )
    except KeyError as error:
        raise not_found(error) from error


@authed.get(PROJECTS, response_model=List[Project])
async def projects() -> List[Project]:
    """Returns all projects."""
    return zen_store.projects


@authed.get(
    PROJECTS + "/{project_name}",
    response_model=Project,
    responses={404: error_response},
)
async def get_project(project_name: str) -> Project:
    """Get a project for given name."""
    try:
        return zen_store.get_project(project_name)
    except KeyError as error:
        raise not_found(error) from error


@authed.post(
    PROJECTS,
    response_model=Project,
    responses={409: error_response},
)
async def create_project(project: Project) -> Project:
    """Creates a project."""
    try:
        return zen_store.create_project(
            project_name=project.name, description=project.description
        )
    except EntityExistsError as error:
        raise conflict(error) from error


@authed.delete(PROJECTS + "/{name}", responses={404: error_response})
async def delete_project(name: str) -> None:
    """Deletes a project."""
    try:
        zen_store.delete_project(project_name=name)
    except KeyError as error:
        raise not_found(error) from error


@authed.get(ROLES, response_model=List[Role])
async def roles() -> List[Role]:
    """Returns all roles."""
    return zen_store.roles


@authed.get(ROLES + "/{name}", responses={404: error_response})
async def get_role(name: str) -> Role:
    """Gets a specific role."""
    try:
        return zen_store.get_role(role_name=name)
    except KeyError as error:
        raise not_found(error) from error


@authed.post(
    ROLES,
    response_model=Role,
    responses={409: error_response},
)
async def create_role(role: Role) -> Role:
    """Creates a role."""
    try:
        return zen_store.create_role(role.name)
    except EntityExistsError as error:
        raise conflict(error) from error


@authed.delete(ROLES + "/{name}", responses={404: error_response})
async def delete_role(name: str) -> None:
    """Deletes a role."""
    try:
        zen_store.delete_role(role_name=name)
    except KeyError as error:
        raise not_found(error) from error


@authed.get(ROLE_ASSIGNMENTS, response_model=List[RoleAssignment])
async def role_assignments() -> List[RoleAssignment]:
    """Returns all role assignments."""
    return zen_store.role_assignments


@authed.post(
    ROLE_ASSIGNMENTS,
    responses={404: error_response},
)
async def assign_role(data: Dict[str, Any]) -> None:
    """Assigns a role."""
    role_name = data["role_name"]
    entity_name = data["entity_name"]
    project_name = data.get("project_name")
    is_user = data.get("is_user", True)

    try:
        zen_store.assign_role(
            role_name=role_name,
            entity_name=entity_name,
            project_name=project_name,
            is_user=is_user,
        )
    except KeyError as error:
        raise not_found(error) from error


@authed.delete(ROLE_ASSIGNMENTS, responses={404: error_response})
async def revoke_role(data: Dict[str, Any]) -> None:
    """Revokes a role."""
    role_name = data["role_name"]
    entity_name = data["entity_name"]
    project_name = data.get("project_name")
    is_user = data.get("is_user", True)

    try:
        zen_store.revoke_role(
            role_name=role_name,
            entity_name=entity_name,
            project_name=project_name,
            is_user=is_user,
        )
    except KeyError as error:
        raise not_found(error) from error


@authed.get(FLAVORS, response_model=List[FlavorWrapper])
async def flavors() -> List[FlavorWrapper]:
    return zen_store.flavors


@authed.post(
    FLAVORS,
    response_model=FlavorWrapper,
    responses={409: error_response},
)
async def create_flavor(flavor: FlavorWrapper) -> FlavorWrapper:
    """Creates a flavor."""
    try:
        return zen_store.create_flavor(
            name=flavor.name,
            source=flavor.source,
            stack_component_type=flavor.type,
        )
    except EntityExistsError as error:
        raise conflict(error) from error


@authed.get(FLAVORS + "/{component_type}", responses={404: error_response})
async def get_flavor_by_type(
    component_type: StackComponentType,
) -> List[FlavorWrapper]:
    try:
        return zen_store.get_flavors_by_type(component_type=component_type)
    except KeyError as error:
        raise not_found(error) from error


@authed.get(
    FLAVORS + "/{component_type}/{name}", responses={404: error_response}
)
async def get_flavor_by_type_and_name(
    component_type: StackComponentType, name: str
) -> FlavorWrapper:
    try:
        return zen_store.get_flavor_by_name_and_type(
            component_type=component_type, flavor_name=name
        )
    except KeyError as error:
        raise not_found(error) from error


# include the router after all commands have been added to it so FastAPI
# recognizes them
app.include_router(authed)<|MERGE_RESOLUTION|>--- conflicted
+++ resolved
@@ -24,11 +24,7 @@
 from zenml.constants import (
     ENV_ZENML_PROFILE_CONFIGURATION,
     ENV_ZENML_PROFILE_NAME,
-<<<<<<< HEAD
-=======
     FLAVORS,
-    IS_EMPTY,
->>>>>>> c381501d
     PROJECTS,
     ROLE_ASSIGNMENTS,
     ROLES,
@@ -121,7 +117,6 @@
     dependencies=[Depends(authorize)], responses={401: error_response}
 )
 
-
 # to run this file locally, execute:
 # uvicorn zenml.zen_service.zen_service_api:app --reload
 
