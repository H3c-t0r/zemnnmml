#  Copyright (c) ZenML GmbH 2020. All Rights Reserved.
#
#  Licensed under the Apache License, Version 2.0 (the "License");
#  you may not use this file except in compliance with the License.
#  You may obtain a copy of the License at:
#
#       https://www.apache.org/licenses/LICENSE-2.0
#
#  Unless required by applicable law or agreed to in writing, software
#  distributed under the License is distributed on an "AS IS" BASIS,
#  WITHOUT WARRANTIES OR CONDITIONS OF ANY KIND, either express
#  or implied. See the License for the specific language governing
#  permissions and limitations under the License.
import base64
import datetime
import subprocess
import sys
from typing import (
    TYPE_CHECKING,
    Any,
    Dict,
    List,
    Optional,
    Sequence,
    Tuple,
    Union,
)
from urllib.parse import quote

import click
import yaml
from dateutil import tz
from pydantic import BaseModel
from rich import box, table
from rich.markup import escape
from rich.style import Style
from rich.text import Text

from zenml.config.profile_config import ProfileConfiguration
from zenml.console import console
from zenml.constants import IS_DEBUG_ENV
from zenml.enums import StackComponentType
from zenml.logger import get_logger
from zenml.model_deployers import BaseModelDeployer
from zenml.repository import Repository
from zenml.secret import BaseSecretSchema
from zenml.services import BaseService
from zenml.services.service_status import ServiceState
from zenml.zen_stores.models import ComponentWrapper, FlavorWrapper
from zenml.zen_stores.models.flavor_wrapper import validate_flavor_source

logger = get_logger(__name__)

if TYPE_CHECKING:
    from zenml.integrations.integration import IntegrationMeta


def title(text: str) -> None:
    """Echo a title formatted string on the CLI.

    Args:
      text: Input text string.
    """
    console.print(text.upper(), style="title")


def confirmation(text: str, *args: Any, **kwargs: Any) -> bool:
    """Echo a confirmation string on the CLI.

    Args:
      text: Input text string.
      *args: Args to be passed to click.confirm().
      **kwargs: Kwargs to be passed to click.confirm().

    Returns:
        Boolean based on user response.
    """
    # return Confirm.ask(text, console=console)
    return click.confirm(click.style(text, fg="yellow"), *args, **kwargs)


def declare(text: Union[str, Text]) -> None:
    """Echo a declaration on the CLI.

    Args:
      text: Input text string.
    """
    console.print(text, style="info")


def error(text: str) -> None:
    """Echo an error string on the CLI.

    Args:
      text: Input text string.

    Raises:
        click.ClickException: when called.
    """
    raise click.ClickException(message=click.style(text, fg="red", bold=True))
    # console.print(text, style="error")


def warning(
    text: str, custom_style: Optional[Union[str, Style]] = "warning"
) -> None:
    """Echo a warning string on the CLI.

    Args:
      text: Input text string.
      custom_style: Optional custom style to be used.
    """
    console.print(text, style=custom_style)


def pretty_print(obj: Any) -> None:
    """Pretty print an object on the CLI using `rich.print`.

    Args:
      obj: Any object with a __str__ method defined.
    # TODO: [LOW] check whether this needs to be converted to a string first
    # TODO: [LOW] use rich prettyprint for this instead
    """
    console.print(obj)


def print_table(obj: List[Dict[str, Any]], **columns: table.Column) -> None:
    """Prints the list of dicts in a table format. The input object should be a
    List of Dicts. Each item in that list represent a line in the Table. Each
    dict should have the same keys. The keys of the dict will be used as
    headers of the resulting table.

    Args:
      obj: A List containing dictionaries.
      columns: Optional column configurations to be used in the table.
    """
    column_keys = {key: None for dict_ in obj for key in dict_}
    column_names = [columns.get(key, key.upper()) for key in column_keys]
    rich_table = table.Table(box=box.HEAVY_EDGE, show_lines=True)
    for col_name in column_names:
        rich_table.add_column(str(col_name), overflow="fold")

    for dict_ in obj:
        values = []
        for key in column_keys:
            if key is None:
                values.append(None)
            else:
                value = str(dict_.get(key))
                if value == "":
                    value = " "
                # append the value as a link so it's accessible in the console
                # (handle spaces and the use of '[' and ']' in markdown text)
                if "[" in value:
                    lv = escape(value)
                elif " " in value:
                    lv = f"[link={quote(value)}]{value}[/link]"
                else:
                    lv = f"[link='{value}']{value}[/link]"
                values.append(lv)
        rich_table.add_row(*values)
    if len(rich_table.columns) > 1:
        rich_table.columns[0].justify = "center"
    console.print(rich_table)


def print_pydantic_models(models: Sequence[BaseModel]) -> None:
    """Prints the list of Pydantic models in a table.

    Args:
        models: List of pydantic models that will be represented as a row in
            the table.
    """
    model_dicts = [
        {key: str(value) for key, value in model.dict().items()}
        for model in models
    ]
    print_table(model_dicts)


def format_integration_list(
    integrations: List[Tuple[str, "IntegrationMeta"]]
) -> List[Dict[str, str]]:
    """Formats a list of integrations into a List of Dicts. This list of dicts
    can then be printed in a table style using cli_utils.print_table."""
    list_of_dicts = []
    for name, integration_impl in integrations:
        is_installed = integration_impl.check_installation()  # type: ignore[attr-defined]
        list_of_dicts.append(
            {
                "INSTALLED": ":white_check_mark:" if is_installed else ":x:",
                "INTEGRATION": name,
                "REQUIRED_PACKAGES": ", ".join(integration_impl.REQUIREMENTS),  # type: ignore[attr-defined]
            }
        )
    return list_of_dicts


def print_stack_component_list(
    components: List[ComponentWrapper],
    active_component_name: Optional[str] = None,
) -> None:
    """Prints a table with configuration options for a list of stack components.

    If a component is active (its name matches the `active_component_name`),
    it will be highlighted in a separate table column.

    Args:
        components: List of stack components to print.
        active_component_name: Name of the component that is currently
            active.
    """
    configurations = []
    for component in components:
        is_active = component.name == active_component_name
        component_config = {
            "ACTIVE": ":point_right:" if is_active else "",
            "NAME": component.name,
            "FLAVOR": component.flavor,
            "UUID": component.uuid,
            **{
                key.upper(): str(value)
                for key, value in yaml.safe_load(
                    base64.b64decode(component.config).decode()
                ).items()
            },
        }
        configurations.append(component_config)
    print_table(configurations)


def print_stack_configuration(
    config: Dict[StackComponentType, str], active: bool, stack_name: str
) -> None:
    """Prints the configuration options of a stack."""
    stack_caption = f"'{stack_name}' stack"
    if active:
        stack_caption += " (ACTIVE)"
    rich_table = table.Table(
        box=box.HEAVY_EDGE,
        title="Stack Configuration",
        caption=stack_caption,
        show_lines=True,
    )
    rich_table.add_column("COMPONENT_TYPE", overflow="fold")
    rich_table.add_column("COMPONENT_NAME", overflow="fold")
    for component_type, name in config.items():
        link_name = f"[link={name}]{name}[/link]"
        rich_table.add_row(component_type.value, link_name)

    # capitalize entries in first column
    rich_table.columns[0]._cells = [
        component.upper()  # type: ignore[union-attr]
        for component in rich_table.columns[0]._cells
    ]
    console.print(rich_table)


def print_flavor_list(
    flavors: List[FlavorWrapper],
    component_type: StackComponentType,
) -> None:
    """Prints the list of flavors."""
    from zenml.integrations.registry import integration_registry

    flavor_table = []
    for f in flavors:
        reachable = False

        if f.integration:
            if f.integration == "built-in":
                reachable = True
            else:
                reachable = integration_registry.is_installed(f.integration)

        else:
            try:
                validate_flavor_source(f.source, component_type=component_type)
                reachable = True
            except (
                AssertionError,
                ModuleNotFoundError,
                ImportError,
                ValueError,
            ):
                pass

        flavor_table.append(
            {
                "FLAVOR": f.name,
                "INTEGRATION": f.integration,
                "READY-TO-USE": ":white_check_mark:" if reachable else "",
                "SOURCE": f.source,
            }
        )

    print_table(flavor_table)
    warning(
        "The flag 'READY-TO-USE' indicates whether you can directly "
        "create/use/manage a stack component with that specific flavor. "
        "You can bring a flavor to a state where it is 'READY-TO-USE' in two "
        "different ways. If the flavor belongs to a ZenML integration, "
        "you can use `zenml integration install <name-of-the-integration>` and "
        "if it doesn't, you can make sure that you are using ZenML in an "
        "environment where ZenML can import the flavor through its source "
        "path (also shown in the list)."
    )


def print_stack_component_configuration(
    component: ComponentWrapper, display_name: str, active_status: bool
) -> None:
    """Prints the configuration options of a stack component."""
    title = f"{component.type.value.upper()} Component Configuration"
    if active_status:
        title += " (ACTIVE)"
    rich_table = table.Table(
        box=box.HEAVY_EDGE,
        title=title,
        show_lines=True,
    )
    rich_table.add_column("COMPONENT_PROPERTY")
<<<<<<< HEAD
    rich_table.add_column("VALUE", overflow="fold")
    items = component.dict().items()
    for item in items:
        elements = []
        for idx, elem in enumerate(item):
            if idx == 0:
                elements.append(f"{elem.upper()}")
            else:
                link_elem = f"[link={elem}]{elem}[/link]"
                elements.append(link_elem)
        rich_table.add_row(*elements)
=======
    rich_table.add_column("VALUE")
    component_dict = component.dict()
    component_dict.pop("config")
    component_dict.update(
        yaml.safe_load(base64.b64decode(component.config).decode())
    )

    for item in component_dict.items():
        rich_table.add_row(*[str(elem) for elem in item])
>>>>>>> d4fff251

    console.print(rich_table)


def print_active_profile() -> None:
    """Print active profile."""
    repo = Repository()
    scope = "local" if repo.root else "global"
    declare(
        f"Running with active profile: '{repo.active_profile_name}' ({scope})"
    )


def print_active_stack() -> None:
    """Print active stack."""
    repo = Repository()
    declare(f"Running with active stack: '{repo.active_stack_name}'")


def print_profile(
    profile: ProfileConfiguration,
    active: bool,
) -> None:
    """Prints the configuration options of a profile.

    Args:
        profile: Profile to print.
        active: Whether the profile is active.
    """
    profile_title = f"'{profile.name}' Profile Configuration"
    if active:
        profile_title += " (ACTIVE)"

    rich_table = table.Table(
        box=box.HEAVY_EDGE,
        title=profile_title,
        show_lines=True,
    )
    rich_table.add_column("PROPERTY")
    rich_table.add_column("VALUE", overflow="fold")
    items = profile.dict().items()
    for item in items:
        elements = []
        for idx, elem in enumerate(item):
            if idx == 0:
                elements.append(f"{elem.upper()}")
            else:
                link_elem = f"[link='{elem}']{elem}[/link]"
                elements.append(link_elem)
        rich_table.add_row(*elements)

    console.print(rich_table)


def format_date(
    dt: datetime.datetime, format: str = "%Y-%m-%d %H:%M:%S"
) -> str:
    """Format a date into a string.

    Args:
      dt: Datetime object to be formatted.
      format: The format in string you want the datetime formatted to.

    Returns:
        Formatted string according to specification.
    """
    if dt is None:
        return ""
    # make sure this is UTC
    dt = dt.replace(tzinfo=tz.tzutc())

    if sys.platform != "win32":
        # On non-windows get local time zone.
        local_zone = tz.tzlocal()
        dt = dt.astimezone(local_zone)
    else:
        logger.warning("On Windows, all times are displayed in UTC timezone.")

    return dt.strftime(format)


def parse_unknown_options(args: List[str]) -> Dict[str, Any]:
    """Parse unknown options from the CLI.

    Args:
      args: A list of strings from the CLI.

    Returns:
        Dict of parsed args.
    """
    warning_message = (
        "Please provide args with a proper "
        "identifier as the key and the following structure: "
        '--custom_argument="value"'
    )

    assert all(a.startswith("--") for a in args), warning_message
    assert all(len(a.split("=")) == 2 for a in args), warning_message

    p_args = [a.lstrip("--").split("=") for a in args]

    assert all(k.isidentifier() for k, _ in p_args), warning_message

    r_args = {k: v for k, v in p_args}
    assert len(p_args) == len(r_args), "Replicated arguments!"

    return r_args


def install_packages(packages: List[str]) -> None:
    """Installs pypi packages into the current environment with pip"""
    command = [sys.executable, "-m", "pip", "install"] + packages

    if not IS_DEBUG_ENV:
        command += [
            "-qqq",
            "--no-warn-conflicts",
        ]

    subprocess.check_call(command)


def uninstall_package(package: str) -> None:
    """Uninstalls pypi package from the current environment with pip"""
    subprocess.check_call(
        [
            sys.executable,
            "-m",
            "pip",
            "uninstall",
            "-qqq",
            "-y",
            package,
        ]
    )


def pretty_print_secret(
    secret: BaseSecretSchema, hide_secret: bool = True
) -> None:
    """Given a secret set print all key value pairs associated with the secret

    Args:
        secret: Secret of type BaseSecretSchema
        hide_secret: boolean that configures if the secret values are shown
            on the CLI
    """

    def get_secret_value(value: Any) -> str:
        if value is None:
            return ""
        if hide_secret:
            return "***"
        return str(value)

    stack_dicts = [
        {
            "SECRET_NAME": secret.name,
            "SECRET_KEY": key,
            "SECRET_VALUE": get_secret_value(value),
        }
        for key, value in secret.content.items()
    ]
    print_table(stack_dicts)


def print_secrets(secrets: List[str]) -> None:
    """Prints the configuration options of a stack.

    Args:
        secrets: List of secrets
    """
    rich_table = table.Table(
        box=box.HEAVY_EDGE,
        title="Secrets",
        show_lines=True,
    )
    rich_table.add_column("SECRET_NAME", overflow="fold")
    secrets.sort()
    for item in secrets:
        rich_table.add_row(f"[link='{item}']{item}[/link]")

    console.print(rich_table)


def get_service_status_emoji(service: BaseService) -> str:
    """Get the rich emoji representing the operational status of a Service.

    Args:
        service: Service to get emoji for.

    Returns:
        String representing the emoji.
    """
    if service.status.state == ServiceState.ACTIVE:
        return ":white_check_mark:"
    if service.status.state == ServiceState.INACTIVE:
        return ":pause_button:"
    if service.status.state == ServiceState.ERROR:
        return ":heavy_exclamation_mark:"
    return ":hourglass_not_done:"


def pretty_print_model_deployer(
    model_services: List[BaseService], model_deployer: BaseModelDeployer
) -> None:
    """Given a list of served_models print all key value pairs associated with
    the secret

    Args:
        model_services: list of model deployment services
        model_deployer: Active model deployer
    """
    model_service_dicts = []
    for model_service in model_services:
        served_model_info = model_deployer.get_model_server_info(model_service)
        dict_uuid = str(model_service.uuid)
        dict_pl_name = model_service.config.pipeline_name
        dict_pl_stp_name = model_service.config.pipeline_step_name
        dict_model_name = served_model_info.get("MODEL_NAME", "")
        model_service_dicts.append(
            {
                "STATUS": get_service_status_emoji(model_service),
                "UUID": f"[link='{dict_uuid}']{dict_uuid}[/link]",
                "PIPELINE_NAME": f"[link='{dict_pl_name}']{dict_pl_name}[/link]",
                "PIPELINE_STEP_NAME": f"[link='{dict_pl_stp_name}']{dict_pl_stp_name}[/link]",
                "MODEL_NAME": f"[link='{dict_model_name}']{dict_model_name}[/link]",
            }
        )

    print_table(
        model_service_dicts, UUID=table.Column(header="UUID", min_width=36)
    )


def print_served_model_configuration(
    model_service: BaseService, model_deployer: BaseModelDeployer
) -> None:
    """Prints the configuration of a model_service.

    Args:
        model_service: Specific service instance to
        model_deployer: Active model deployer
    """
    title = f"Properties of Served Model {model_service.uuid}"

    rich_table = table.Table(
        box=box.HEAVY_EDGE,
        title=title,
        show_lines=True,
    )
    rich_table.add_column("MODEL SERVICE PROPERTY", overflow="fold")
    rich_table.add_column("VALUE", overflow="fold")

    # Get implementation specific info
    served_model_info = model_deployer.get_model_server_info(model_service)

    served_model_info = {
        **served_model_info,
        "UUID": str(model_service.uuid),
        "STATUS": get_service_status_emoji(model_service),
        "STATUS_MESSAGE": model_service.status.last_error,
        "PIPELINE_NAME": model_service.config.pipeline_name,
        "PIPELINE_RUN_ID": model_service.config.pipeline_run_id,
        "PIPELINE_STEP_NAME": model_service.config.pipeline_step_name,
    }

    # Sort fields alphabetically
    sorted_items = {k: v for k, v in sorted(served_model_info.items())}

    for item in sorted_items.items():
        rich_table.add_row(*[str(elem) for elem in item])

    # capitalize entries in first column
    rich_table.columns[0]._cells = [
        component.upper()  # type: ignore[union-attr]
        for component in rich_table.columns[0]._cells
    ]
    console.print(rich_table)<|MERGE_RESOLUTION|>--- conflicted
+++ resolved
@@ -185,12 +185,14 @@
     can then be printed in a table style using cli_utils.print_table."""
     list_of_dicts = []
     for name, integration_impl in integrations:
-        is_installed = integration_impl.check_installation()  # type: ignore[attr-defined]
+        # type: ignore[attr-defined]
+        is_installed = integration_impl.check_installation()
         list_of_dicts.append(
             {
                 "INSTALLED": ":white_check_mark:" if is_installed else ":x:",
                 "INTEGRATION": name,
-                "REQUIRED_PACKAGES": ", ".join(integration_impl.REQUIREMENTS),  # type: ignore[attr-defined]
+                # type: ignore[attr-defined]
+                "REQUIRED_PACKAGES": ", ".join(integration_impl.REQUIREMENTS),
             }
         )
     return list_of_dicts
@@ -320,9 +322,14 @@
         show_lines=True,
     )
     rich_table.add_column("COMPONENT_PROPERTY")
-<<<<<<< HEAD
     rich_table.add_column("VALUE", overflow="fold")
-    items = component.dict().items()
+
+    component_dict = component.dict()
+    component_dict.pop("config")
+    component_dict.update(
+        yaml.safe_load(base64.b64decode(component.config).decode())
+    )
+    items = component_dict.items()
     for item in items:
         elements = []
         for idx, elem in enumerate(item):
@@ -332,17 +339,6 @@
                 link_elem = f"[link={elem}]{elem}[/link]"
                 elements.append(link_elem)
         rich_table.add_row(*elements)
-=======
-    rich_table.add_column("VALUE")
-    component_dict = component.dict()
-    component_dict.pop("config")
-    component_dict.update(
-        yaml.safe_load(base64.b64decode(component.config).decode())
-    )
-
-    for item in component_dict.items():
-        rich_table.add_row(*[str(elem) for elem in item])
->>>>>>> d4fff251
 
     console.print(rich_table)
 
