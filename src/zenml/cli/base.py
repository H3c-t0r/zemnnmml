--- conflicted
+++ resolved
@@ -72,11 +72,7 @@
 ZENML_PROJECT_TEMPLATES = dict(
     e2e_batch=ZenMLProjectTemplateLocation(
         github_url="zenml-io/template-e2e-batch",
-<<<<<<< HEAD
-        github_tag="2023.11.17",  # Make sure it is aligned with .github/workflows/update-templates-to-examples.yml
-=======
-        github_tag="feature/OSS-2190-data-as-first-class-citizen",  # Make sure it is aligned with .github/workflows/update-templates-to-examples.yml
->>>>>>> 83ace8cf
+        github_tag="2023.11.24",  # Make sure it is aligned with .github/workflows/update-templates-to-examples.yml
     ),
     starter=ZenMLProjectTemplateLocation(
         github_url="zenml-io/template-starter",
