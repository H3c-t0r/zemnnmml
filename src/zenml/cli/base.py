--- conflicted
+++ resolved
@@ -72,11 +72,7 @@
 ZENML_PROJECT_TEMPLATES = dict(
     e2e_batch=ZenMLProjectTemplateLocation(
         github_url="zenml-io/template-e2e-batch",
-<<<<<<< HEAD
-        github_tag="0.43.0",  # Make sure it is aligned with .github/workflows/update-e2e-template.yml
-=======
-        github_tag="2023-09-28",
->>>>>>> f9d54748
+        github_tag="2023-09-28",  # Make sure it is aligned with .github/workflows/update-e2e-template.yml
     ),
     starter=ZenMLProjectTemplateLocation(
         github_url="zenml-io/zenml-project-templates",
