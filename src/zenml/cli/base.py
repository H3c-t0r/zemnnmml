#  Copyright (c) ZenML GmbH 2022-2023. All Rights Reserved.
#
#  Licensed under the Apache License, Version 2.0 (the "License");
#  you may not use this file except in compliance with the License.
#  You may obtain a copy of the License at:
#
#       https://www.apache.org/licenses/LICENSE-2.0
#
#  Unless required by applicable law or agreed to in writing, software
#  distributed under the License is distributed on an "AS IS" BASIS,
#  WITHOUT WARRANTIES OR CONDITIONS OF ANY KIND, either express
#  or implied. See the License for the specific language governing
#  permissions and limitations under the License.
"""Base functionality for the CLI."""

import os
import subprocess
import tempfile
from pathlib import Path
from typing import Optional, Tuple

import click
from pydantic import BaseModel

from zenml import __version__ as zenml_version
from zenml.analytics.enums import AnalyticsEvent
from zenml.analytics.utils import email_opt_int, track_handler
from zenml.cli import utils as cli_utils
from zenml.cli.cli import cli
from zenml.cli.server import down
from zenml.cli.utils import confirmation, declare, error, warning
from zenml.client import Client
from zenml.config.global_config import GlobalConfiguration
from zenml.console import console
from zenml.constants import (
    ENV_ZENML_ENABLE_REPO_INIT_WARNINGS,
    REPOSITORY_DIRECTORY_NAME,
)
from zenml.enums import AnalyticsEventSource, StoreType
from zenml.environment import Environment, get_environment
from zenml.exceptions import GitNotFoundError, InitializationException
from zenml.integrations.registry import integration_registry
from zenml.io import fileio
from zenml.logger import get_logger
from zenml.utils.io_utils import copy_dir, get_global_config_directory
from zenml.utils.yaml_utils import write_yaml

logger = get_logger(__name__)
# WT_SESSION is a Windows Terminal specific environment variable. If it
# exists, we are on the latest Windows Terminal that supports emojis
_SHOW_EMOJIS = not os.name == "nt" or os.environ.get("WT_SESSION")

TUTORIAL_REPO = "https://github.com/zenml-io/zenml"


class ZenMLProjectTemplateLocation(BaseModel):
    """A ZenML project template location."""

    github_url: str
    github_tag: str

    @property
    def copier_github_url(self) -> str:
        """Get the GitHub URL for the copier.

        Returns:
            A GitHub URL in copier format.
        """
        return f"gh:{self.github_url}"


ZENML_PROJECT_TEMPLATES = dict(
    e2e_batch=ZenMLProjectTemplateLocation(
        github_url="zenml-io/template-e2e-batch",
        github_tag="2023.11.24",  # Make sure it is aligned with .github/workflows/update-templates-to-examples.yml
    ),
    starter=ZenMLProjectTemplateLocation(
        github_url="zenml-io/template-starter",
        github_tag="0.45.0",
    ),
    nlp=ZenMLProjectTemplateLocation(
        github_url="zenml-io/template-nlp",
        github_tag="0.45.0",
    ),
)


@cli.command("init", help="Initialize a ZenML repository.")
@click.option(
    "--path",
    type=click.Path(
        exists=True, file_okay=False, dir_okay=True, path_type=Path
    ),
)
@click.option(
    "--template",
    type=str,
    required=False,
    help="Name or URL of the ZenML project template to use to initialize the repository, "
    "Can be a string like `e2e_batch`, `nlp`, `starter` etc. or a copier URL like "
    "gh:owner/repo_name. If not specified, no template is used.",
)
@click.option(
    "--template-tag",
    type=str,
    required=False,
    help="Optional tag of the ZenML project template to use to initialize the repository.",
)
@click.option(
    "--template-with-defaults",
    is_flag=True,
    default=False,
    required=False,
    help="Whether to use default parameters of the ZenML project template",
)
@click.option(
    "--test",
    is_flag=True,
    default=False,
    help="To skip interactivity when testing.",
    hidden=True,
)
def init(
    path: Optional[Path],
    template: Optional[str] = None,
    template_tag: Optional[str] = None,
    template_with_defaults: bool = False,
    test: bool = False,
) -> None:
    """Initialize ZenML on given path.

    Args:
        path: Path to the repository.
        template: Optional name or URL of the ZenML project template to use to initialize
            the repository. Can be a string like `e2e_batch`, `nlp`, `starter` or a copier URL like
            `gh:owner/repo_name`. If not specified, no template is used.
        template_tag: Optional tag of the ZenML project template to use to initialize the repository/
            If template is a pre-defined template, then this is ignored.
        template_with_defaults: Whether to use default parameters of
            the ZenML project template
        test: Whether to skip interactivity when testing.
    """
    if path is None:
        path = Path.cwd()

    os.environ[ENV_ZENML_ENABLE_REPO_INIT_WARNINGS] = "False"

    if template:
        try:
            from copier import Worker
        except ImportError:
            error(
                "You need to install the ZenML project template requirements "
                "to use templates. Please run `pip install zenml[templates]` "
                "and try again."
            )
            return

        from zenml.cli.text_utils import (
            zenml_cli_privacy_message,
            zenml_cli_welcome_message,
        )

        console.print(zenml_cli_welcome_message, width=80)

        client = Client()
        # Only ask them if they haven't been asked before and the email
        # hasn't been supplied by other means
        if (
            not GlobalConfiguration().user_email
            and client.active_user.email_opted_in is None
            and not test
        ):
            _prompt_email(AnalyticsEventSource.ZENML_INIT)

        email = GlobalConfiguration().user_email or ""
        metadata = {
            "email": email,
            "template": template,
            "prompt": not template_with_defaults,
        }

        with track_handler(
            event=AnalyticsEvent.GENERATE_TEMPLATE,
            metadata=metadata,
        ):
            console.print(zenml_cli_privacy_message, width=80)

            if not template_with_defaults:
                from rich.markdown import Markdown

                prompt_message = Markdown(
                    """
## 🧑‍🏫 Project template parameters
"""
                )

                console.print(prompt_message, width=80)

            # Check if template is a URL or a preset template name
            vcs_ref: Optional[str] = None
            if template in ZENML_PROJECT_TEMPLATES:
                declare(f"Using the {template} template...")
                zenml_project_template = ZENML_PROJECT_TEMPLATES[template]
                src_path = zenml_project_template.copier_github_url
                # template_tag is ignored in this case
                vcs_ref = zenml_project_template.github_tag
            else:
                declare(
                    f"List of known templates is: {', '.join(ZENML_PROJECT_TEMPLATES.keys())}"
                )
                declare(
                    f"No known templates specified. Using `{template}` as URL."
                    "If this is not a valid copier template URL, this will fail."
                )

                src_path = template
                vcs_ref = template_tag

            with Worker(
                src_path=src_path,
                vcs_ref=vcs_ref,
                dst_path=path,
                data=dict(
                    email=email,
                    template=template,
                ),
                defaults=template_with_defaults,
                user_defaults=dict(
                    email=email,
                ),
                overwrite=template_with_defaults,
                unsafe=True,
            ) as worker:
                worker.run_copy()

    with console.status(f"Initializing ZenML repository at {path}.\n"):
        try:
            Client.initialize(root=path)
            declare(f"ZenML repository initialized at {path}.")
        except InitializationException as e:
            declare(f"{e}")
            return

    declare(
        f"The local active stack was initialized to "
        f"'{Client().active_stack_model.name}'. This local configuration "
        f"will only take effect when you're running ZenML from the initialized "
        f"repository root, or from a subdirectory. For more information on "
        f"repositories and configurations, please visit "
        f"https://docs.zenml.io/user-guide/starter-guide/understand-stacks."
    )


def _delete_local_files(force_delete: bool = False) -> None:
    """Delete local files corresponding to the active stack.

    Args:
        force_delete: Whether to force delete the files.
    """
    if not force_delete:
        confirm = confirmation(
            "DANGER: This will completely delete metadata, artifacts and so "
            "on associated with all active stack components. \n\n"
            "Are you sure you want to proceed?"
        )
        if not confirm:
            declare("Aborting clean.")
            return

    client = Client()
    if client.active_stack_model:
        stack_components = client.active_stack_model.components
        for _, components in stack_components.items():
            # TODO: [server] this needs to be adjusted as the ComponentModel
            #  does not have the local_path property anymore
            from zenml.stack.stack_component import StackComponent

            local_path = StackComponent.from_model(components[0]).local_path
            if local_path:
                for path in Path(local_path).iterdir():
                    if fileio.isdir(str(path)):
                        fileio.rmtree(str(path))
                    else:
                        fileio.remove(str(path))
                    warning(f"Deleted `{path}`", italic=True)
    declare("Deleted all files relating to the local active stack.")


@cli.command(
    "clean",
    hidden=True,
    help="Delete all ZenML metadata, artifacts and stacks.",
)
@click.option(
    "--yes",
    "-y",
    is_flag=True,
    default=False,
    help="Don't ask for confirmation.",
)
@click.option(
    "--local",
    "-l",
    is_flag=True,
    default=False,
    help="Delete local files relating to the active stack.",
)
@click.pass_context
def clean(ctx: click.Context, yes: bool = False, local: bool = False) -> None:
    """Delete all ZenML metadata, artifacts and stacks.

    This is a destructive operation, primarily intended for use in development.

    Args:
        ctx: The click context.
        yes: If you don't want a confirmation prompt.
        local: If you want to delete local files associated with the active
            stack.
    """
    ctx.invoke(
        down,
    )
    if local:
        _delete_local_files(force_delete=yes)
        return

    confirm = None
    if not yes:
        confirm = confirmation(
            "DANGER: This will completely delete all artifacts, metadata and "
            "stacks \never created during the use of ZenML. Pipelines and "
            "stack components running non-\nlocally will still exist. Please "
            "delete those manually. \n\nAre you sure you want to proceed?"
        )

    if yes or confirm:
        # delete the .zen folder
        local_zen_repo_config = Path.cwd() / REPOSITORY_DIRECTORY_NAME
        if fileio.exists(str(local_zen_repo_config)):
            fileio.rmtree(str(local_zen_repo_config))
            declare(
                f"Deleted local ZenML config from {local_zen_repo_config}."
            )

        # delete the zen store and all other files and directories used by ZenML
        # to persist information locally (e.g. artifacts)
        global_zen_config = Path(get_global_config_directory())
        if fileio.exists(str(global_zen_config)):
            gc = GlobalConfiguration()
            for dir_name in fileio.listdir(str(global_zen_config)):
                if fileio.isdir(str(global_zen_config / str(dir_name))):
                    warning(
                        f"Deleting '{str(dir_name)}' directory from global "
                        f"config."
                    )
            fileio.rmtree(str(global_zen_config))
            declare(f"Deleted global ZenML config from {global_zen_config}.")
            fresh_gc = GlobalConfiguration(
                user_id=gc.user_id,
                analytics_opt_in=gc.analytics_opt_in,
                version=gc.version,
            )
            fresh_gc.set_default_store()
            declare(f"Reinitialized ZenML global config at {Path.cwd()}.")

    else:
        declare("Aborting clean.")


@cli.command("go")
def go() -> None:
    """Quickly explore ZenML with this walk-through.

    Raises:
        GitNotFoundError: If git is not installed.
    """
    from zenml.cli.text_utils import (
        zenml_cli_privacy_message,
        zenml_cli_welcome_message,
        zenml_go_notebook_tutorial_message,
    )

    metadata = {}

    console.print(zenml_cli_welcome_message, width=80)

    client = Client()

    # Only ask them if they haven't been asked before and the email
    # hasn't been supplied by other means
    if (
        not GlobalConfiguration().user_email
        and client.active_user.email_opted_in is None
    ):
        gave_email = _prompt_email(AnalyticsEventSource.ZENML_GO)
        metadata = {"gave_email": gave_email}

    with track_handler(event=AnalyticsEvent.RUN_ZENML_GO, metadata=metadata):
        console.print(zenml_cli_privacy_message, width=80)

        zenml_tutorial_path = os.path.join(os.getcwd(), "zenml_tutorial")

        if not os.path.isdir(zenml_tutorial_path):
            try:
                from git.repo.base import Repo
            except ImportError as e:
                cli_utils.error(
                    "At this point we would want to clone our tutorial repo "
                    "onto your machine to let you dive right into our code. "
                    "However, this machine has no installation of Git. Feel "
                    "free to install git and rerun this command. Alternatively "
                    "you can also download the repo manually here: "
                    f"{TUTORIAL_REPO}. The tutorial is in the "
                    f"'examples/quickstart/notebooks' directory."
                )
                raise GitNotFoundError(e)

            with tempfile.TemporaryDirectory() as tmpdirname:
                tmp_cloned_dir = os.path.join(tmpdirname, "zenml_repo")
                with console.status(
                    "Cloning tutorial. This sometimes takes a minute..."
                ):
                    Repo.clone_from(
                        TUTORIAL_REPO,
                        tmp_cloned_dir,
                        branch=f"release/{zenml_version}",
                    )
                example_dir = os.path.join(
                    tmp_cloned_dir, "examples/quickstart"
                )
                copy_dir(example_dir, zenml_tutorial_path)
        else:
            cli_utils.warning(
                f"{zenml_tutorial_path} already exists! Continuing without "
                "cloning."
            )

        # get list of all .ipynb files in zenml_tutorial_path
        ipynb_files = []
        for dirpath, _, filenames in os.walk(zenml_tutorial_path):
            for filename in filenames:
                if filename.endswith(".ipynb"):
                    ipynb_files.append(os.path.join(dirpath, filename))

        ipynb_files.sort()
        console.print(
            zenml_go_notebook_tutorial_message(ipynb_files), width=80
        )
        input("Press ENTER to continue...")
    notebook_path = os.path.join(zenml_tutorial_path, "notebooks")
    subprocess.check_call(["jupyter", "notebook"], cwd=notebook_path)


def _prompt_email(event_source: AnalyticsEventSource) -> bool:
    """Ask the user to give their email address.

    Args:
        event_source: The source of the event to use for analytics.

    Returns:
        bool: True if the user gave an email address, False otherwise.
    """
    from zenml.cli.text_utils import (
        zenml_cli_email_prompt,
        zenml_cli_thank_you_message,
    )

    console.print(zenml_cli_email_prompt, width=80)

    email = click.prompt(
        click.style("Email", fg="blue"), default="", show_default=False
    )
    client = Client()
    if email:
        if len(email) > 0 and email.count("@") != 1:
            warning("That doesn't look like an email. Skipping ...")
        else:
            console.print(zenml_cli_thank_you_message, width=80)

            email_opt_int(opted_in=True, email=email, source=event_source)

            GlobalConfiguration().user_email_opt_in = True

            # Add consent and email to user model
            client.update_user(
                name_id_or_prefix=client.active_user.id,
                updated_email=email,
                updated_email_opt_in=True,
            )
            return True
    else:
        GlobalConfiguration().user_email_opt_in = False

        email_opt_int(opted_in=False, email=None, source=event_source)

        # This is the case where user opts out
        client.update_user(
            client.active_user.id,
            updated_email_opt_in=False,
        )

    return False


@cli.command(
    "info", help="Show information about the current user setup.", hidden=True
)
@click.option(
    "--all",
    "-a",
    is_flag=True,
    default=False,
    help="Output information about all installed packages.",
    type=bool,
)
@click.option(
    "--file",
    "-f",
    default="",
    help="Path to export to a .yaml file.",
    type=click.Path(exists=False, dir_okay=False),
)
@click.option(
    "--packages",
    "-p",
    multiple=True,
    help="Select specific installed packages.",
    type=str,
)
@click.option(
    "--stack",
    "-s",
    is_flag=True,
    default=False,
    help="Output information about active stack and components.",
    type=bool,
)
def info(
    packages: Tuple[str],
    all: bool = False,
    file: str = "",
    stack: bool = False,
) -> None:
    """Show information about the current user setup.

    Args:
        packages: List of packages to show information about.
        all: Flag to show information about all installed packages.
        file: Flag to output to a file.
        stack: Flag to output information about active stack and components
    """
    gc = GlobalConfiguration()
    environment = Environment()
    client = Client()
    store_info = client.zen_store.get_store_info()

    store_cfg = gc.store

    user_info = {
        "zenml_local_version": zenml_version,
        "zenml_server_version": store_info.version,
        "zenml_server_database": str(store_info.database_type),
        "zenml_server_deployment_type": str(store_info.deployment_type),
        "zenml_config_dir": gc.config_directory,
        "zenml_local_store_dir": gc.local_stores_path,
        "zenml_server_url": "" if store_cfg is None else store_cfg.url,
        "zenml_active_repository_root": str(client.root),
        "python_version": environment.python_version(),
        "environment": get_environment(),
        "system_info": environment.get_system_info(),
        "active_workspace": client.active_workspace.name,
        "active_stack": client.active_stack_model.name,
        "active_user": client.active_user.name,
        "telemetry_status": "enabled" if gc.analytics_opt_in else "disabled",
        "analytics_client_id": str(gc.user_id),
        "analytics_user_id": str(client.active_user.id),
        "analytics_server_id": str(client.zen_store.get_store_info().id),
        "integrations": integration_registry.get_installed_integrations(),
        "packages": {},
        "query_packages": {},
    }

    if all:
        user_info["packages"] = cli_utils.get_package_information()
    if packages:
        if user_info.get("packages"):
            if isinstance(user_info["packages"], dict):
                user_info["query_packages"] = {
                    p: v
                    for p, v in user_info["packages"].items()
                    if p in packages
                }
        else:
            user_info["query_packages"] = cli_utils.get_package_information(
                list(packages)
            )
    if file:
        file_write_path = os.path.abspath(file)
        write_yaml(file, user_info)
        declare(f"Wrote user debug info to file at '{file_write_path}'.")
    else:
        cli_utils.print_user_info(user_info)

    if stack:
        cli_utils.print_debug_stack()


@cli.command(
    "migrate-database", help="Migrate the ZenML database.", hidden=True
)
@click.option(
    "--skip_default_registrations",
    is_flag=True,
    default=False,
    help="Skip registering default workspace, user and stack.",
    type=bool,
)
def migrate_database(skip_default_registrations: bool = False) -> None:
    """Migrate the ZenML database.

    Args:
        skip_default_registrations: If `True`, registration of default
            components will be skipped.
    """
    from zenml.zen_stores.base_zen_store import BaseZenStore

    store_config = (
        GlobalConfiguration().store
        or GlobalConfiguration().get_default_store()
    )
<<<<<<< HEAD
    if store_config.type == StoreType.SQL:
        BaseZenStore.create_store(
            store_config, skip_default_registrations=skip_default_registrations
        )
        cli_utils.declare("Database migration finished.")
    else:
        cli_utils.warning(
            "Unable to migrate database while connected to a ZenML server."
        )
=======

    # check if migration is needed by comparing the DB head with current
    # using alembic current and alembic heads
    # if the DB head is not the same as the current, then migration is needed
    # if the DB head is the same as the current, then no migration is needed
    from alembic.migration import MigrationContext
    from sqlalchemy import create_engine

    if store_config.type == StoreType.REST:
        cli_utils.warning(
            "Unable to migrate database while connected to a ZenML server."
        )
        return

    # replace the start of the url from mysql:// to mysql+pymysql://
    url = store_config.url
    if url.startswith("mysql://"):
        url = "mysql+pymysql://" + url[8:]

    try:
        engine = create_engine(url)
        conn = engine.connect()
        context = MigrationContext.configure(conn)
        current_rev = context.get_current_revision()
        head = context.get_current_heads()[0]

        logger.debug(f"Current revision: {current_rev}")
        logger.debug(f"Head revision: {head}")

        if current_rev != head:
            logger.debug("Database migration needed. Performing a DB dump.")
            mysql_dump_to_s3(store_config.url)
    except Exception as e:
        # the first time a deployment is done and the DB doesn't exist yet.
        logger.debug(
            f"Database doesn't exist yet. Skipping backup.\n Error: {e}"
        )

    try:
        BaseZenStore.create_store(
            store_config, skip_default_registrations=skip_default_registrations
        )
        logger.debug("Database migration successful.")
    except Exception as e:
        mysql_restore_from_s3(store_config.url)
        cli_utils.error(f"Database migration failed with error: {e}")


def mysql_dump_to_s3(url: str) -> None:
    """Dump a mysql database into an s3 bucket directory.

    Args:
        url: The url of the database to dump
    """
    import pymysql

    # get the database password, host without port and username from the URL
    # URL of form mysql://<username>:<password>@<host>:<port>/<database>
    db_password = url.split(":")[2].split("@")[0]
    db_host = url.split("@")[1].split(":")[0]
    db_name = url.split("/")[3]
    db_user = url.split(":")[1].split("//")[1]

    connection = pymysql.connect(
        host=db_host,
        user=db_user,
        password=db_password,
    )

    # check if the database exists
    # if it does not exist, return
    with connection.cursor() as cursor:
        result = cursor.execute(f'SHOW DATABASES LIKE "{db_name}"')
        if result == 0:
            logger.debug("Database does not exist. No backup created.")
            return

    backups_directory = "/backups"
    # if /backups does not exist, it's a local case, store it in /backups in current directory
    if not os.path.exists(backups_directory):
        backups_directory = "backups"
        os.mkdir(backups_directory)

    # if a dump file already exists, delete it
    # TODO delete it before the job finishes instead?
    if os.path.exists(f"{backups_directory}/{db_name}.sql"):
        os.remove(f"{backups_directory}/{db_name}.sql")

    # use mysqldump to dump the database into a file inside the backups pv
    os.system(
        f"mysqldump --set-gtid-purged=OFF -h {db_host} -u {db_user} -p{db_password} {db_name} > {backups_directory}/{db_name}.sql"
    )

    logger.debug(f"Database dumped to {backups_directory}/{db_name}.sql")


# define a function to connect to a mysql rds database using
# the password, host and username from an aws secret
# and perform a mysql restore of a database from an s3 bucket directory
def mysql_restore_from_s3(
    url: str,
) -> None:
    """Restore a mysql database from an s3 bucket directory.

    Args:
        url: The url of the database to restore
    """
    import pymysql

    # get the database password, host without port and username from the URL
    # URL of form mysql://<username>:<password>@<host>:<port>/<database>
    db_password = url.split(":")[2].split("@")[0]
    db_host = url.split("@")[1].split(":")[0]
    db_name = url.split("/")[3]
    db_user = url.split(":")[1].split("//")[1]

    backups_directory = "/backups"
    # if /backups does not exist, it's a local case, restore from backups in current directory
    if not os.path.exists(backups_directory):
        backups_directory = "backups"

    # if a backup file does not exist, return
    if not os.path.exists(f"{backups_directory}/{db_name}.sql"):
        logger.debug("No backup found. No restore performed.")
        return

    connection = pymysql.connect(
        host=db_host,
        user=db_user,
        password=db_password,
    )

    # drop the database if it exists
    with connection.cursor() as cursor:
        cursor.execute(f"DROP DATABASE IF EXISTS {db_name}")

    # then create the database
    with connection.cursor() as cursor:
        cursor.execute(f"CREATE DATABASE {db_name}")

    # restore the database from the dump file
    with connection.cursor() as cursor:
        cursor.execute(f"USE {db_name}")
        cursor.execute(f"SOURCE {backups_directory}/{db_name}.sql")

    logger.debug(f"Database restored from {backups_directory}/{db_name}.sql")

    # delete the database dump file
    os.remove(f"{backups_directory}/{db_name}.sql")
>>>>>>> c66d9be5
<|MERGE_RESOLUTION|>--- conflicted
+++ resolved
@@ -629,7 +629,6 @@
         GlobalConfiguration().store
         or GlobalConfiguration().get_default_store()
     )
-<<<<<<< HEAD
     if store_config.type == StoreType.SQL:
         BaseZenStore.create_store(
             store_config, skip_default_registrations=skip_default_registrations
@@ -638,155 +637,4 @@
     else:
         cli_utils.warning(
             "Unable to migrate database while connected to a ZenML server."
-        )
-=======
-
-    # check if migration is needed by comparing the DB head with current
-    # using alembic current and alembic heads
-    # if the DB head is not the same as the current, then migration is needed
-    # if the DB head is the same as the current, then no migration is needed
-    from alembic.migration import MigrationContext
-    from sqlalchemy import create_engine
-
-    if store_config.type == StoreType.REST:
-        cli_utils.warning(
-            "Unable to migrate database while connected to a ZenML server."
-        )
-        return
-
-    # replace the start of the url from mysql:// to mysql+pymysql://
-    url = store_config.url
-    if url.startswith("mysql://"):
-        url = "mysql+pymysql://" + url[8:]
-
-    try:
-        engine = create_engine(url)
-        conn = engine.connect()
-        context = MigrationContext.configure(conn)
-        current_rev = context.get_current_revision()
-        head = context.get_current_heads()[0]
-
-        logger.debug(f"Current revision: {current_rev}")
-        logger.debug(f"Head revision: {head}")
-
-        if current_rev != head:
-            logger.debug("Database migration needed. Performing a DB dump.")
-            mysql_dump_to_s3(store_config.url)
-    except Exception as e:
-        # the first time a deployment is done and the DB doesn't exist yet.
-        logger.debug(
-            f"Database doesn't exist yet. Skipping backup.\n Error: {e}"
-        )
-
-    try:
-        BaseZenStore.create_store(
-            store_config, skip_default_registrations=skip_default_registrations
-        )
-        logger.debug("Database migration successful.")
-    except Exception as e:
-        mysql_restore_from_s3(store_config.url)
-        cli_utils.error(f"Database migration failed with error: {e}")
-
-
-def mysql_dump_to_s3(url: str) -> None:
-    """Dump a mysql database into an s3 bucket directory.
-
-    Args:
-        url: The url of the database to dump
-    """
-    import pymysql
-
-    # get the database password, host without port and username from the URL
-    # URL of form mysql://<username>:<password>@<host>:<port>/<database>
-    db_password = url.split(":")[2].split("@")[0]
-    db_host = url.split("@")[1].split(":")[0]
-    db_name = url.split("/")[3]
-    db_user = url.split(":")[1].split("//")[1]
-
-    connection = pymysql.connect(
-        host=db_host,
-        user=db_user,
-        password=db_password,
-    )
-
-    # check if the database exists
-    # if it does not exist, return
-    with connection.cursor() as cursor:
-        result = cursor.execute(f'SHOW DATABASES LIKE "{db_name}"')
-        if result == 0:
-            logger.debug("Database does not exist. No backup created.")
-            return
-
-    backups_directory = "/backups"
-    # if /backups does not exist, it's a local case, store it in /backups in current directory
-    if not os.path.exists(backups_directory):
-        backups_directory = "backups"
-        os.mkdir(backups_directory)
-
-    # if a dump file already exists, delete it
-    # TODO delete it before the job finishes instead?
-    if os.path.exists(f"{backups_directory}/{db_name}.sql"):
-        os.remove(f"{backups_directory}/{db_name}.sql")
-
-    # use mysqldump to dump the database into a file inside the backups pv
-    os.system(
-        f"mysqldump --set-gtid-purged=OFF -h {db_host} -u {db_user} -p{db_password} {db_name} > {backups_directory}/{db_name}.sql"
-    )
-
-    logger.debug(f"Database dumped to {backups_directory}/{db_name}.sql")
-
-
-# define a function to connect to a mysql rds database using
-# the password, host and username from an aws secret
-# and perform a mysql restore of a database from an s3 bucket directory
-def mysql_restore_from_s3(
-    url: str,
-) -> None:
-    """Restore a mysql database from an s3 bucket directory.
-
-    Args:
-        url: The url of the database to restore
-    """
-    import pymysql
-
-    # get the database password, host without port and username from the URL
-    # URL of form mysql://<username>:<password>@<host>:<port>/<database>
-    db_password = url.split(":")[2].split("@")[0]
-    db_host = url.split("@")[1].split(":")[0]
-    db_name = url.split("/")[3]
-    db_user = url.split(":")[1].split("//")[1]
-
-    backups_directory = "/backups"
-    # if /backups does not exist, it's a local case, restore from backups in current directory
-    if not os.path.exists(backups_directory):
-        backups_directory = "backups"
-
-    # if a backup file does not exist, return
-    if not os.path.exists(f"{backups_directory}/{db_name}.sql"):
-        logger.debug("No backup found. No restore performed.")
-        return
-
-    connection = pymysql.connect(
-        host=db_host,
-        user=db_user,
-        password=db_password,
-    )
-
-    # drop the database if it exists
-    with connection.cursor() as cursor:
-        cursor.execute(f"DROP DATABASE IF EXISTS {db_name}")
-
-    # then create the database
-    with connection.cursor() as cursor:
-        cursor.execute(f"CREATE DATABASE {db_name}")
-
-    # restore the database from the dump file
-    with connection.cursor() as cursor:
-        cursor.execute(f"USE {db_name}")
-        cursor.execute(f"SOURCE {backups_directory}/{db_name}.sql")
-
-    logger.debug(f"Database restored from {backups_directory}/{db_name}.sql")
-
-    # delete the database dump file
-    os.remove(f"{backups_directory}/{db_name}.sql")
->>>>>>> c66d9be5
+        )