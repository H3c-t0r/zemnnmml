--- conflicted
+++ resolved
@@ -496,13 +496,9 @@
 )
 @pass_git_stack_recipes_handler
 def clean(
-<<<<<<< HEAD
     git_stack_recipes_handler: GitStackRecipesHandler,
     path: str,
     yes: bool,
-=======
-    git_stack_recipes_handler: GitStackRecipesHandler, path: str
->>>>>>> 3a2465bf
 ) -> None:
     """Deletes the stack recipes directory from your working directory.
 
