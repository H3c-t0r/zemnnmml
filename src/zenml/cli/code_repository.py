--- conflicted
+++ resolved
@@ -42,11 +42,7 @@
     help="Connect a code repository.",
     context_settings={"ignore_unknown_options": True},
 )
-<<<<<<< HEAD
 @click.argument("name", type=click.STRING)
-=======
-@click.argument("name", type=str)
->>>>>>> 6ae93134
 @click.option(
     "--type",
     "-t",
