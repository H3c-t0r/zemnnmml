--- conflicted
+++ resolved
@@ -31,7 +31,7 @@
 
 @track(event=AnalyticsEvent.GET_PIPELINES)
 def get_pipelines() -> List["PipelineView"]:
-    """Fetches all post-execution pipeline views in the active project.
+    """Fetches all post-execution pipeline views in the active workspace.
 
     Returns:
         A list of post-execution pipeline views.
@@ -39,7 +39,7 @@
     # TODO: [server] handle the active stack correctly
     client = Client()
     pipelines = client.zen_store.list_pipelines(
-        project_name_or_id=client.active_project.id
+        workspace_name_or_id=client.active_workspace.id
     )
     return [PipelineView(model) for model in pipelines]
 
@@ -115,18 +115,18 @@
         )
 
     client = Client()
-    active_project_id = client.active_project.id
+    active_workspace_id = client.active_workspace.id
 
     pipeline_models = client.list_pipelines(
         name=pipeline_name,
-        project_name_or_id=active_project_id,
+        workspace_name_or_id=active_workspace_id,
     )
     if len(pipeline_models) == 1:
         return PipelineView(pipeline_models[0])
     elif len(pipeline_models) > 1:
         raise RuntimeError(
             f"Pipeline_name `{pipeline_name}` not unique within Workspace "
-            f"`{active_project_id}`."
+            f"`{active_workspace_id}`."
         )
     else:
         return None
@@ -200,13 +200,9 @@
         """
         # Do not cache runs as new runs might appear during this objects
         # lifecycle
-        active_project_id = Client().active_project.id
+        active_workspace_id = Client().active_workspace.id
         runs = Client().zen_store.list_runs(
-<<<<<<< HEAD
-            project_name_or_id=self._model.workspace,
-=======
-            project_name_or_id=active_project_id,
->>>>>>> fbbec9b1
+            workspace_name_or_id=active_workspace_id,
             pipeline_id=self._model.id,
         )
         return [PipelineRunView(run) for run in runs]
