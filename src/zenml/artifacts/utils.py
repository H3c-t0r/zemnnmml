--- conflicted
+++ resolved
@@ -203,13 +203,9 @@
     )
     if artifact_metadata:
         Client().create_run_metadata(
-<<<<<<< HEAD
             metadata=artifact_metadata,
             resource_id=response.id,
-            resource_type=MetadataResourceTypes.ARTIFACT,
-=======
-            metadata=artifact_metadata, artifact_version_id=response.id
->>>>>>> ac0edbbb
+            resource_type=MetadataResourceTypes.ARTIFACT_VERSION,
         )
 
     if manual_save:
@@ -299,17 +295,11 @@
                 "inside a step with a single output."
             )
         client = Client()
-<<<<<<< HEAD
-        artifact = client.get_artifact(artifact_name, artifact_version)
+        response = client.get_artifact_version(artifact_name, artifact_version)
         client.create_run_metadata(
             metadata=metadata,
-            resource_id=artifact.id,
-            resource_type=MetadataResourceTypes.ARTIFACT,
-=======
-        artifact = client.get_artifact_version(artifact_name, artifact_version)
-        client.create_run_metadata(
-            metadata=metadata, artifact_version_id=artifact.id
->>>>>>> ac0edbbb
+            resource_id=response.id,
+            resource_type=MetadataResourceTypes.ARTIFACT_VERSION,
         )
 
     else:
