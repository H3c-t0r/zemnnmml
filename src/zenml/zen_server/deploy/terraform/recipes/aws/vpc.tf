--- conflicted
+++ resolved
@@ -2,11 +2,7 @@
 module "vpc" {
   source  = "terraform-aws-modules/vpc/aws"
   version = "~> 3.0"
-<<<<<<< HEAD
-  count   = var.create_sql? 1 : 0
-=======
   count   = var.deploy_db? 1 : 0
->>>>>>> 5989c362
 
   name = "${var.name}-vpc"
   cidr = "10.10.0.0/16"
