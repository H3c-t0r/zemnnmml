# create the ZenServer deployment
resource "kubernetes_namespace" "zen-server" {
  metadata {
    name = "${var.name}-${var.namespace}"
  }
}

resource "helm_release" "zen-server" {

  name      = "${var.name}-zenmlserver"
  chart     = var.helm_chart
  namespace = kubernetes_namespace.zen-server.metadata[0].name

  set {
<<<<<<< HEAD
    name  = "zenml.image.tag"
=======
    name  = "zenml.image.repository"
    value = var.zenmlserver_image_repo
  }
  set {
    name = "zenml.image.tag"
>>>>>>> 52e9e8b4
    value = var.zenmlserver_image_tag
  }
  set {
    name  = "zenml.defaultUsername"
    value = var.username
  }
  set {
    name  = "zenml.defaultPassword"
    value = var.password
  }
  set {
    name  = "zenml.deploymentType"
    value = "gcp"
  }
<<<<<<< HEAD

  set {
    name  = "zenml.secretsStore.type"
    value = "gcp"
  }
  set {
    name  = "zenml.secretsStore.gcp.project_idd"
    value = var.project_id
=======
  set {
    name = "zenml.analyticsOptIn"
    value = var.analytics_opt_in
>>>>>>> 52e9e8b4
  }

  # set up the right path for ZenML
  set {
    name  = "zenml.rootUrlPath"
    value = var.ingress_path != "" ? "/${var.ingress_path}" : ""
  }
  set {
    name  = "zenml.ingress.path"
    value = var.ingress_path != "" ? "/${var.ingress_path}/?(.*)" : "/"
  }
  set {
    name  = "zenml.ingress.annotations.nginx\\.ingress\\.kubernetes\\.io/rewrite-target"
    value = var.ingress_path != "" ? "/$1" : ""
  }
  set {
    name  = "zenml.ingress.host"
    value = var.create_ingress_controller ? "${data.kubernetes_service.ingress-controller[0].status.0.load_balancer.0.ingress.0.ip}.nip.io" : "${var.ingress_controller_hostname}.nip.io"
  }
  set {
    name  = "zenml.ingress.tls.enabled"
    value = var.ingress_tls
  }
  set {
    name  = "zenml.ingress.tls.generateCerts"
    value = var.ingress_tls_generate_certs
  }
  set {
    name  = "zenml.ingress.tls.secretName"
    value = "${var.name}-${var.ingress_tls_secret_name}"
  }

  # set parameters for the mysql database
  set {
    name  = "zenml.database.url"
    value = var.deploy_db ? "mysql://${var.database_username}:${module.metadata_store[0].generated_user_password}@${module.metadata_store[0].instance_first_ip_address}:3306/${var.db_name}" : var.database_url
  }
  set {
    name  = "zenml.database.sslCa"
    value = var.deploy_db ? "" : var.database_ssl_ca
  }
  set {
    name  = "zenml.database.sslCert"
    value = var.deploy_db ? "" : var.database_ssl_cert
  }
  set {
    name  = "zenml.database.sslKey"
    value = var.deploy_db ? "" : var.database_ssl_key
  }
  set {
    name  = "zenml.database.sslVerifyServerCert"
    value = var.deploy_db ? false : var.database_ssl_verify_server_cert
  }
  depends_on = [
    resource.kubernetes_namespace.zen-server
  ]
}

data "kubernetes_secret" "certificates" {
  metadata {
    name      = "${var.name}-${var.ingress_tls_secret_name}"
    namespace = "${var.name}-${var.namespace}"
  }
  binary_data = {
    "tls.crt" = ""
    "tls.key" = ""
    "ca.crt"  = ""
  }

  depends_on = [
    helm_release.zen-server
  ]
}<|MERGE_RESOLUTION|>--- conflicted
+++ resolved
@@ -12,17 +12,14 @@
   namespace = kubernetes_namespace.zen-server.metadata[0].name
 
   set {
-<<<<<<< HEAD
-    name  = "zenml.image.tag"
-=======
     name  = "zenml.image.repository"
     value = var.zenmlserver_image_repo
   }
   set {
     name = "zenml.image.tag"
->>>>>>> 52e9e8b4
     value = var.zenmlserver_image_tag
   }
+
   set {
     name  = "zenml.defaultUsername"
     value = var.username
@@ -35,7 +32,6 @@
     name  = "zenml.deploymentType"
     value = "gcp"
   }
-<<<<<<< HEAD
 
   set {
     name  = "zenml.secretsStore.type"
@@ -44,11 +40,12 @@
   set {
     name  = "zenml.secretsStore.gcp.project_idd"
     value = var.project_id
-=======
+
+  }
+
   set {
     name = "zenml.analyticsOptIn"
     value = var.analytics_opt_in
->>>>>>> 52e9e8b4
   }
 
   # set up the right path for ZenML
