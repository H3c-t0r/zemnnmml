--- conflicted
+++ resolved
@@ -63,19 +63,11 @@
   type        = string
 }
 
-<<<<<<< HEAD
-# if you enable the create_sql option, the recipe will
-# create a new CloudSQL MySQL instance and then use it for this
-# ZenServer. If disabled, you have to supply connection details
-# in the section below.
-variable "create_sql" {
-=======
 # if you enable the deploy_db option, the recipe will
 # create a new CloudSQL MySQL instance and then use it for this
 # ZenServer. If disabled, you have to supply connection details
 # in the section below.
 variable "deploy_db" {
->>>>>>> 5989c362
   description = "Should the recipe create an CloudSQL instance?"
   default     = true
   type        = bool
@@ -103,11 +95,7 @@
   type        = number
 }
 
-<<<<<<< HEAD
-# If you haven't enabled the create_sql option, provide
-=======
 # If you haven't enabled the deploy_db option, provide
->>>>>>> 5989c362
 # the following value in addition to setting the username and
 # password in the values.tfvars.json file.
 variable "database_url" {
