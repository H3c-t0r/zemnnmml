--- conflicted
+++ resolved
@@ -1,5 +1,3 @@
-<<<<<<< HEAD
-=======
 #  Copyright (c) ZenML GmbH 2022. All Rights Reserved.
 #
 #  Licensed under the Apache License, Version 2.0 (the "License");
@@ -15,7 +13,6 @@
 #  permissions and limitations under the License.
 """Util functions for the ZenServer."""
 
->>>>>>> 16ee5312
 from typing import Any, List
 
 from fastapi import Depends, HTTPException
