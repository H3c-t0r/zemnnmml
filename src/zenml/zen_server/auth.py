--- conflicted
+++ resolved
@@ -13,6 +13,7 @@
 #  permissions and limitations under the License.
 """Authentication module for ZenML server."""
 
+import os
 from contextvars import ContextVar
 from datetime import datetime
 from typing import (
@@ -46,13 +47,6 @@
 from zenml.enums import AuthScheme, OAuthDeviceStatus, PermissionType
 from zenml.exceptions import AuthorizationException, OAuthError
 from zenml.logger import get_logger
-<<<<<<< HEAD
-from zenml.models import UserResponseModel
-from zenml.models.user_models import JWTToken, JWTTokenType, UserAuthModel
-from zenml.utils.enum_utils import StrEnum
-from zenml.zen_server.rbac_interface import Resource
-from zenml.zen_server.utils import ROOT_URL_PATH, rbac, zen_store
-=======
 from zenml.models import (
     ExternalUserModel,
     OAuthDeviceInternalResponseModel,
@@ -60,12 +54,12 @@
     UserAuthModel,
     UserRequestModel,
     UserResponseModel,
-    UserRoleAssignmentRequestModel,
     UserUpdateModel,
 )
+from zenml.models.user_models import JWTToken, UserAuthModel
 from zenml.zen_server.jwt import JWTToken
-from zenml.zen_server.utils import server_config, zen_store
->>>>>>> 5e582049
+from zenml.zen_server.rbac_interface import Resource
+from zenml.zen_server.utils import rbac, server_config, zen_store
 from zenml.zen_stores.base_zen_store import DEFAULT_USERNAME
 
 logger = get_logger(__name__)
@@ -550,15 +544,6 @@
             )
             context.alias(user_id=user.id, previous_id=external_user.id)
 
-        # Create a new user role assignment for the new user
-        store.create_user_role_assignment(
-            UserRoleAssignmentRequestModel(
-                role=store._admin_role.id,
-                user=user.id,
-                workspace=None,
-            )
-        )
-
     return AuthContext(user=user)
 
 
@@ -643,47 +628,16 @@
     if security_scopes.scopes:
         pass
     else:
-<<<<<<< HEAD
-        pass
-    auth_context = authenticate_credentials(access_token=token)
-
-    try:
-        JWTToken.decode(token_type=JWTTokenType.ACCESS_TOKEN, token=token)
-    except AuthorizationException:
-=======
         authenticate_value = "Bearer"
 
     try:
         auth_context = authenticate_credentials(access_token=token)
     except AuthorizationException as e:
->>>>>>> 5e582049
         raise HTTPException(
             status_code=status.HTTP_401_UNAUTHORIZED,
             detail=str(e),
             headers={"WWW-Authenticate": authenticate_value},
         )
-
-<<<<<<< HEAD
-    if auth_context is None:
-        # We have to return an additional WWW-Authenticate header here with the
-        # value Bearer to be compliant with the OAuth2 spec.
-        raise HTTPException(
-            status_code=status.HTTP_401_UNAUTHORIZED,
-            detail="Invalid authentication credentials",
-            headers={"WWW-Authenticate": "Bearer"},
-        )
-=======
-    for scope in security_scopes.scopes:
-        if (
-            auth_context.access_token
-            and scope not in auth_context.access_token.permissions
-        ):
-            raise HTTPException(
-                status_code=status.HTTP_403_FORBIDDEN,
-                detail="Not enough permissions",
-                headers={"WWW-Authenticate": authenticate_value},
-            )
->>>>>>> 5e582049
 
     return auth_context
 
@@ -743,7 +697,8 @@
     if "ZENML_CLOUD" not in os.environ:
         return
 
-    user_id = get_auth_context().user.id
+    user_id = get_auth_context().user.external_user_id
+    assert user_id
     resource = Resource(type=resource_type, id=resource_id)
 
     if not rbac().has_permission(
@@ -770,7 +725,8 @@
         # Full access in any case
         return None
 
-    user_id = get_auth_context().user.id
+    user_id = get_auth_context().user.external_user_id
+    assert user_id
     (
         has_full_resource_access,
         allowed_ids,
