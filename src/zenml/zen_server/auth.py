--- conflicted
+++ resolved
@@ -28,15 +28,11 @@
 
 from zenml.constants import API, ENV_ZENML_AUTH_TYPE, LOGIN, VERSION_1
 from zenml.logger import get_logger
-<<<<<<< HEAD
-from zenml.new_models import UserResponseModel
-=======
 from zenml.models.user_management_models import (
     JWTToken,
-    JWTTokenType,
-    UserModel,
+    JWTTokenType
 )
->>>>>>> ad9d2093
+from zenml.new_models import UserResponseModel
 from zenml.utils.enum_utils import StrEnum
 from zenml.zen_server.utils import ROOT_URL_PATH, zen_store
 from zenml.zen_stores.base_zen_store import DEFAULT_USERNAME
