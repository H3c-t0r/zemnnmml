--- conflicted
+++ resolved
@@ -157,11 +157,8 @@
     # race conditions
     initialize_zen_store()
     initialize_rbac()
-<<<<<<< HEAD
+    initialize_workload_manager()
     initialize_plugins()
-=======
-    initialize_workload_manager()
->>>>>>> 9099c6f2
 
 
 app.mount(
