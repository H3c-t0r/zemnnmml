#  Copyright (c) ZenML GmbH 2023. All Rights Reserved.
#
#  Licensed under the Apache License, Version 2.0 (the "License");
#  you may not use this file except in compliance with the License.
#  You may obtain a copy of the License at:
#
#       https://www.apache.org/licenses/LICENSE-2.0
#
#  Unless required by applicable law or agreed to in writing, software
#  distributed under the License is distributed on an "AS IS" BASIS,
#  WITHOUT WARRANTIES OR CONDITIONS OF ANY KIND, either express
#  or implied. See the License for the specific language governing
#  permissions and limitations under the License.
"""Endpoint definitions for service connectors."""
from typing import List, Optional
from uuid import UUID

from fastapi import APIRouter, Depends, Security

from zenml.constants import (
    API,
    SERVICE_CONNECTOR_CLIENT,
    SERVICE_CONNECTOR_TYPES,
    SERVICE_CONNECTOR_VERIFY,
    SERVICE_CONNECTORS,
    VERSION_1,
)
from zenml.models import (
    Page,
    ServiceConnectorFilter,
    ServiceConnectorRequest,
    ServiceConnectorResourcesModel,
    ServiceConnectorResponse,
    ServiceConnectorTypeModel,
    ServiceConnectorUpdate,
)
from zenml.zen_server.auth import AuthContext, authorize
from zenml.zen_server.exceptions import error_response
from zenml.zen_server.rbac.endpoint_utils import (
    verify_permissions_and_delete_entity,
    verify_permissions_and_list_entities,
    verify_permissions_and_update_entity,
)
from zenml.zen_server.rbac.models import Action, ResourceType
from zenml.zen_server.rbac.utils import (
    get_allowed_resource_ids,
    has_permissions_for_model,
    is_owned_by_authenticated_user,
    verify_permission,
    verify_permission_for_model,
)
from zenml.zen_server.utils import (
    handle_exceptions,
    make_dependable,
    zen_store,
)

router = APIRouter(
    prefix=API + VERSION_1 + SERVICE_CONNECTORS,
    tags=["service_connectors"],
    responses={401: error_response, 403: error_response},
)

types_router = APIRouter(
    prefix=API + VERSION_1 + SERVICE_CONNECTOR_TYPES,
    tags=["service_connectors"],
    responses={401: error_response, 403: error_response},
)


@router.get(
    "",
    response_model=Page[ServiceConnectorResponse],
    responses={401: error_response, 404: error_response, 422: error_response},
)
@handle_exceptions
def list_service_connectors(
    connector_filter_model: ServiceConnectorFilter = Depends(
        make_dependable(ServiceConnectorFilter)
    ),
    expand_secrets: bool = True,
<<<<<<< HEAD
    _: AuthContext = Security(authorize),
) -> Page[ServiceConnectorResponseModel]:
=======
    auth_context: AuthContext = Security(
        authorize, scopes=[PermissionType.READ]
    ),
    hydrate: bool = False,
) -> Page[ServiceConnectorResponse]:
>>>>>>> e17f4d3a
    """Get a list of all service connectors for a specific type.

    Args:
        connector_filter_model: Filter model used for pagination, sorting,
            filtering
        expand_secrets: Whether to expand secrets or not.
<<<<<<< HEAD
=======
        auth_context: Authentication Context.
        hydrate: Flag deciding whether to hydrate the output model(s)
            by including metadata fields in the response.
>>>>>>> e17f4d3a

    Returns:
        Page with list of service connectors for a specific type.
    """
<<<<<<< HEAD
    connectors = verify_permissions_and_list_entities(
        filter_model=connector_filter_model,
        resource_type=ResourceType.SERVICE_CONNECTOR,
        list_method=zen_store().list_service_connectors,
=======
    connector_filter_model.set_scope_user(user_id=auth_context.user.id)
    connectors = zen_store().list_service_connectors(
        filter_model=connector_filter_model, hydrate=hydrate
>>>>>>> e17f4d3a
    )

    if expand_secrets:
        # This will be `None` if the user is allowed to read secret values
        # for all service connectors
        allowed_ids = get_allowed_resource_ids(
            resource_type=ResourceType.SERVICE_CONNECTOR,
            action=Action.READ_SECRET_VALUE,
        )

        for connector in connectors.items:
            if not connector.secret_id:
                continue

            if allowed_ids is None or is_owned_by_authenticated_user(
                connector
            ):
                # The user either owns the connector or has permissions to
                # read secret values for all service connectors
                pass
            elif connector.id not in allowed_ids:
                # The user is not allowed to read secret values for this
                # connector. We don't raise an exception here but don't include
                # the secret values
                continue

            secret = zen_store().get_secret(secret_id=connector.secret_id)

            # Update the connector configuration with the secret.
            connector.configuration.update(secret.secret_values)

    return connectors


@router.get(
    "/{connector_id}",
    response_model=ServiceConnectorResponse,
    responses={401: error_response, 404: error_response, 422: error_response},
)
@handle_exceptions
def get_service_connector(
    connector_id: UUID,
    expand_secrets: bool = True,
<<<<<<< HEAD
    _: AuthContext = Security(authorize),
) -> ServiceConnectorResponseModel:
=======
    hydrate: bool = True,
    auth_context: AuthContext = Security(
        authorize, scopes=[PermissionType.READ]
    ),
) -> ServiceConnectorResponse:
>>>>>>> e17f4d3a
    """Returns the requested service connector.

    Args:
        connector_id: ID of the service connector.
        expand_secrets: Whether to expand secrets or not.
<<<<<<< HEAD
=======
        hydrate: Flag deciding whether to hydrate the output model(s)
            by including metadata fields in the response.
        auth_context: Authentication context.
>>>>>>> e17f4d3a

    Returns:
        The requested service connector.
    """
<<<<<<< HEAD
    connector = zen_store().get_service_connector(connector_id)
    verify_permission_for_model(connector, action=Action.READ)
=======
    connector = zen_store().get_service_connector(
        connector_id, hydrate=hydrate
    )
>>>>>>> e17f4d3a

    if (
        expand_secrets
        and connector.secret_id
        and has_permissions_for_model(
            connector, action=Action.READ_SECRET_VALUE
        )
    ):
        secret = zen_store().get_secret(secret_id=connector.secret_id)

        # Update the connector configuration with the secret.
        connector.configuration.update(secret.secret_values)

    return connector


@router.put(
    "/{connector_id}",
    response_model=ServiceConnectorResponse,
    responses={401: error_response, 404: error_response, 422: error_response},
)
@handle_exceptions
def update_service_connector(
    connector_id: UUID,
<<<<<<< HEAD
    connector_update: ServiceConnectorUpdateModel,
    _: AuthContext = Security(authorize),
) -> ServiceConnectorResponseModel:
=======
    connector_update: ServiceConnectorUpdate,
    auth_context: AuthContext = Security(
        authorize, scopes=[PermissionType.WRITE]
    ),
) -> ServiceConnectorResponse:
>>>>>>> e17f4d3a
    """Updates a service connector.

    Args:
        connector_id: ID of the service connector.
        connector_update: Service connector to use to update.

    Returns:
        Updated service connector.
    """
    return verify_permissions_and_update_entity(
        id=connector_id,
        update_model=connector_update,
        get_method=zen_store().get_service_connector,
        update_method=zen_store().update_service_connector,
    )


@router.delete(
    "/{connector_id}",
    responses={401: error_response, 404: error_response, 422: error_response},
)
@handle_exceptions
def delete_service_connector(
    connector_id: UUID,
    _: AuthContext = Security(authorize),
) -> None:
    """Deletes a service connector.

    Args:
        connector_id: ID of the service connector.
    """
    verify_permissions_and_delete_entity(
        id=connector_id,
        get_method=zen_store().get_service_connector,
        delete_method=zen_store().delete_service_connector,
    )


@router.post(
    SERVICE_CONNECTOR_VERIFY,
    response_model=ServiceConnectorResourcesModel,
    responses={401: error_response, 409: error_response, 422: error_response},
)
@handle_exceptions
def validate_and_verify_service_connector_config(
    connector: ServiceConnectorRequest,
    list_resources: bool = True,
    _: AuthContext = Security(authorize),
) -> ServiceConnectorResourcesModel:
    """Verifies if a service connector configuration has access to resources.

    This requires the service connector implementation to be installed
    on the ZenML server, otherwise a 501 Not Implemented error will be
    returned.

    Args:
        connector: The service connector configuration to verify.
        list_resources: If True, the list of all resources accessible
            through the service connector is returned.

    Returns:
        The list of resources that the service connector configuration has
        access to.
    """
    verify_permission(
        resource_type=ResourceType.SERVICE_CONNECTOR, action=Action.CREATE
    )

    return zen_store().verify_service_connector_config(
        service_connector=connector,
        list_resources=list_resources,
    )


@router.put(
    "/{connector_id}" + SERVICE_CONNECTOR_VERIFY,
    response_model=ServiceConnectorResourcesModel,
    responses={401: error_response, 404: error_response, 422: error_response},
)
@handle_exceptions
def validate_and_verify_service_connector(
    connector_id: UUID,
    resource_type: Optional[str] = None,
    resource_id: Optional[str] = None,
    list_resources: bool = True,
    _: AuthContext = Security(authorize),
) -> ServiceConnectorResourcesModel:
    """Verifies if a service connector instance has access to one or more resources.

    This requires the service connector implementation to be installed
    on the ZenML server, otherwise a 501 Not Implemented error will be
    returned.

    Args:
        connector_id: The ID of the service connector to verify.
        resource_type: The type of resource to verify access to.
        resource_id: The ID of the resource to verify access to.
        list_resources: If True, the list of all resources accessible
            through the service connector and matching the supplied resource
            type and ID are returned.

    Returns:
        The list of resources that the service connector has access to, scoped
        to the supplied resource type and ID, if provided.
    """
    connector = zen_store().get_service_connector(connector_id)
    verify_permission_for_model(model=connector, action=Action.READ)

    return zen_store().verify_service_connector(
        service_connector_id=connector_id,
        resource_type=resource_type,
        resource_id=resource_id,
        list_resources=list_resources,
    )


@router.get(
    "/{connector_id}" + SERVICE_CONNECTOR_CLIENT,
    response_model=ServiceConnectorResponse,
    responses={401: error_response, 404: error_response, 422: error_response},
)
@handle_exceptions
def get_service_connector_client(
    connector_id: UUID,
    resource_type: Optional[str] = None,
    resource_id: Optional[str] = None,
<<<<<<< HEAD
    _: AuthContext = Security(authorize),
) -> ServiceConnectorResponseModel:
=======
    auth_context: AuthContext = Security(
        authorize, scopes=[PermissionType.WRITE]
    ),
) -> ServiceConnectorResponse:
>>>>>>> e17f4d3a
    """Get a service connector client for a service connector and given resource.

    This requires the service connector implementation to be installed
    on the ZenML server, otherwise a 501 Not Implemented error will be
    returned.

    Args:
        connector_id: ID of the service connector.
        resource_type: Type of the resource to list.
        resource_id: ID of the resource to list.

    Returns:
        A service connector client that can be used to access the given
        resource.
    """
    connector = zen_store().get_service_connector(connector_id)
    verify_permission_for_model(model=connector, action=Action.READ)
    verify_permission_for_model(model=connector, action=Action.CLIENT)

    return zen_store().get_service_connector_client(
        service_connector_id=connector_id,
        resource_type=resource_type,
        resource_id=resource_id,
    )


@types_router.get(
    "",
    response_model=List[ServiceConnectorTypeModel],
    responses={401: error_response, 404: error_response, 422: error_response},
)
@handle_exceptions
def list_service_connector_types(
    connector_type: Optional[str] = None,
    resource_type: Optional[str] = None,
    auth_method: Optional[str] = None,
    _: AuthContext = Security(authorize),
) -> List[ServiceConnectorTypeModel]:
    """Get a list of service connector types.

    Args:
        connector_type: Filter by connector type.
        resource_type: Filter by resource type.
        auth_method: Filter by auth method.

    Returns:
        List of service connector types.
    """
    connector_types = zen_store().list_service_connector_types(
        connector_type=connector_type,
        resource_type=resource_type,
        auth_method=auth_method,
    )

    return connector_types


@types_router.get(
    "/{connector_type}",
    response_model=ServiceConnectorTypeModel,
    responses={401: error_response, 404: error_response, 422: error_response},
)
@handle_exceptions
def get_service_connector_type(
    connector_type: str,
    _: AuthContext = Security(authorize),
) -> ServiceConnectorTypeModel:
    """Returns the requested service connector type.

    Args:
        connector_type: the service connector type identifier.

    Returns:
        The requested service connector type.
    """
    return zen_store().get_service_connector_type(connector_type)<|MERGE_RESOLUTION|>--- conflicted
+++ resolved
@@ -79,42 +79,26 @@
         make_dependable(ServiceConnectorFilter)
     ),
     expand_secrets: bool = True,
-<<<<<<< HEAD
-    _: AuthContext = Security(authorize),
-) -> Page[ServiceConnectorResponseModel]:
-=======
-    auth_context: AuthContext = Security(
-        authorize, scopes=[PermissionType.READ]
-    ),
     hydrate: bool = False,
+    _: AuthContext = Security(authorize),
 ) -> Page[ServiceConnectorResponse]:
->>>>>>> e17f4d3a
     """Get a list of all service connectors for a specific type.
 
     Args:
         connector_filter_model: Filter model used for pagination, sorting,
             filtering
         expand_secrets: Whether to expand secrets or not.
-<<<<<<< HEAD
-=======
-        auth_context: Authentication Context.
         hydrate: Flag deciding whether to hydrate the output model(s)
             by including metadata fields in the response.
->>>>>>> e17f4d3a
 
     Returns:
         Page with list of service connectors for a specific type.
     """
-<<<<<<< HEAD
     connectors = verify_permissions_and_list_entities(
         filter_model=connector_filter_model,
         resource_type=ResourceType.SERVICE_CONNECTOR,
         list_method=zen_store().list_service_connectors,
-=======
-    connector_filter_model.set_scope_user(user_id=auth_context.user.id)
-    connectors = zen_store().list_service_connectors(
-        filter_model=connector_filter_model, hydrate=hydrate
->>>>>>> e17f4d3a
+        hydrate=hydrate,
     )
 
     if expand_secrets:
@@ -158,39 +142,24 @@
 def get_service_connector(
     connector_id: UUID,
     expand_secrets: bool = True,
-<<<<<<< HEAD
-    _: AuthContext = Security(authorize),
-) -> ServiceConnectorResponseModel:
-=======
     hydrate: bool = True,
-    auth_context: AuthContext = Security(
-        authorize, scopes=[PermissionType.READ]
-    ),
+    _: AuthContext = Security(authorize),
 ) -> ServiceConnectorResponse:
->>>>>>> e17f4d3a
     """Returns the requested service connector.
 
     Args:
         connector_id: ID of the service connector.
         expand_secrets: Whether to expand secrets or not.
-<<<<<<< HEAD
-=======
         hydrate: Flag deciding whether to hydrate the output model(s)
             by including metadata fields in the response.
-        auth_context: Authentication context.
->>>>>>> e17f4d3a
 
     Returns:
         The requested service connector.
     """
-<<<<<<< HEAD
-    connector = zen_store().get_service_connector(connector_id)
-    verify_permission_for_model(connector, action=Action.READ)
-=======
     connector = zen_store().get_service_connector(
         connector_id, hydrate=hydrate
     )
->>>>>>> e17f4d3a
+    verify_permission_for_model(connector, action=Action.READ)
 
     if (
         expand_secrets
@@ -215,17 +184,9 @@
 @handle_exceptions
 def update_service_connector(
     connector_id: UUID,
-<<<<<<< HEAD
-    connector_update: ServiceConnectorUpdateModel,
-    _: AuthContext = Security(authorize),
-) -> ServiceConnectorResponseModel:
-=======
     connector_update: ServiceConnectorUpdate,
-    auth_context: AuthContext = Security(
-        authorize, scopes=[PermissionType.WRITE]
-    ),
+    _: AuthContext = Security(authorize),
 ) -> ServiceConnectorResponse:
->>>>>>> e17f4d3a
     """Updates a service connector.
 
     Args:
@@ -352,15 +313,8 @@
     connector_id: UUID,
     resource_type: Optional[str] = None,
     resource_id: Optional[str] = None,
-<<<<<<< HEAD
-    _: AuthContext = Security(authorize),
-) -> ServiceConnectorResponseModel:
-=======
-    auth_context: AuthContext = Security(
-        authorize, scopes=[PermissionType.WRITE]
-    ),
+    _: AuthContext = Security(authorize),
 ) -> ServiceConnectorResponse:
->>>>>>> e17f4d3a
     """Get a service connector client for a service connector and given resource.
 
     This requires the service connector implementation to be installed
