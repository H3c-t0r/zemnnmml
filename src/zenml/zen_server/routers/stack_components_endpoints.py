--- conflicted
+++ resolved
@@ -15,19 +15,12 @@
 from typing import List, Optional, Union
 from uuid import UUID
 
-from fastapi import APIRouter, Security
+from fastapi import APIRouter, Security, Depends
 
 from zenml.constants import API, COMPONENT_TYPES, STACK_COMPONENTS, VERSION_1
 from zenml.enums import StackComponentType
-<<<<<<< HEAD
 from zenml.new_models import ComponentRequestModel, ComponentResponseModel
 from zenml.zen_server.auth import AuthContext, authorize
-=======
-from zenml.models import ComponentModel
-from zenml.models.component_model import HydratedComponentModel
-from zenml.zen_server.auth import AuthContext, authorize
-from zenml.zen_server.models.component_models import UpdateComponentModel
->>>>>>> ad9d2093
 from zenml.zen_server.utils import error_response, handle_exceptions, zen_store
 
 router = APIRouter(
@@ -125,15 +118,9 @@
 @handle_exceptions
 def update_stack_component(
     component_id: UUID,
-<<<<<<< HEAD
     component_update: ComponentRequestModel,
+    _: AuthContext = Security(authorize, scopes=["write"]),
 ) -> ComponentResponseModel:
-=======
-    component_update: UpdateComponentModel,
-    hydrated: bool = False,
-    _: AuthContext = Security(authorize, scopes=["write"]),
-) -> Union[ComponentModel, HydratedComponentModel]:
->>>>>>> ad9d2093
     """Updates a stack component.
 
     Args:
