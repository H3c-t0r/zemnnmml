--- conflicted
+++ resolved
@@ -20,12 +20,7 @@
 from zenml.constants import STACK_COMPONENTS, TYPES, VERSION_1
 from zenml.enums import StackComponentType
 from zenml.models import ComponentModel
-<<<<<<< HEAD
 from zenml.models.component_model import HydratedComponentModel
-from zenml.utils.uuid_utils import parse_name_or_uuid
-=======
-from zenml.models.component_models import HydratedComponentModel
->>>>>>> 25e57a64
 from zenml.zen_server.auth import authorize
 from zenml.zen_server.models.component_models import UpdateComponentModel
 from zenml.zen_server.utils import error_response, handle_exceptions, zen_store
@@ -115,13 +110,9 @@
 )
 @handle_exceptions
 async def update_stack_component(
-<<<<<<< HEAD
-    component_id: str,
+    component_id: UUID,
     component_update: UpdateComponentModel,
-    hydrated: bool = True,
-=======
-    component_id: UUID, component: ComponentModel, hydrated: bool = False
->>>>>>> 25e57a64
+    hydrated: bool = False,
 ) -> Union[ComponentModel, HydratedComponentModel]:
     """Updates a stack component.
 
@@ -134,18 +125,11 @@
     Returns:
         Updated stack component.
     """
-<<<<<<< HEAD
-    component_in_db = zen_store.get_stack_component(
-        parse_name_or_uuid(component_id)
-    )
+    component_in_db = zen_store.get_stack_component(component_id)
 
     updated_component = zen_store.update_stack_component(
         component=component_update.apply_to_model(component_in_db)
     )
-=======
-    component.id = component_id
-    updated_component = zen_store.update_stack_component(component=component)
->>>>>>> 25e57a64
     if hydrated:
         return updated_component.to_hydrated_model()
     else:
