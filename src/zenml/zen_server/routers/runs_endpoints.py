#  Copyright (c) ZenML GmbH 2022. All Rights Reserved.
#
#  Licensed under the Apache License, Version 2.0 (the "License");
#  you may not use this file except in compliance with the License.
#  You may obtain a copy of the License at:
#
#       https://www.apache.org/licenses/LICENSE-2.0
#
#  Unless required by applicable law or agreed to in writing, software
#  distributed under the License is distributed on an "AS IS" BASIS,
#  WITHOUT WARRANTIES OR CONDITIONS OF ANY KIND, either express
#  or implied. See the License for the specific language governing
#  permissions and limitations under the License.
"""Endpoint definitions for pipeline runs."""
from typing import Any, Dict, List, Optional, Union
from uuid import UUID

from fastapi import APIRouter, Security

from zenml.constants import (
    API,
    COMPONENT_SIDE_EFFECTS,
    GRAPH,
    PIPELINE_CONFIGURATION,
    RUNS,
    STATUS,
    STEPS,
    VERSION_1,
)
from zenml.enums import ExecutionStatus
from zenml.new_models import PipelineRunResponseModel, StepRunResponseModel
from zenml.post_execution.lineage.lineage_graph import LineageGraph
from zenml.zen_server.auth import authorize
from zenml.zen_server.utils import error_response, handle_exceptions, zen_store

router = APIRouter(
    prefix=API + VERSION_1 + RUNS,
    tags=["runs"],
    dependencies=[Security(authorize, scopes=["read"])],
    responses={401: error_response},
)


@router.get(
    "",
    response_model=List[PipelineRunResponseModel],
    responses={401: error_response, 404: error_response, 422: error_response},
)
@handle_exceptions
def list_runs(
    project_name_or_id: Optional[Union[str, UUID]] = None,
    stack_id: Optional[UUID] = None,
    run_name: Optional[str] = None,
    user_name_or_id: Optional[Union[str, UUID]] = None,
    component_id: Optional[UUID] = None,
    pipeline_id: Optional[UUID] = None,
    unlisted: bool = False,
) -> List[PipelineRunResponseModel]:
    """Get pipeline runs according to query filters.

    Args:
        project_name_or_id: Name or ID of the project for which to filter runs.
        stack_id: ID of the stack for which to filter runs.
        run_name: Filter by run name if provided
        user_name_or_id: If provided, only return runs for this user.
        component_id: Filter by ID of a component that was used in the run.
        pipeline_id: ID of the pipeline for which to filter runs.
        unlisted: If True, only return unlisted runs that are not
            associated with any pipeline.

    Returns:
        The pipeline runs according to query filters.
    """
    return zen_store().list_runs(
        project_name_or_id=project_name_or_id,
        run_name=run_name,
        stack_id=stack_id,
        component_id=component_id,
        user_name_or_id=user_name_or_id,
        pipeline_id=pipeline_id,
        unlisted=unlisted,
    )


@router.get(
<<<<<<< HEAD
    "/{run_id}",
    response_model=PipelineRunResponseModel,
=======
    "/{run_name_or_id}",
    response_model=Union[HydratedPipelineRunModel, PipelineRunModel],  # type: ignore[arg-type]
>>>>>>> ad9d2093
    responses={401: error_response, 404: error_response, 422: error_response},
)
@handle_exceptions
def get_run(
<<<<<<< HEAD
    run_id: UUID,
) -> PipelineRunResponseModel:
    """Get a specific pipeline run using its ID.

    Args:
        run_id: ID of the pipeline run to get.
    Returns:
        The pipeline run.
    """
    return zen_store().get_run(run_id=run_id)
=======
    run_name_or_id: Union[str, UUID],
    hydrated: bool = False,
) -> Union[HydratedPipelineRunModel, PipelineRunModel]:
    """Get a specific pipeline run using its ID.

    Args:
        run_name_or_id: Name or ID of the pipeline run to get.
        hydrated: Defines if stack, user and pipeline will be
                  included by reference (FALSE) or as model (TRUE)

    Returns:
        The pipeline run.
    """
    run = zen_store().get_run(run_name_or_id=run_name_or_id)
    if hydrated:
        return HydratedPipelineRunModel.from_model(run)
    else:
        return run
>>>>>>> ad9d2093


@router.put(
    "/{run_id}",
    response_model=PipelineRunModel,
    responses={401: error_response, 404: error_response, 422: error_response},
)
@handle_exceptions
def update_run(run_id: UUID, run_model: PipelineRunModel) -> PipelineRunModel:
    """Updates a run.

    Args:
        run_id: ID of the run.
        run_model: Run model to use for the update.

    Returns:
        The updated run model.
    """
    run_model.id = run_id
    updated_run = zen_store().update_run(run=run_model)
    return updated_run


@router.get(
    "/{run_id}" + GRAPH,
    response_model=LineageGraph,
    responses={401: error_response, 404: error_response, 422: error_response},
)
@handle_exceptions
def get_run_dag(run_id: UUID) -> LineageGraph:
    """Get the DAG for a given pipeline run.

    Args:
        run_id: ID of the pipeline run to use to get the DAG.

    Returns:
        The DAG for a given pipeline run.
    """
    from zenml.post_execution.pipeline_run import PipelineRunView

    run = zen_store().get_run(run_name_or_id=run_id)
    graph = LineageGraph()
    graph.generate_run_nodes_and_edges(PipelineRunView(run))
    return graph


@router.get(
    "/{run_id}" + STEPS,
    response_model=List[StepRunResponseModel],
    responses={401: error_response, 404: error_response, 422: error_response},
)
@handle_exceptions
def get_run_steps(run_id: UUID) -> List[StepRunResponseModel]:
    """Get all steps for a given pipeline run.

    Args:
        run_id: ID of the pipeline run to use to get the DAG.

    Returns:
        The steps for a given pipeline run.
    """
    return zen_store().list_run_steps(run_id)


@router.get(
    "/{run_id}" + COMPONENT_SIDE_EFFECTS,
    response_model=Dict,
    responses={401: error_response, 404: error_response, 422: error_response},
)
@handle_exceptions
def get_run_component_side_effects(
    run_id: UUID, component_id: Optional[UUID] = None
) -> Dict[str, Any]:
    """Get the component side effects for a given pipeline run.

    Args:
        run_id: ID of the pipeline run to use to get the component side effects.
        component_id: ID of the component to use to get the component
            side effects.

    Returns:
        The component side effects for a given pipeline run.
    """
    return zen_store().get_run_component_side_effects(
        run_id=run_id, component_id=component_id
    )


@router.get(
    "/{run_id}" + PIPELINE_CONFIGURATION,
    response_model=Dict[str, Any],
    responses={401: error_response, 404: error_response, 422: error_response},
)
@handle_exceptions
def get_pipeline_configuration(run_id: UUID) -> Dict[str, Any]:
    """Get the pipeline configuration of a specific pipeline run using its ID.

    Args:
        run_id: ID of the pipeline run to get.

    Returns:
        The pipeline configuration of the pipeline run.
    """
    return zen_store().get_run(run_name_or_id=run_id).pipeline_configuration


@router.get(
    "/{run_id}" + STATUS,
    response_model=ExecutionStatus,
    responses={401: error_response, 404: error_response, 422: error_response},
)
@handle_exceptions
def get_run_status(run_id: UUID) -> ExecutionStatus:
    """Get the status of a specific pipeline run.

    Args:
        run_id: ID of the pipeline run for which to get the status.

    Returns:
        The status of the pipeline run.
    """
    return zen_store().get_run(run_id).status<|MERGE_RESOLUTION|>--- conflicted
+++ resolved
@@ -15,7 +15,7 @@
 from typing import Any, Dict, List, Optional, Union
 from uuid import UUID
 
-from fastapi import APIRouter, Security
+from fastapi import APIRouter, Security, Depends
 
 from zenml.constants import (
     API,
@@ -28,9 +28,10 @@
     VERSION_1,
 )
 from zenml.enums import ExecutionStatus
-from zenml.new_models import PipelineRunResponseModel, StepRunResponseModel
+from zenml.new_models import PipelineRunResponseModel, StepRunResponseModel, \
+    PipelineRunRequestModel
 from zenml.post_execution.lineage.lineage_graph import LineageGraph
-from zenml.zen_server.auth import authorize
+from zenml.zen_server.auth import authorize, AuthContext
 from zenml.zen_server.utils import error_response, handle_exceptions, zen_store
 
 router = APIRouter(
@@ -83,18 +84,12 @@
 
 
 @router.get(
-<<<<<<< HEAD
     "/{run_id}",
     response_model=PipelineRunResponseModel,
-=======
-    "/{run_name_or_id}",
-    response_model=Union[HydratedPipelineRunModel, PipelineRunModel],  # type: ignore[arg-type]
->>>>>>> ad9d2093
     responses={401: error_response, 404: error_response, 422: error_response},
 )
 @handle_exceptions
 def get_run(
-<<<<<<< HEAD
     run_id: UUID,
 ) -> PipelineRunResponseModel:
     """Get a specific pipeline run using its ID.
@@ -104,48 +99,38 @@
     Returns:
         The pipeline run.
     """
-    return zen_store().get_run(run_id=run_id)
-=======
-    run_name_or_id: Union[str, UUID],
-    hydrated: bool = False,
-) -> Union[HydratedPipelineRunModel, PipelineRunModel]:
-    """Get a specific pipeline run using its ID.
-
-    Args:
-        run_name_or_id: Name or ID of the pipeline run to get.
-        hydrated: Defines if stack, user and pipeline will be
-                  included by reference (FALSE) or as model (TRUE)
-
-    Returns:
-        The pipeline run.
-    """
-    run = zen_store().get_run(run_name_or_id=run_name_or_id)
-    if hydrated:
-        return HydratedPipelineRunModel.from_model(run)
-    else:
-        return run
->>>>>>> ad9d2093
+    return zen_store().get_run(run_name_or_id=run_id)
 
 
 @router.put(
     "/{run_id}",
-    response_model=PipelineRunModel,
-    responses={401: error_response, 404: error_response, 422: error_response},
-)
-@handle_exceptions
-def update_run(run_id: UUID, run_model: PipelineRunModel) -> PipelineRunModel:
+    response_model=PipelineRunResponseModel,
+    responses={401: error_response, 404: error_response, 422: error_response},
+)
+@handle_exceptions
+def update_run(
+    run_id: UUID,
+    run_model: PipelineRunRequestModel,
+    auth_context: AuthContext = Depends(authorize)
+) -> PipelineRunResponseModel:
     """Updates a run.
 
     Args:
         run_id: ID of the run.
         run_model: Run model to use for the update.
+        auth_context: Authorization Context
 
     Returns:
         The updated run model.
     """
-    run_model.id = run_id
-    updated_run = zen_store().update_run(run=run_model)
-    return updated_run
+    project = zen_store().get_project()
+
+    # TODO add some warnings/errors around this
+    run_model.project = project.id
+    run_model.user = auth_context.user.id
+
+    # TODO use id as well
+    return zen_store().update_run(run_id=run_id, run=run_model)
 
 
 @router.get(
