#  Copyright (c) ZenML GmbH 2022. All Rights Reserved.
#
#  Licensed under the Apache License, Version 2.0 (the "License");
#  you may not use this file except in compliance with the License.
#  You may obtain a copy of the License at:
#
#       https://www.apache.org/licenses/LICENSE-2.0
#
#  Unless required by applicable law or agreed to in writing, software
#  distributed under the License is distributed on an "AS IS" BASIS,
#  WITHOUT WARRANTIES OR CONDITIONS OF ANY KIND, either express
#  or implied. See the License for the specific language governing
#  permissions and limitations under the License.
"""Endpoint definitions for users."""

from typing import Optional, Union
from uuid import UUID

from fastapi import APIRouter, Depends, Security

from zenml.analytics.utils import email_opt_int
from zenml.constants import (
    ACTIVATE,
    API,
    DEACTIVATE,
    EMAIL_ANALYTICS,
    USERS,
    VERSION_1,
)
from zenml.enums import AuthScheme
from zenml.exceptions import AuthorizationException
from zenml.logger import get_logger
from zenml.models import (
<<<<<<< HEAD
    UserFilterModel,
    UserRequestModel,
    UserResponseModel,
    UserUpdateModel,
=======
    Page,
    UserFilter,
    UserRequest,
    UserResponse,
    UserRoleAssignmentFilter,
    UserRoleAssignmentResponse,
    UserUpdate,
>>>>>>> e17f4d3a
)
from zenml.zen_server.auth import (
    AuthContext,
    authenticate_credentials,
    authorize,
)
from zenml.zen_server.exceptions import error_response
from zenml.zen_server.utils import (
    handle_exceptions,
    make_dependable,
    server_config,
    zen_store,
)

logger = get_logger(__name__)

router = APIRouter(
    prefix=API + VERSION_1 + USERS,
    tags=["users"],
    responses={401: error_response},
)


activation_router = APIRouter(
    prefix=API + VERSION_1 + USERS,
    tags=["users"],
    responses={401: error_response},
)


current_user_router = APIRouter(
    prefix=API + VERSION_1,
    tags=["users"],
    responses={401: error_response},
)


@router.get(
    "",
    response_model=Page[UserResponse],
    responses={401: error_response, 404: error_response, 422: error_response},
)
@handle_exceptions
def list_users(
<<<<<<< HEAD
    user_filter_model: UserFilterModel = Depends(
        make_dependable(UserFilterModel)
    ),
    _: AuthContext = Security(authorize),
) -> Page[UserResponseModel]:
=======
    user_filter_model: UserFilter = Depends(make_dependable(UserFilter)),
    hydrate: bool = False,
    _: AuthContext = Security(authorize, scopes=[PermissionType.READ]),
) -> Page[UserResponse]:
>>>>>>> e17f4d3a
    """Returns a list of all users.

    Args:
        user_filter_model: Model that takes care of filtering, sorting and
            pagination.
        hydrate: Flag deciding whether to hydrate the output model(s)
            by including metadata fields in the response.

    Returns:
        A list of all users.
    """
    return zen_store().list_users(
        user_filter_model=user_filter_model, hydrate=hydrate
    )


# When the auth scheme is set to EXTERNAL, users cannot be created via the
# API.
if server_config().auth_scheme != AuthScheme.EXTERNAL:

    @router.post(
        "",
        response_model=UserResponse,
        responses={
            401: error_response,
            409: error_response,
            422: error_response,
        },
    )
    @handle_exceptions
    def create_user(
<<<<<<< HEAD
        user: UserRequestModel,
        _: AuthContext = Security(authorize),
    ) -> UserResponseModel:
=======
        user: UserRequest,
        _: AuthContext = Security(authorize, scopes=[PermissionType.WRITE]),
    ) -> UserResponse:
>>>>>>> e17f4d3a
        """Creates a user.

        # noqa: DAR401

        Args:
            user: User to create.

        Returns:
            The created user.
        """
        # Two ways of creating a new user:
        # 1. Create a new user with a password and have it immediately active
        # 2. Create a new user without a password and have it activated at a
        # later time with an activation token

        token: Optional[str] = None
        if user.password is None:
            user.active = False
            token = user.generate_activation_token()
        else:
            user.active = True
        new_user = zen_store().create_user(user)

        # add back the original unhashed activation token, if generated, to
        # send it back to the client
        if token:
            new_user.get_body().activation_token = token
        return new_user


@router.get(
    "/{user_name_or_id}",
    response_model=UserResponse,
    responses={401: error_response, 404: error_response, 422: error_response},
)
@handle_exceptions
def get_user(
    user_name_or_id: Union[str, UUID],
<<<<<<< HEAD
    _: AuthContext = Security(authorize),
) -> UserResponseModel:
=======
    hydrate: bool = True,
    _: AuthContext = Security(authorize, scopes=[PermissionType.READ]),
) -> UserResponse:
>>>>>>> e17f4d3a
    """Returns a specific user.

    Args:
        user_name_or_id: Name or ID of the user.
        hydrate: Flag deciding whether to hydrate the output model(s)
            by including metadata fields in the response.

    Returns:
        A specific user.
    """
    return zen_store().get_user(
        user_name_or_id=user_name_or_id, hydrate=hydrate
    )


# When the auth scheme is set to EXTERNAL, users cannot be updated via the
# API.
if server_config().auth_scheme != AuthScheme.EXTERNAL:

    @router.put(
        "/{user_name_or_id}",
        response_model=UserResponse,
        responses={
            401: error_response,
            404: error_response,
            422: error_response,
        },
    )
    @handle_exceptions
    def update_user(
        user_name_or_id: Union[str, UUID],
<<<<<<< HEAD
        user_update: UserUpdateModel,
        _: AuthContext = Security(authorize),
    ) -> UserResponseModel:
=======
        user_update: UserUpdate,
        _: AuthContext = Security(authorize, scopes=[PermissionType.WRITE]),
    ) -> UserResponse:
>>>>>>> e17f4d3a
        """Updates a specific user.

        Args:
            user_name_or_id: Name or ID of the user.
            user_update: the user to use for the update.

        Returns:
            The updated user.
        """
        user = zen_store().get_user(user_name_or_id)

        return zen_store().update_user(
            user_id=user.id,
            user_update=user_update,
        )

    @activation_router.put(
        "/{user_name_or_id}" + ACTIVATE,
        response_model=UserResponse,
        responses={
            401: error_response,
            404: error_response,
            422: error_response,
        },
    )
    @handle_exceptions
    def activate_user(
        user_name_or_id: Union[str, UUID],
        user_update: UserUpdate,
    ) -> UserResponse:
        """Activates a specific user.

        Args:
            user_name_or_id: Name or ID of the user.
            user_update: the user to use for the update.

        Returns:
            The updated user.
        """
        user = zen_store().get_user(user_name_or_id)

        # NOTE: if the activation token is not set, this will raise an
        # exception
        authenticate_credentials(
            user_name_or_id=user_name_or_id,
            activation_token=user_update.activation_token,
        )
        user_update.active = True
        user_update.activation_token = None
        return zen_store().update_user(
            user_id=user.id, user_update=user_update
        )

    @router.put(
        "/{user_name_or_id}" + DEACTIVATE,
        response_model=UserResponse,
        responses={
            401: error_response,
            404: error_response,
            422: error_response,
        },
    )
    @handle_exceptions
    def deactivate_user(
        user_name_or_id: Union[str, UUID],
<<<<<<< HEAD
        _: AuthContext = Security(authorize),
    ) -> UserResponseModel:
=======
        _: AuthContext = Security(authorize, scopes=[PermissionType.WRITE]),
    ) -> UserResponse:
>>>>>>> e17f4d3a
        """Deactivates a user and generates a new activation token for it.

        Args:
            user_name_or_id: Name or ID of the user.

        Returns:
            The generated activation token.
        """
        user = zen_store().get_user(user_name_or_id)

        user_update = UserUpdate(
            name=user.name,
            active=False,
        )
        token = user_update.generate_activation_token()
        user = zen_store().update_user(
            user_id=user.id, user_update=user_update
        )
        # add back the original unhashed activation token
        user.get_body().activation_token = token
        return user

    @router.put(
        "/{user_name_or_id}" + EMAIL_ANALYTICS,
        response_model=UserResponse,
        responses={
            401: error_response,
            404: error_response,
            422: error_response,
        },
    )
    @handle_exceptions
    def email_opt_in_response(
        user_name_or_id: Union[str, UUID],
<<<<<<< HEAD
        user_response: UserUpdateModel,
        auth_context: AuthContext = Security(authorize),
    ) -> UserResponseModel:
=======
        user_response: UserUpdate,
        auth_context: AuthContext = Security(
            authorize, scopes=[PermissionType.ME]
        ),
    ) -> UserResponse:
>>>>>>> e17f4d3a
        """Sets the response of the user to the email prompt.

        Args:
            user_name_or_id: Name or ID of the user.
            user_response: User Response to email prompt
            auth_context: The authentication context of the user

        Returns:
            The updated user.

        Raises:
            AuthorizationException: if the user does not have the required
                permissions
        """
        user = zen_store().get_user(user_name_or_id)

        if str(auth_context.user.id) == str(user_name_or_id):
            user_update = UserUpdate(
                name=user.name,
                email=user_response.email,
                email_opted_in=user_response.email_opted_in,
            )

            if user_response.email_opted_in is not None:
                email_opt_int(
                    opted_in=user_response.email_opted_in,
                    email=user_response.email,
                    source="zenml server",
                )

            return zen_store().update_user(
                user_id=user.id, user_update=user_update
            )
        else:
            raise AuthorizationException(
                "Users can not opt in on behalf of another " "user."
            )


<<<<<<< HEAD
=======
@router.get(
    "/{user_name_or_id}" + ROLES,
    response_model=Page[UserRoleAssignmentResponse],
    responses={401: error_response, 404: error_response, 422: error_response},
)
@handle_exceptions
def list_role_assignments_for_user(
    user_role_assignment_filter_model: UserRoleAssignmentFilter = Depends(
        make_dependable(UserRoleAssignmentFilter)
    ),
    hydrate: bool = False,
    _: AuthContext = Security(authorize, scopes=[PermissionType.READ]),
) -> Page[UserRoleAssignmentResponse]:
    """Returns a list of all roles that are assigned to a user.

    Args:
        user_role_assignment_filter_model: filter models for user role
            assignments.
        hydrate: Flag deciding whether to hydrate the output model(s)
            by including metadata fields in the response.

    Returns:
        A list of all roles that are assigned to a user.
    """
    return zen_store().list_user_role_assignments(
        user_role_assignment_filter_model=user_role_assignment_filter_model,
        hydrate=hydrate,
    )


>>>>>>> e17f4d3a
@current_user_router.get(
    "/current-user",
    response_model=UserResponse,
    responses={401: error_response, 404: error_response, 422: error_response},
)
@handle_exceptions
def get_current_user(
<<<<<<< HEAD
    auth_context: AuthContext = Security(authorize),
) -> UserResponseModel:
=======
    auth_context: AuthContext = Security(
        authorize, scopes=[PermissionType.READ]
    ),
) -> UserResponse:
>>>>>>> e17f4d3a
    """Returns the model of the authenticated user.

    Args:
        auth_context: The authentication context.

    Returns:
        The model of the authenticated user.
    """
    return auth_context.user


# When the auth scheme is set to EXTERNAL, users cannot be managed via the
# API.
if server_config().auth_scheme != AuthScheme.EXTERNAL:

    @current_user_router.put(
        "/current-user",
        response_model=UserResponse,
        responses={
            401: error_response,
            404: error_response,
            422: error_response,
        },
    )
    @handle_exceptions
    def update_myself(
<<<<<<< HEAD
        user: UserUpdateModel,
        auth_context: AuthContext = Security(authorize),
    ) -> UserResponseModel:
=======
        user: UserUpdate,
        auth_context: AuthContext = Security(
            authorize, scopes=[PermissionType.ME]
        ),
    ) -> UserResponse:
>>>>>>> e17f4d3a
        """Updates a specific user.

        Args:
            user: the user to use for the update.
            auth_context: The authentication context.

        Returns:
            The updated user.
        """
        return zen_store().update_user(
            user_id=auth_context.user.id, user_update=user
        )<|MERGE_RESOLUTION|>--- conflicted
+++ resolved
@@ -31,20 +31,11 @@
 from zenml.exceptions import AuthorizationException
 from zenml.logger import get_logger
 from zenml.models import (
-<<<<<<< HEAD
-    UserFilterModel,
-    UserRequestModel,
-    UserResponseModel,
-    UserUpdateModel,
-=======
     Page,
     UserFilter,
     UserRequest,
     UserResponse,
-    UserRoleAssignmentFilter,
-    UserRoleAssignmentResponse,
     UserUpdate,
->>>>>>> e17f4d3a
 )
 from zenml.zen_server.auth import (
     AuthContext,
@@ -89,18 +80,10 @@
 )
 @handle_exceptions
 def list_users(
-<<<<<<< HEAD
-    user_filter_model: UserFilterModel = Depends(
-        make_dependable(UserFilterModel)
-    ),
-    _: AuthContext = Security(authorize),
-) -> Page[UserResponseModel]:
-=======
     user_filter_model: UserFilter = Depends(make_dependable(UserFilter)),
     hydrate: bool = False,
-    _: AuthContext = Security(authorize, scopes=[PermissionType.READ]),
+    _: AuthContext = Security(authorize),
 ) -> Page[UserResponse]:
->>>>>>> e17f4d3a
     """Returns a list of all users.
 
     Args:
@@ -132,15 +115,9 @@
     )
     @handle_exceptions
     def create_user(
-<<<<<<< HEAD
-        user: UserRequestModel,
+        user: UserRequest,
         _: AuthContext = Security(authorize),
-    ) -> UserResponseModel:
-=======
-        user: UserRequest,
-        _: AuthContext = Security(authorize, scopes=[PermissionType.WRITE]),
-    ) -> UserResponse:
->>>>>>> e17f4d3a
+    ) -> UserResponse:
         """Creates a user.
 
         # noqa: DAR401
@@ -179,14 +156,9 @@
 @handle_exceptions
 def get_user(
     user_name_or_id: Union[str, UUID],
-<<<<<<< HEAD
+    hydrate: bool = True,
     _: AuthContext = Security(authorize),
-) -> UserResponseModel:
-=======
-    hydrate: bool = True,
-    _: AuthContext = Security(authorize, scopes=[PermissionType.READ]),
 ) -> UserResponse:
->>>>>>> e17f4d3a
     """Returns a specific user.
 
     Args:
@@ -218,15 +190,9 @@
     @handle_exceptions
     def update_user(
         user_name_or_id: Union[str, UUID],
-<<<<<<< HEAD
-        user_update: UserUpdateModel,
+        user_update: UserUpdate,
         _: AuthContext = Security(authorize),
-    ) -> UserResponseModel:
-=======
-        user_update: UserUpdate,
-        _: AuthContext = Security(authorize, scopes=[PermissionType.WRITE]),
-    ) -> UserResponse:
->>>>>>> e17f4d3a
+    ) -> UserResponse:
         """Updates a specific user.
 
         Args:
@@ -292,13 +258,8 @@
     @handle_exceptions
     def deactivate_user(
         user_name_or_id: Union[str, UUID],
-<<<<<<< HEAD
         _: AuthContext = Security(authorize),
-    ) -> UserResponseModel:
-=======
-        _: AuthContext = Security(authorize, scopes=[PermissionType.WRITE]),
-    ) -> UserResponse:
->>>>>>> e17f4d3a
+    ) -> UserResponse:
         """Deactivates a user and generates a new activation token for it.
 
         Args:
@@ -333,17 +294,9 @@
     @handle_exceptions
     def email_opt_in_response(
         user_name_or_id: Union[str, UUID],
-<<<<<<< HEAD
-        user_response: UserUpdateModel,
+        user_response: UserUpdate,
         auth_context: AuthContext = Security(authorize),
-    ) -> UserResponseModel:
-=======
-        user_response: UserUpdate,
-        auth_context: AuthContext = Security(
-            authorize, scopes=[PermissionType.ME]
-        ),
-    ) -> UserResponse:
->>>>>>> e17f4d3a
+    ) -> UserResponse:
         """Sets the response of the user to the email prompt.
 
         Args:
@@ -383,39 +336,6 @@
             )
 
 
-<<<<<<< HEAD
-=======
-@router.get(
-    "/{user_name_or_id}" + ROLES,
-    response_model=Page[UserRoleAssignmentResponse],
-    responses={401: error_response, 404: error_response, 422: error_response},
-)
-@handle_exceptions
-def list_role_assignments_for_user(
-    user_role_assignment_filter_model: UserRoleAssignmentFilter = Depends(
-        make_dependable(UserRoleAssignmentFilter)
-    ),
-    hydrate: bool = False,
-    _: AuthContext = Security(authorize, scopes=[PermissionType.READ]),
-) -> Page[UserRoleAssignmentResponse]:
-    """Returns a list of all roles that are assigned to a user.
-
-    Args:
-        user_role_assignment_filter_model: filter models for user role
-            assignments.
-        hydrate: Flag deciding whether to hydrate the output model(s)
-            by including metadata fields in the response.
-
-    Returns:
-        A list of all roles that are assigned to a user.
-    """
-    return zen_store().list_user_role_assignments(
-        user_role_assignment_filter_model=user_role_assignment_filter_model,
-        hydrate=hydrate,
-    )
-
-
->>>>>>> e17f4d3a
 @current_user_router.get(
     "/current-user",
     response_model=UserResponse,
@@ -423,15 +343,8 @@
 )
 @handle_exceptions
 def get_current_user(
-<<<<<<< HEAD
     auth_context: AuthContext = Security(authorize),
-) -> UserResponseModel:
-=======
-    auth_context: AuthContext = Security(
-        authorize, scopes=[PermissionType.READ]
-    ),
 ) -> UserResponse:
->>>>>>> e17f4d3a
     """Returns the model of the authenticated user.
 
     Args:
@@ -458,17 +371,9 @@
     )
     @handle_exceptions
     def update_myself(
-<<<<<<< HEAD
-        user: UserUpdateModel,
+        user: UserUpdate,
         auth_context: AuthContext = Security(authorize),
-    ) -> UserResponseModel:
-=======
-        user: UserUpdate,
-        auth_context: AuthContext = Security(
-            authorize, scopes=[PermissionType.ME]
-        ),
-    ) -> UserResponse:
->>>>>>> e17f4d3a
+    ) -> UserResponse:
         """Updates a specific user.
 
         Args:
