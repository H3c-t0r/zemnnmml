--- conflicted
+++ resolved
@@ -2906,71 +2906,26 @@
     def create_run_metadata(
         self,
         metadata: Dict[str, "MetadataType"],
-<<<<<<< HEAD
         resource_id: UUID,
         resource_type: MetadataResourceTypes,
-=======
-        pipeline_run_id: Optional[UUID] = None,
-        step_run_id: Optional[UUID] = None,
-        artifact_version_id: Optional[UUID] = None,
->>>>>>> ac0edbbb
         stack_component_id: Optional[UUID] = None,
     ) -> List[RunMetadataResponse]:
         """Create run metadata.
 
         Args:
             metadata: The metadata to create as a dictionary of key-value pairs.
-<<<<<<< HEAD
             resource_id: The ID of the resource for which the
                 metadata was produced.
             resource_type: The type of the resource for which the
                 metadata was produced.
-=======
-            pipeline_run_id: The ID of the pipeline run during which the
-                metadata was produced. If provided, `step_run_id` and
-                `artifact_version_id` must be None.
-            step_run_id: The ID of the step run during which the metadata was
-                produced. If provided, `pipeline_run_id` and
-                `artifact_version_id` must be None.
-            artifact_version_id: The ID of the artifact version for which the
-                metadata was produced. If provided, `pipeline_run_id` and
-                `step_run_id` must be None.
->>>>>>> ac0edbbb
             stack_component_id: The ID of the stack component that produced
                 the metadata.
 
         Returns:
             The created metadata, as string to model dictionary.
-<<<<<<< HEAD
         """
         from zenml.metadata.metadata_types import get_metadata_type
 
-=======
-
-        Raises:
-            ValueError: If not exactly one of either `pipeline_run_id`,
-                `step_run_id`, or `artifact_version_id` is provided.
-        """
-        from zenml.metadata.metadata_types import get_metadata_type
-
-        if not (pipeline_run_id or step_run_id or artifact_version_id):
-            raise ValueError(
-                "Cannot create run metadata without linking it to any entity. "
-                "Please provide either a `pipeline_run_id`, `step_run_id`, or "
-                "`artifact_version_id`."
-            )
-        if (
-            (pipeline_run_id and step_run_id)
-            or (pipeline_run_id and artifact_version_id)
-            or (step_run_id and artifact_version_id)
-        ):
-            raise ValueError(
-                "Cannot create run metadata linked to multiple entities. "
-                "Please provide only a `pipeline_run_id` or only a "
-                "`step_run_id` or only an `artifact_version_id`."
-            )
-
->>>>>>> ac0edbbb
         values: Dict[str, "MetadataType"] = {}
         types: Dict[str, "MetadataTypeEnum"] = {}
         for key, value in metadata.items():
@@ -2996,14 +2951,8 @@
         run_metadata = RunMetadataRequest(
             workspace=self.active_workspace.id,
             user=self.active_user.id,
-<<<<<<< HEAD
             resource_id=resource_id,
             resource_type=resource_type,
-=======
-            pipeline_run_id=pipeline_run_id,
-            step_run_id=step_run_id,
-            artifact_version_id=artifact_version_id,
->>>>>>> ac0edbbb
             stack_component_id=stack_component_id,
             values=values,
             types=types,
@@ -3021,14 +2970,8 @@
         updated: Optional[Union[datetime, str]] = None,
         workspace_id: Optional[UUID] = None,
         user_id: Optional[UUID] = None,
-<<<<<<< HEAD
         resource_id: Optional[UUID] = None,
         resource_type: Optional[MetadataResourceTypes] = None,
-=======
-        pipeline_run_id: Optional[UUID] = None,
-        step_run_id: Optional[UUID] = None,
-        artifact_version_id: Optional[UUID] = None,
->>>>>>> ac0edbbb
         stack_component_id: Optional[UUID] = None,
         key: Optional[str] = None,
         value: Optional["MetadataType"] = None,
@@ -3046,15 +2989,8 @@
             updated: The last update time of the metadata.
             workspace_id: The ID of the workspace the metadata belongs to.
             user_id: The ID of the user that created the metadata.
-<<<<<<< HEAD
             resource_id: The ID of the resource the metadata belongs to.
             resource_type: The type of the resource the metadata belongs to.
-=======
-            pipeline_run_id: The ID of the pipeline run the metadata belongs to.
-            step_run_id: The ID of the step run the metadata belongs to.
-            artifact_version_id: The ID of the artifact version the metadata
-                belongs to.
->>>>>>> ac0edbbb
             stack_component_id: The ID of the stack component that produced
                 the metadata.
             key: The key of the metadata.
@@ -3074,14 +3010,8 @@
             updated=updated,
             workspace_id=workspace_id,
             user_id=user_id,
-<<<<<<< HEAD
             resource_id=resource_id,
             resource_type=resource_type,
-=======
-            pipeline_run_id=pipeline_run_id,
-            step_run_id=step_run_id,
-            artifact_version_id=artifact_version_id,
->>>>>>> ac0edbbb
             stack_component_id=stack_component_id,
             key=key,
             value=value,
