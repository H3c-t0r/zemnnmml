--- conflicted
+++ resolved
@@ -2711,11 +2711,8 @@
         created: Optional[Union[datetime, str]] = None,
         updated: Optional[Union[datetime, str]] = None,
         name: Optional[str] = None,
-<<<<<<< HEAD
         has_custom_name: Optional[bool] = None,
-=======
         hydrate: bool = False,
->>>>>>> 057d7424
     ) -> Page[ArtifactResponse]:
         """Get a list of artifacts.
 
@@ -2728,12 +2725,9 @@
             created: Use to filter by time of creation
             updated: Use the last updated date for filtering
             name: The name of the artifact to filter by.
-<<<<<<< HEAD
             has_custom_name: Filter artifacts with/without custom names.
-=======
             hydrate: Flag deciding whether to hydrate the output model(s)
                 by including metadata fields in the response.
->>>>>>> 057d7424
 
         Returns:
             A list of artifacts.
@@ -2846,11 +2840,8 @@
         workspace_id: Optional[Union[str, UUID]] = None,
         user_id: Optional[Union[str, UUID]] = None,
         only_unused: Optional[bool] = False,
-<<<<<<< HEAD
         has_custom_name: Optional[bool] = None,
-=======
         hydrate: bool = False,
->>>>>>> 057d7424
     ) -> Page[ArtifactVersionResponse]:
         """Get a list of artifact versions.
 
@@ -2875,12 +2866,9 @@
             user_id: The  id of the user to filter by.
             only_unused: Only return artifact versions that are not used in
                 any pipeline runs.
-<<<<<<< HEAD
             has_custom_name: Filter artifacts with/without custom names.
-=======
             hydrate: Flag deciding whether to hydrate the output model(s)
                 by including metadata fields in the response.
->>>>>>> 057d7424
 
         Returns:
             A list of artifact versions.
@@ -5036,11 +5024,8 @@
         only_data_artifacts: Optional[bool] = None,
         only_model_artifacts: Optional[bool] = None,
         only_deployment_artifacts: Optional[bool] = None,
-<<<<<<< HEAD
         has_custom_name: Optional[bool] = None,
-=======
         hydrate: bool = False,
->>>>>>> 057d7424
     ) -> Page[ModelVersionArtifactResponse]:
         """Get model version to artifact links by filter in Model Control Plane.
 
@@ -5060,12 +5045,9 @@
             only_data_artifacts: Use to filter by data artifacts
             only_model_artifacts: Use to filter by model artifacts
             only_deployment_artifacts: Use to filter by deployment artifacts
-<<<<<<< HEAD
             has_custom_name: Filter artifacts with/without custom names.
-=======
             hydrate: Flag deciding whether to hydrate the output model(s)
                 by including metadata fields in the response.
->>>>>>> 057d7424
 
         Returns:
             A page of all model version to artifact links.
@@ -5087,13 +5069,9 @@
                 only_data_artifacts=only_data_artifacts,
                 only_model_artifacts=only_model_artifacts,
                 only_deployment_artifacts=only_deployment_artifacts,
-<<<<<<< HEAD
                 has_custom_name=has_custom_name,
-            )
-=======
             ),
             hydrate=hydrate,
->>>>>>> 057d7424
         )
 
     #################################################
