#  Copyright (c) ZenML GmbH 2022. All Rights Reserved.
#
#  Licensed under the Apache License, Version 2.0 (the "License");
#  you may not use this file except in compliance with the License.
#  You may obtain a copy of the License at:
#
#       https://www.apache.org/licenses/LICENSE-2.0
#
#  Unless required by applicable law or agreed to in writing, software
#  distributed under the License is distributed on an "AS IS" BASIS,
#  WITHOUT WARRANTIES OR CONDITIONS OF ANY KIND, either express
#  or implied. See the License for the specific language governing
#  permissions and limitations under the License.
"""Client implementation."""
import json
import os
from abc import ABCMeta
from datetime import datetime
from functools import partial
from pathlib import Path
from typing import (
    TYPE_CHECKING,
    Any,
    Callable,
    Dict,
    List,
    Mapping,
    Optional,
    Set,
    Tuple,
    Type,
    TypeVar,
    Union,
    cast,
)
from uuid import UUID, uuid4

from pydantic import SecretStr

from zenml.config.global_config import GlobalConfiguration
from zenml.config.source import Source
from zenml.constants import (
    ENV_ZENML_ACTIVE_STACK_ID,
    ENV_ZENML_ACTIVE_WORKSPACE_ID,
    ENV_ZENML_ENABLE_REPO_INIT_WARNINGS,
    ENV_ZENML_REPOSITORY_PATH,
    ENV_ZENML_SERVER,
    PAGE_SIZE_DEFAULT,
    PAGINATION_STARTING_PAGE,
    REPOSITORY_DIRECTORY_NAME,
    handle_bool_env_var,
)
from zenml.enums import (
    ArtifactType,
    LogicalOperators,
    ModelStages,
    OAuthDeviceStatus,
    PermissionType,
    SecretScope,
    StackComponentType,
    StoreType,
)
from zenml.exceptions import (
    AuthorizationException,
    EntityExistsError,
    IllegalOperationError,
    InitializationException,
    ValidationError,
    ZenKeyError,
)
from zenml.io import fileio
from zenml.logger import get_logger
from zenml.models import (
    CodeRepositoryFilterModel,
    CodeRepositoryRequestModel,
    CodeRepositoryResponseModel,
    CodeRepositoryUpdateModel,
    ComponentFilterModel,
    ComponentRequestModel,
    ComponentResponseModel,
    ComponentUpdateModel,
    FlavorFilterModel,
    FlavorRequestModel,
    FlavorResponseModel,
    OAuthDeviceFilterModel,
    OAuthDeviceResponseModel,
    OAuthDeviceUpdateModel,
    PipelineBuildFilterModel,
    PipelineBuildResponseModel,
    PipelineDeploymentFilterModel,
    PipelineDeploymentResponseModel,
    PipelineFilterModel,
    PipelineResponseModel,
    PipelineRunFilterModel,
    PipelineRunResponseModel,
    RoleFilterModel,
    RoleRequestModel,
    RoleResponseModel,
    RoleUpdateModel,
    RunMetadataRequestModel,
    RunMetadataResponseModel,
    SecretFilterModel,
    SecretRequestModel,
    SecretResponseModel,
    SecretUpdateModel,
    ServiceConnectorFilterModel,
    ServiceConnectorRequestModel,
    ServiceConnectorResourcesModel,
    ServiceConnectorResponseModel,
    ServiceConnectorTypeModel,
    ServiceConnectorUpdateModel,
    StackFilterModel,
    StackRequestModel,
    StackResponseModel,
    StackUpdateModel,
    StepRunFilterModel,
    StepRunResponseModel,
    TeamFilterModel,
    TeamRequestModel,
    TeamResponseModel,
    TeamRoleAssignmentFilterModel,
    TeamRoleAssignmentRequestModel,
    TeamRoleAssignmentResponseModel,
    TeamUpdateModel,
    UserFilterModel,
    UserRequestModel,
    UserResponseModel,
    UserRoleAssignmentFilterModel,
    UserRoleAssignmentRequestModel,
    UserRoleAssignmentResponseModel,
    UserUpdateModel,
    WorkspaceFilterModel,
    WorkspaceRequestModel,
    WorkspaceResponseModel,
    WorkspaceUpdateModel,
)
from zenml.models.artifact_models import (
    ArtifactFilterModel,
    ArtifactResponseModel,
)
from zenml.models.base_models import BaseResponseModel
from zenml.models.constants import TEXT_FIELD_MAX_LENGTH
from zenml.models.model_models import (
    ModelFilterModel,
    ModelRequestModel,
    ModelResponseModel,
    ModelUpdateModel,
    ModelVersionArtifactFilterModel,
    ModelVersionArtifactResponseModel,
    ModelVersionFilterModel,
    ModelVersionPipelineRunFilterModel,
    ModelVersionPipelineRunResponseModel,
    ModelVersionRequestModel,
    ModelVersionResponseModel,
    ModelVersionUpdateModel,
)
from zenml.models.page_model import Page
from zenml.models.run_metadata_models import RunMetadataFilterModel
from zenml.models.schedule_model import (
    ScheduleFilterModel,
    ScheduleResponseModel,
)
from zenml.utils import io_utils, source_utils
from zenml.utils.filesync_model import FileSyncModel
from zenml.utils.pagination_utils import depaginate

if TYPE_CHECKING:
    from zenml.metadata.metadata_types import MetadataType, MetadataTypeEnum
    from zenml.service_connectors.service_connector import ServiceConnector
    from zenml.stack import Stack
    from zenml.zen_stores.base_zen_store import BaseZenStore

logger = get_logger(__name__)
AnyResponseModel = TypeVar("AnyResponseModel", bound=BaseResponseModel)


class ClientConfiguration(FileSyncModel):
    """Pydantic object used for serializing client configuration options."""

    _active_workspace: Optional["WorkspaceResponseModel"] = None
    active_workspace_id: Optional[UUID] = None
    active_stack_id: Optional[UUID] = None

    @property
    def active_workspace(self) -> WorkspaceResponseModel:
        """Get the active workspace for the local client.

        Returns:
            The active workspace.

        Raises:
            RuntimeError: If no active workspace is set.
        """
        if self._active_workspace:
            return self._active_workspace
        else:
            raise RuntimeError(
                "No active workspace is configured. Run "
                "`zenml workspace set WORKSPACE_NAME` to set the active "
                "workspace."
            )

    def set_active_workspace(
        self, workspace: "WorkspaceResponseModel"
    ) -> None:
        """Set the workspace for the local client.

        Args:
            workspace: The workspace to set active.
        """
        self._active_workspace = workspace
        self.active_workspace_id = workspace.id

    def set_active_stack(self, stack: "StackResponseModel") -> None:
        """Set the stack for the local client.

        Args:
            stack: The stack to set active.
        """
        self.active_stack_id = stack.id

    class Config:
        """Pydantic configuration class."""

        # Validate attributes when assigning them. We need to set this in order
        # to have a mix of mutable and immutable attributes
        validate_assignment = True
        # Allow extra attributes from configs of previous ZenML versions to
        # permit downgrading
        extra = "allow"
        # all attributes with leading underscore are private and therefore
        # are mutable and not included in serialization
        underscore_attrs_are_private = True


class ClientMetaClass(ABCMeta):
    """Client singleton metaclass.

    This metaclass is used to enforce a singleton instance of the Client
    class with the following additional properties:

    * the singleton Client instance is created on first access to reflect
    the global configuration and local client configuration.
    * the Client shouldn't be accessed from within pipeline steps (a warning
    is logged if this is attempted).
    """

    def __init__(cls, *args: Any, **kwargs: Any) -> None:
        """Initialize the Client class.

        Args:
            *args: Positional arguments.
            **kwargs: Keyword arguments.
        """
        super().__init__(*args, **kwargs)
        cls._global_client: Optional["Client"] = None

    def __call__(cls, *args: Any, **kwargs: Any) -> "Client":
        """Create or return the global Client instance.

        If the Client constructor is called with custom arguments,
        the singleton functionality of the metaclass is bypassed: a new
        Client instance is created and returned immediately and without
        saving it as the global Client singleton.

        Args:
            *args: Positional arguments.
            **kwargs: Keyword arguments.

        Returns:
            Client: The global Client instance.
        """
        if args or kwargs:
            return cast("Client", super().__call__(*args, **kwargs))

        if not cls._global_client:
            cls._global_client = cast(
                "Client", super().__call__(*args, **kwargs)
            )

        return cls._global_client


class Client(metaclass=ClientMetaClass):
    """ZenML client class.

    The ZenML client manages configuration options for ZenML stacks as well
    as their components.
    """

    _active_user: Optional[UserResponseModel] = None

    def __init__(
        self,
        root: Optional[Path] = None,
    ) -> None:
        """Initializes the global client instance.

        Client is a singleton class: only one instance can exist. Calling
        this constructor multiple times will always yield the same instance (see
        the exception below).

        The `root` argument is only meant for internal use and testing purposes.
        User code must never pass them to the constructor.
        When a custom `root` value is passed, an anonymous Client instance
        is created and returned independently of the Client singleton and
        that will have no effect as far as the rest of the ZenML core code is
        concerned.

        Instead of creating a new Client instance to reflect a different
        repository root, to change the active root in the global Client,
        call `Client().activate_root(<new-root>)`.

        Args:
            root: (internal use) custom root directory for the client. If
                no path is given, the repository root is determined using the
                environment variable `ZENML_REPOSITORY_PATH` (if set) and by
                recursively searching in the parent directories of the
                current working directory. Only used to initialize new
                clients internally.
        """
        self._root: Optional[Path] = None
        self._config: Optional[ClientConfiguration] = None

        self._set_active_root(root)

    @classmethod
    def get_instance(cls) -> Optional["Client"]:
        """Return the Client singleton instance.

        Returns:
            The Client singleton instance or None, if the Client hasn't
            been initialized yet.
        """
        return cls._global_client

    @classmethod
    def _reset_instance(cls, client: Optional["Client"] = None) -> None:
        """Reset the Client singleton instance.

        This method is only meant for internal use and testing purposes.

        Args:
            client: The Client instance to set as the global singleton.
                If None, the global Client singleton is reset to an empty
                value.
        """
        cls._global_client = client

    def _set_active_root(self, root: Optional[Path] = None) -> None:
        """Set the supplied path as the repository root.

        If a client configuration is found at the given path or the
        path, it is loaded and used to initialize the client.
        If no client configuration is found, the global configuration is
        used instead to manage the active stack, workspace etc.

        Args:
            root: The path to set as the active repository root. If not set,
                the repository root is determined using the environment
                variable `ZENML_REPOSITORY_PATH` (if set) and by recursively
                searching in the parent directories of the current working
                directory.
        """
        enable_warnings = handle_bool_env_var(
            ENV_ZENML_ENABLE_REPO_INIT_WARNINGS, False
        )
        self._root = self.find_repository(
            root, enable_warnings=enable_warnings
        )

        if not self._root:
            self._config = None
            if enable_warnings:
                logger.info("Running without an active repository root.")
        else:
            logger.debug("Using repository root %s.", self._root)
            self._config = self._load_config()

        # Sanitize the client configuration to reflect the current
        # settings
        self._sanitize_config()

    def _config_path(self) -> Optional[str]:
        """Path to the client configuration file.

        Returns:
            Path to the client configuration file or None if the client
            root has not been initialized yet.
        """
        if not self.config_directory:
            return None
        return str(self.config_directory / "config.yaml")

    def _sanitize_config(self) -> None:
        """Sanitize and save the client configuration.

        This method is called to ensure that the client configuration
        doesn't contain outdated information, such as an active stack or
        workspace that no longer exists.
        """
        if not self._config:
            return

        active_workspace, active_stack = self.zen_store.validate_active_config(
            self._config.active_workspace_id,
            self._config.active_stack_id,
            config_name="repo",
        )
        self._config.set_active_stack(active_stack)
        self._config.set_active_workspace(active_workspace)

    def _load_config(self) -> Optional[ClientConfiguration]:
        """Loads the client configuration from disk.

        This happens if the client has an active root and the configuration
        file exists. If the configuration file doesn't exist, an empty
        configuration is returned.

        Returns:
            Loaded client configuration or None if the client does not
            have an active root.
        """
        config_path = self._config_path()
        if not config_path:
            return None

        # load the client configuration file if it exists, otherwise use
        # an empty configuration as default
        if fileio.exists(config_path):
            logger.debug(f"Loading client configuration from {config_path}.")
        else:
            logger.debug(
                "No client configuration file found, creating default "
                "configuration."
            )

        return ClientConfiguration(config_file=config_path)

    @staticmethod
    def initialize(
        root: Optional[Path] = None,
    ) -> None:
        """Initializes a new ZenML repository at the given path.

        Args:
            root: The root directory where the repository should be created.
                If None, the current working directory is used.

        Raises:
            InitializationException: If the root directory already contains a
                ZenML repository.
        """
        root = root or Path.cwd()
        logger.debug("Initializing new repository at path %s.", root)
        if Client.is_repository_directory(root):
            raise InitializationException(
                f"Found existing ZenML repository at path '{root}'."
            )

        config_directory = str(root / REPOSITORY_DIRECTORY_NAME)
        io_utils.create_dir_recursive_if_not_exists(config_directory)
        # Initialize the repository configuration at the custom path
        Client(root=root)

    @property
    def uses_local_configuration(self) -> bool:
        """Check if the client is using a local configuration.

        Returns:
            True if the client is using a local configuration,
            False otherwise.
        """
        return self._config is not None

    @staticmethod
    def is_repository_directory(path: Path) -> bool:
        """Checks whether a ZenML client exists at the given path.

        Args:
            path: The path to check.

        Returns:
            True if a ZenML client exists at the given path,
            False otherwise.
        """
        config_dir = path / REPOSITORY_DIRECTORY_NAME
        return fileio.isdir(str(config_dir))

    @staticmethod
    def find_repository(
        path: Optional[Path] = None, enable_warnings: bool = False
    ) -> Optional[Path]:
        """Search for a ZenML repository directory.

        Args:
            path: Optional path to look for the repository. If no path is
                given, this function tries to find the repository using the
                environment variable `ZENML_REPOSITORY_PATH` (if set) and
                recursively searching in the parent directories of the current
                working directory.
            enable_warnings: If `True`, warnings are printed if the repository
                root cannot be found.

        Returns:
            Absolute path to a ZenML repository directory or None if no
            repository directory was found.
        """
        if not path:
            # try to get path from the environment variable
            env_var_path = os.getenv(ENV_ZENML_REPOSITORY_PATH)
            if env_var_path:
                path = Path(env_var_path)

        if path:
            # explicit path via parameter or environment variable, don't search
            # parent directories
            search_parent_directories = False
            warning_message = (
                f"Unable to find ZenML repository at path '{path}'. Make sure "
                f"to create a ZenML repository by calling `zenml init` when "
                f"specifying an explicit repository path in code or via the "
                f"environment variable '{ENV_ZENML_REPOSITORY_PATH}'."
            )
        else:
            # try to find the repository in the parent directories of the
            # current working directory
            path = Path.cwd()
            search_parent_directories = True
            warning_message = (
                f"Unable to find ZenML repository in your current working "
                f"directory ({path}) or any parent directories. If you "
                f"want to use an existing repository which is in a different "
                f"location, set the environment variable "
                f"'{ENV_ZENML_REPOSITORY_PATH}'. If you want to create a new "
                f"repository, run `zenml init`."
            )

        def _find_repository_helper(path_: Path) -> Optional[Path]:
            """Recursively search parent directories for a ZenML repository.

            Args:
                path_: The path to search.

            Returns:
                Absolute path to a ZenML repository directory or None if no
                repository directory was found.
            """
            if Client.is_repository_directory(path_):
                return path_

            if not search_parent_directories or io_utils.is_root(str(path_)):
                return None

            return _find_repository_helper(path_.parent)

        repository_path = _find_repository_helper(path)

        if repository_path:
            return repository_path.resolve()
        if enable_warnings:
            logger.warning(warning_message)
        return None

    @staticmethod
    def is_inside_repository(file_path: str) -> bool:
        """Returns whether a file is inside the active ZenML repository.

        Args:
            file_path: A file path.

        Returns:
            True if the file is inside the active ZenML repository, False
            otherwise.
        """
        if repo_path := Client.find_repository():
            return repo_path in Path(file_path).resolve().parents
        return False

    @property
    def zen_store(self) -> "BaseZenStore":
        """Shortcut to return the global zen store.

        Returns:
            The global zen store.
        """
        return GlobalConfiguration().zen_store

    @property
    def root(self) -> Optional[Path]:
        """The root directory of this client.

        Returns:
            The root directory of this client, or None, if the client
            has not been initialized.
        """
        return self._root

    @property
    def config_directory(self) -> Optional[Path]:
        """The configuration directory of this client.

        Returns:
            The configuration directory of this client, or None, if the
            client doesn't have an active root.
        """
        return self.root / REPOSITORY_DIRECTORY_NAME if self.root else None

    def activate_root(self, root: Optional[Path] = None) -> None:
        """Set the active repository root directory.

        Args:
            root: The path to set as the active repository root. If not set,
                the repository root is determined using the environment
                variable `ZENML_REPOSITORY_PATH` (if set) and by recursively
                searching in the parent directories of the current working
                directory.
        """
        self._set_active_root(root)

    def set_active_workspace(
        self, workspace_name_or_id: Union[str, UUID]
    ) -> "WorkspaceResponseModel":
        """Set the workspace for the local client.

        Args:
            workspace_name_or_id: The name or ID of the workspace to set active.

        Returns:
            The model of the active workspace.
        """
        workspace = self.zen_store.get_workspace(
            workspace_name_or_id=workspace_name_or_id
        )  # raises KeyError
        if self._config:
            self._config.set_active_workspace(workspace)
            # Sanitize the client configuration to reflect the current
            # settings
            self._sanitize_config()
        else:
            # set the active workspace globally only if the client doesn't use
            # a local configuration
            GlobalConfiguration().set_active_workspace(workspace)
        return workspace

    # ---- #
    # USER #
    # ---- #

    @property
    def active_user(self) -> "UserResponseModel":
        """Get the user that is currently in use.

        Returns:
            The active user.
        """
        if self._active_user is None:
            self._active_user = self.zen_store.get_user(include_private=True)
        return self._active_user

    def create_user(
        self,
        name: str,
        initial_role: Optional[str] = None,
        password: Optional[str] = None,
    ) -> UserResponseModel:
        """Create a new user.

        Args:
            name: The name of the user.
            initial_role: Optionally, an initial role to assign to the user.
            password: The password of the user. If not provided, the user will
                be created with empty password.

        Returns:
            The model of the created user.
        """
        user = UserRequestModel(name=name, password=password or None)
        user.active = (
            password != "" if self.zen_store.type != StoreType.REST else True
        )
        created_user = self.zen_store.create_user(user=user)

        if initial_role:
            self.create_user_role_assignment(
                role_name_or_id=initial_role,
                user_name_or_id=created_user.id,
                workspace_name_or_id=None,
            )

        return created_user

    def get_user(
        self,
        name_id_or_prefix: Union[str, UUID],
        allow_name_prefix_match: bool = True,
    ) -> UserResponseModel:
        """Gets a user.

        Args:
            name_id_or_prefix: The name or ID of the user.
            allow_name_prefix_match: If True, allow matching by name prefix.

        Returns:
            The User
        """
        return self._get_entity_by_id_or_name_or_prefix(
            get_method=self.zen_store.get_user,
            list_method=self.list_users,
            name_id_or_prefix=name_id_or_prefix,
            allow_name_prefix_match=allow_name_prefix_match,
        )

    def list_users(
        self,
        sort_by: str = "created",
        page: int = PAGINATION_STARTING_PAGE,
        size: int = PAGE_SIZE_DEFAULT,
        logical_operator: LogicalOperators = LogicalOperators.AND,
        id: Optional[Union[UUID, str]] = None,
        external_user_id: Optional[str] = None,
        created: Optional[Union[datetime, str]] = None,
        updated: Optional[Union[datetime, str]] = None,
        name: Optional[str] = None,
        full_name: Optional[str] = None,
        email: Optional[str] = None,
        active: Optional[bool] = None,
        email_opted_in: Optional[bool] = None,
    ) -> Page[UserResponseModel]:
        """List all users.

        Args:
            sort_by: The column to sort by
            page: The page of items
            size: The maximum size of all pages
            logical_operator: Which logical operator to use [and, or]
            id: Use the id of stacks to filter by.
            external_user_id: Use the external user id for filtering.
            created: Use to filter by time of creation
            updated: Use the last updated date for filtering
            name: Use the username for filtering
            full_name: Use the user full name for filtering
            email: Use the user email for filtering
            active: User the user active status for filtering
            email_opted_in: Use the user opt in status for filtering

        Returns:
            The User
        """
        return self.zen_store.list_users(
            UserFilterModel(
                sort_by=sort_by,
                page=page,
                size=size,
                logical_operator=logical_operator,
                id=id,
                external_user_id=external_user_id,
                created=created,
                updated=updated,
                name=name,
                full_name=full_name,
                email=email,
                active=active,
                email_opted_in=email_opted_in,
            )
        )

    def delete_user(self, name_id_or_prefix: str) -> None:
        """Delete a user.

        Args:
            name_id_or_prefix: The name or ID of the user to delete.
        """
        user = self.get_user(name_id_or_prefix, allow_name_prefix_match=False)
        self.zen_store.delete_user(user_name_or_id=user.name)

    def update_user(
        self,
        name_id_or_prefix: Union[str, UUID],
        updated_name: Optional[str] = None,
        updated_full_name: Optional[str] = None,
        updated_email: Optional[str] = None,
        updated_email_opt_in: Optional[bool] = None,
        updated_hub_token: Optional[str] = None,
    ) -> UserResponseModel:
        """Update a user.

        Args:
            name_id_or_prefix: The name or ID of the user to update.
            updated_name: The new name of the user.
            updated_full_name: The new full name of the user.
            updated_email: The new email of the user.
            updated_email_opt_in: The new email opt-in status of the user.
            updated_hub_token: Update the hub token

        Returns:
            The updated user.
        """
        user = self.get_user(
            name_id_or_prefix=name_id_or_prefix, allow_name_prefix_match=False
        )
        user_update = UserUpdateModel(name=updated_name or user.name)
        if updated_full_name:
            user_update.full_name = updated_full_name
        if updated_email is not None:
            user_update.email = updated_email
            user_update.email_opted_in = (
                updated_email_opt_in or user.email_opted_in
            )
        if updated_email_opt_in is not None:
            user_update.email_opted_in = updated_email_opt_in
        if updated_hub_token is not None:
            user_update.hub_token = updated_hub_token

        return self.zen_store.update_user(
            user_id=user.id, user_update=user_update
        )

    # ---- #
    # TEAM #
    # ---- #

    def get_team(
        self,
        name_id_or_prefix: Union[str, UUID],
        allow_name_prefix_match: bool = True,
    ) -> TeamResponseModel:
        """Gets a team.

        Args:
            name_id_or_prefix: The name or ID of the team.
            allow_name_prefix_match: If True, allow matching by name prefix.

        Returns:
            The Team
        """
        return self._get_entity_by_id_or_name_or_prefix(
            get_method=self.zen_store.get_team,
            list_method=self.list_teams,
            name_id_or_prefix=name_id_or_prefix,
            allow_name_prefix_match=allow_name_prefix_match,
        )

    def list_teams(
        self,
        sort_by: str = "created",
        page: int = PAGINATION_STARTING_PAGE,
        size: int = PAGE_SIZE_DEFAULT,
        logical_operator: LogicalOperators = LogicalOperators.AND,
        id: Optional[Union[UUID, str]] = None,
        created: Optional[Union[datetime, str]] = None,
        updated: Optional[Union[datetime, str]] = None,
        name: Optional[str] = None,
    ) -> Page[TeamResponseModel]:
        """List all teams.

        Args:
            sort_by: The column to sort by
            page: The page of items
            size: The maximum size of all pages
            logical_operator: Which logical operator to use [and, or]
            id: Use the id of teams to filter by.
            created: Use to filter by time of creation
            updated: Use the last updated date for filtering
            name: Use the team name for filtering

        Returns:
            The Team
        """
        return self.zen_store.list_teams(
            TeamFilterModel(
                sort_by=sort_by,
                page=page,
                size=size,
                logical_operator=logical_operator,
                id=id,
                created=created,
                updated=updated,
                name=name,
            )
        )

    def create_team(
        self, name: str, users: Optional[List[str]] = None
    ) -> TeamResponseModel:
        """Create a team.

        Args:
            name: Name of the team.
            users: Users to add to the team.

        Returns:
            The created team.
        """
        user_list: List[UUID] = []
        if users:
            user_list.extend(
                self.get_user(name_id_or_prefix=user_name_or_id).id
                for user_name_or_id in users
            )

        team = TeamRequestModel(name=name, users=user_list)

        return self.zen_store.create_team(team=team)

    def delete_team(self, name_id_or_prefix: str) -> None:
        """Delete a team.

        Args:
            name_id_or_prefix: The name or ID of the team to delete.
        """
        team = self.get_team(name_id_or_prefix, allow_name_prefix_match=False)
        self.zen_store.delete_team(team_name_or_id=team.id)

    def update_team(
        self,
        name_id_or_prefix: str,
        new_name: Optional[str] = None,
        remove_users: Optional[List[str]] = None,
        add_users: Optional[List[str]] = None,
    ) -> TeamResponseModel:
        """Update a team.

        Args:
            name_id_or_prefix: The name or ID of the team to update.
            new_name: The new name of the team.
            remove_users: The users to remove from the team.
            add_users: The users to add to the team.

        Returns:
            The updated team.

        Raises:
            RuntimeError: If the same user is in both `remove_users` and
                `add_users`.
        """
        team = self.get_team(name_id_or_prefix, allow_name_prefix_match=False)

        team_update = TeamUpdateModel(name=new_name or team.name)
        if remove_users is not None and add_users is not None:
            if union_add_rm := set(remove_users) & set(add_users):
                raise RuntimeError(
                    f"The `remove_user` and `add_user` "
                    f"options both contain the same value(s): "
                    f"`{union_add_rm}`. Please rerun command and make sure "
                    f"that the same user does not show up for "
                    f"`remove_user` and `add_user`."
                )

        # Only if permissions are being added or removed will they need to be
        #  set for the update model
        team_users = (
            [u.id for u in team.users] if remove_users or add_users else []
        )
        if remove_users:
            for rm_p in remove_users:
                user = self.get_user(rm_p)
                try:
                    team_users.remove(user.id)
                except KeyError:
                    logger.warning(
                        f"Role {remove_users} was already not "
                        f"part of the '{team.name}' Team."
                    )
        if add_users:
            team_users.extend(self.get_user(add_u).id for add_u in add_users)
        if team_users:
            team_update.users = team_users

        return self.zen_store.update_team(
            team_id=team.id, team_update=team_update
        )

    # ----- #
    # ROLES #
    # ----- #

    def get_role(
        self,
        name_id_or_prefix: Union[str, UUID],
        allow_name_prefix_match: bool = True,
    ) -> RoleResponseModel:
        """Gets a role.

        Args:
            name_id_or_prefix: The name or ID of the role.
            allow_name_prefix_match: If True, allow matching by name prefix.

        Returns:
            The fetched role.
        """
        return self._get_entity_by_id_or_name_or_prefix(
            get_method=self.zen_store.get_role,
            list_method=self.list_roles,
            name_id_or_prefix=name_id_or_prefix,
            allow_name_prefix_match=allow_name_prefix_match,
        )

    def list_roles(
        self,
        sort_by: str = "created",
        page: int = PAGINATION_STARTING_PAGE,
        size: int = PAGE_SIZE_DEFAULT,
        logical_operator: LogicalOperators = LogicalOperators.AND,
        id: Optional[Union[UUID, str]] = None,
        created: Optional[Union[datetime, str]] = None,
        updated: Optional[Union[datetime, str]] = None,
        name: Optional[str] = None,
    ) -> Page[RoleResponseModel]:
        """List all roles.

        Args:
            sort_by: The column to sort by
            page: The page of items
            size: The maximum size of all pages
            logical_operator: The logical operator to use between column filters
            id: Use the id of roles to filter by.
            created: Use to filter by time of creation
            updated: Use the last updated date for filtering
            name: Use the role name for filtering

        Returns:
            The Role
        """
        return self.zen_store.list_roles(
            RoleFilterModel(
                sort_by=sort_by,
                page=page,
                size=size,
                logical_operator=logical_operator,
                id=id,
                created=created,
                updated=updated,
                name=name,
            )
        )

    def create_role(
        self, name: str, permissions_list: List[str]
    ) -> RoleResponseModel:
        """Creates a role.

        Args:
            name: The name for the new role.
            permissions_list: The permissions to attach to this role.

        Returns:
            The newly created role.
        """
        permissions: Set[PermissionType] = {
            PermissionType(permission)
            for permission in permissions_list
            if permission in PermissionType.values()
        }
        new_role = RoleRequestModel(name=name, permissions=permissions)
        return self.zen_store.create_role(new_role)

    def update_role(
        self,
        name_id_or_prefix: str,
        new_name: Optional[str] = None,
        remove_permission: Optional[List[str]] = None,
        add_permission: Optional[List[str]] = None,
    ) -> RoleResponseModel:
        """Updates a role.

        Args:
            name_id_or_prefix: The name or ID of the role.
            new_name: The new name for the role
            remove_permission: Permissions to remove from this role.
            add_permission: Permissions to add to this role.

        Returns:
            The updated role.

        Raises:
            RuntimeError: If the same permission is in both the
                `remove_permission` and `add_permission` lists.
        """
        role = self.get_role(
            name_id_or_prefix=name_id_or_prefix, allow_name_prefix_match=False
        )

        role_update = RoleUpdateModel(name=new_name or role.name)  # type: ignore[call-arg]

        if remove_permission is not None and add_permission is not None:
            if union_add_rm := set(remove_permission) & set(add_permission):
                raise RuntimeError(
                    f"The `remove_permission` and `add_permission` "
                    f"options both contain the same value(s): "
                    f"`{union_add_rm}`. Please rerun command and make sure "
                    f"that the same role does not show up for "
                    f"`remove_permission` and `add_permission`."
                )

        # Only if permissions are being added or removed will they need to be
        #  set for the update model
        if remove_permission or add_permission:
            role_permissions = role.permissions

            if remove_permission:
                for rm_p in remove_permission:
                    if rm_p in PermissionType:
                        try:
                            role_permissions.remove(PermissionType(rm_p))
                        except KeyError:
                            logger.warning(
                                f"Role {remove_permission} was already not "
                                f"part of the {role} Role."
                            )
            if add_permission:
                for add_p in add_permission:
                    if add_p in PermissionType.values():
                        # Set won't throw an error if the item was already in it
                        role_permissions.add(PermissionType(add_p))

            if role_permissions is not None:
                role_update.permissions = set(role_permissions)

        return Client().zen_store.update_role(
            role_id=role.id, role_update=role_update
        )

    def delete_role(self, name_id_or_prefix: str) -> None:
        """Deletes a role.

        Args:
            name_id_or_prefix: The name or ID of the role.
        """
        role = self.get_role(
            name_id_or_prefix=name_id_or_prefix, allow_name_prefix_match=False
        )
        self.zen_store.delete_role(role_name_or_id=role.id)

    # --------------------- #
    # USER ROLE ASSIGNMENTS #
    # --------------------- #

    def get_user_role_assignment(
        self, role_assignment_id: UUID
    ) -> UserRoleAssignmentResponseModel:
        """Get a role assignment.

        Args:
            role_assignment_id: The id of the role assignments

        Returns:
            The role assignment.
        """
        return self.zen_store.get_user_role_assignment(
            user_role_assignment_id=role_assignment_id
        )

    def create_user_role_assignment(
        self,
        role_name_or_id: Union[str, UUID],
        user_name_or_id: Union[str, UUID],
        workspace_name_or_id: Optional[Union[str, UUID]] = None,
    ) -> UserRoleAssignmentResponseModel:
        """Create a role assignment.

        Args:
            role_name_or_id: Name or ID of the role to assign.
            user_name_or_id: Name or ID of the user or team to assign
                the role to.
            workspace_name_or_id: workspace scope within which to assign the role.

        Returns:
            The newly created role assignment.
        """
        role = self.get_role(name_id_or_prefix=role_name_or_id)
        workspace = None
        if workspace_name_or_id:
            workspace = self.get_workspace(
                name_id_or_prefix=workspace_name_or_id
            )
        user = self.get_user(name_id_or_prefix=user_name_or_id)
        role_assignment = UserRoleAssignmentRequestModel(
            role=role.id,
            user=user.id,
            workspace=workspace,
        )
        return self.zen_store.create_user_role_assignment(
            user_role_assignment=role_assignment
        )

    def delete_user_role_assignment(self, role_assignment_id: UUID) -> None:
        """Delete a role assignment.

        Args:
            role_assignment_id: The id of the role assignments

        """
        self.zen_store.delete_user_role_assignment(role_assignment_id)

    def list_user_role_assignment(
        self,
        sort_by: str = "created",
        page: int = PAGINATION_STARTING_PAGE,
        size: int = PAGE_SIZE_DEFAULT,
        logical_operator: LogicalOperators = LogicalOperators.AND,
        id: Optional[Union[UUID, str]] = None,
        created: Optional[Union[datetime, str]] = None,
        updated: Optional[Union[datetime, str]] = None,
        workspace_id: Optional[Union[str, UUID]] = None,
        user_id: Optional[Union[str, UUID]] = None,
        role_id: Optional[Union[str, UUID]] = None,
    ) -> Page[UserRoleAssignmentResponseModel]:
        """List all user role assignments.

        Args:
            sort_by: The column to sort by
            page: The page of items
            size: The maximum size of all pages
            logical_operator: Which logical operator to use [and, or]
            id: Use the id of the user role assignment to filter by.
            created: Use to filter by time of creation
            updated: Use the last updated date for filtering
            workspace_id: The id of the workspace to filter by.
            user_id: The id of the user to filter by.
            role_id: The id of the role to filter by.

        Returns:
            The Team
        """
        return self.zen_store.list_user_role_assignments(
            UserRoleAssignmentFilterModel(
                sort_by=sort_by,
                page=page,
                size=size,
                logical_operator=logical_operator,
                id=id,
                created=created,
                updated=updated,
                workspace_id=workspace_id,
                user_id=user_id,
                role_id=role_id,
            )
        )

    # --------------------- #
    # TEAM ROLE ASSIGNMENTS #
    # --------------------- #

    def get_team_role_assignment(
        self, team_role_assignment_id: UUID
    ) -> TeamRoleAssignmentResponseModel:
        """Get a role assignment.

        Args:
            team_role_assignment_id: The id of the role assignments

        Returns:
            The role assignment.
        """
        return self.zen_store.get_team_role_assignment(
            team_role_assignment_id=team_role_assignment_id
        )

    def create_team_role_assignment(
        self,
        role_name_or_id: Union[str, UUID],
        team_name_or_id: Union[str, UUID],
        workspace_name_or_id: Optional[Union[str, UUID]] = None,
    ) -> TeamRoleAssignmentResponseModel:
        """Create a role assignment.

        Args:
            role_name_or_id: Name or ID of the role to assign.
            team_name_or_id: Name or ID of the team to assign
                the role to.
            workspace_name_or_id: workspace scope within which to assign the role.

        Returns:
            The newly created role assignment.
        """
        role = self.get_role(name_id_or_prefix=role_name_or_id)
        workspace = None
        if workspace_name_or_id:
            workspace = self.get_workspace(
                name_id_or_prefix=workspace_name_or_id
            )
        team = self.get_team(name_id_or_prefix=team_name_or_id)
        role_assignment = TeamRoleAssignmentRequestModel(
            role=role.id,
            team=team.id,
            workspace=workspace,
        )
        return self.zen_store.create_team_role_assignment(
            team_role_assignment=role_assignment
        )

    def delete_team_role_assignment(self, role_assignment_id: UUID) -> None:
        """Delete a role assignment.

        Args:
            role_assignment_id: The id of the role assignments

        """
        self.zen_store.delete_team_role_assignment(role_assignment_id)

    def list_team_role_assignment(
        self,
        sort_by: str = "created",
        page: int = PAGINATION_STARTING_PAGE,
        size: int = PAGE_SIZE_DEFAULT,
        logical_operator: LogicalOperators = LogicalOperators.AND,
        id: Optional[Union[UUID, str]] = None,
        created: Optional[Union[datetime, str]] = None,
        updated: Optional[Union[datetime, str]] = None,
        workspace_id: Optional[Union[str, UUID]] = None,
        team_id: Optional[Union[str, UUID]] = None,
        role_id: Optional[Union[str, UUID]] = None,
    ) -> Page[TeamRoleAssignmentResponseModel]:
        """List all team role assignments.

        Args:
            sort_by: The column to sort by
            page: The page of items
            size: The maximum size of all pages
            logical_operator: Which logical operator to use [and, or]
            id: Use the id of the team role assignment to filter by.
            created: Use to filter by time of creation
            updated: Use the last updated date for filtering
            workspace_id: The id of the workspace to filter by.
            team_id: The id of the team to filter by.
            role_id: The id of the role to filter by.

        Returns:
            The Team
        """
        return self.zen_store.list_team_role_assignments(
            TeamRoleAssignmentFilterModel(
                sort_by=sort_by,
                page=page,
                size=size,
                logical_operator=logical_operator,
                id=id,
                created=created,
                updated=updated,
                workspace_id=workspace_id,
                team_id=team_id,
                role_id=role_id,
            )
        )

    # --------- #
    # WORKSPACE #
    # --------- #

    @property
    def active_workspace(self) -> "WorkspaceResponseModel":
        """Get the currently active workspace of the local client.

        If no active workspace is configured locally for the client, the
        active workspace in the global configuration is used instead.

        Returns:
            The active workspace.

        Raises:
            RuntimeError: If the active workspace is not set.
        """
        if ENV_ZENML_ACTIVE_WORKSPACE_ID in os.environ:
            workspace_id = os.environ[ENV_ZENML_ACTIVE_WORKSPACE_ID]
            return self.get_workspace(workspace_id)

        from zenml.zen_stores.base_zen_store import DEFAULT_WORKSPACE_NAME

        # If running in a ZenML server environment, the active workspace is
        # not relevant
        if ENV_ZENML_SERVER in os.environ:
            return self.get_workspace(DEFAULT_WORKSPACE_NAME)

        workspace = (
            self._config.active_workspace if self._config else None
        ) or GlobalConfiguration().get_active_workspace()
        if not workspace:
            raise RuntimeError(
                "No active workspace is configured. Run "
                "`zenml workspace set WORKSPACE_NAME` to set the active "
                "workspace."
            )

        if workspace.name != DEFAULT_WORKSPACE_NAME:
            logger.warning(
                f"You are running with a non-default workspace "
                f"'{workspace.name}'. Any stacks, components, "
                f"pipelines and pipeline runs produced in this "
                f"workspace will currently not be accessible through "
                f"the dashboard. However, this will be possible "
                f"in the near future."
            )
        return workspace

    def get_workspace(
        self,
        name_id_or_prefix: Optional[Union[UUID, str]],
        allow_name_prefix_match: bool = True,
    ) -> WorkspaceResponseModel:
        """Gets a workspace.

        Args:
            name_id_or_prefix: The name or ID of the workspace.
            allow_name_prefix_match: If True, allow matching by name prefix.

        Returns:
            The workspace
        """
        if not name_id_or_prefix:
            return self.active_workspace
        return self._get_entity_by_id_or_name_or_prefix(
            get_method=self.zen_store.get_workspace,
            list_method=self.list_workspaces,
            name_id_or_prefix=name_id_or_prefix,
            allow_name_prefix_match=allow_name_prefix_match,
        )

    def list_workspaces(
        self,
        sort_by: str = "created",
        page: int = PAGINATION_STARTING_PAGE,
        size: int = PAGE_SIZE_DEFAULT,
        logical_operator: LogicalOperators = LogicalOperators.AND,
        id: Optional[Union[UUID, str]] = None,
        created: Optional[Union[datetime, str]] = None,
        updated: Optional[Union[datetime, str]] = None,
        name: Optional[str] = None,
    ) -> Page[WorkspaceResponseModel]:
        """List all workspaces.

        Args:
            sort_by: The column to sort by
            page: The page of items
            size: The maximum size of all pages
            logical_operator: Which logical operator to use [and, or]
            id: Use the id of teams to filter by.
            created: Use to filter by time of creation
            updated: Use the last updated date for filtering
            name: Use the team name for filtering

        Returns:
            The Team
        """
        return self.zen_store.list_workspaces(
            WorkspaceFilterModel(
                sort_by=sort_by,
                page=page,
                size=size,
                logical_operator=logical_operator,
                id=id,
                created=created,
                updated=updated,
                name=name,
            )
        )

    def create_workspace(
        self, name: str, description: str
    ) -> "WorkspaceResponseModel":
        """Create a new workspace.

        Args:
            name: Name of the workspace.
            description: Description of the workspace.

        Returns:
            The created workspace.
        """
        return self.zen_store.create_workspace(
            WorkspaceRequestModel(name=name, description=description)
        )

    def update_workspace(
        self,
        name_id_or_prefix: Optional[Union[UUID, str]],
        new_name: Optional[str] = None,
        new_description: Optional[str] = None,
    ) -> "WorkspaceResponseModel":
        """Update a workspace.

        Args:
            name_id_or_prefix: Name, ID or prefix of the workspace to update.
            new_name: New name of the workspace.
            new_description: New description of the workspace.

        Returns:
            The updated workspace.
        """
        workspace = self.get_workspace(
            name_id_or_prefix=name_id_or_prefix, allow_name_prefix_match=False
        )
        workspace_update = WorkspaceUpdateModel(
            name=new_name or workspace.name
        )
        if new_description:
            workspace_update.description = new_description
        return self.zen_store.update_workspace(
            workspace_id=workspace.id,
            workspace_update=workspace_update,
        )

    def delete_workspace(self, name_id_or_prefix: str) -> None:
        """Delete a workspace.

        Args:
            name_id_or_prefix: The name or ID of the workspace to delete.

        Raises:
            IllegalOperationError: If the workspace to delete is the active
                workspace.
        """
        workspace = self.get_workspace(
            name_id_or_prefix, allow_name_prefix_match=False
        )
        if self.active_workspace.id == workspace.id:
            raise IllegalOperationError(
                f"Workspace '{name_id_or_prefix}' cannot be deleted since "
                "it is currently active. Please set another workspace as "
                "active first."
            )
        self.zen_store.delete_workspace(workspace_name_or_id=workspace.id)

    # ------ #
    # STACKS #
    # ------ #
    @property
    def active_stack_model(self) -> "StackResponseModel":
        """The model of the active stack for this client.

        If no active stack is configured locally for the client, the active
        stack in the global configuration is used instead.

        Returns:
            The model of the active stack for this client.

        Raises:
            RuntimeError: If the active stack is not set.
        """
        stack: Optional["StackResponseModel"] = None

        if ENV_ZENML_ACTIVE_STACK_ID in os.environ:
            stack_id = os.environ[ENV_ZENML_ACTIVE_STACK_ID]
            return self.get_stack(stack_id)

        if self._config:
            stack = self.get_stack(self._config.active_stack_id)

        if not stack:
            stack = self.get_stack(GlobalConfiguration().get_active_stack_id())

        if not stack:
            raise RuntimeError(
                "No active stack is configured. Run "
                "`zenml stack set STACK_NAME` to set the active stack."
            )

        return stack

    @property
    def active_stack(self) -> "Stack":
        """The active stack for this client.

        Returns:
            The active stack for this client.
        """
        from zenml.stack.stack import Stack

        return Stack.from_model(self.active_stack_model)

    def get_stack(
        self,
        name_id_or_prefix: Optional[Union[UUID, str]] = None,
        allow_name_prefix_match: bool = True,
    ) -> "StackResponseModel":
        """Get a stack by name, ID or prefix.

        If no name, ID or prefix is provided, the active stack is returned.

        Args:
            name_id_or_prefix: The name, ID or prefix of the stack.
            allow_name_prefix_match: If True, allow matching by name prefix.

        Returns:
            The stack.
        """
        if name_id_or_prefix is not None:
            return self._get_entity_by_id_or_name_or_prefix(
                get_method=self.zen_store.get_stack,
                list_method=self.list_stacks,
                name_id_or_prefix=name_id_or_prefix,
                allow_name_prefix_match=allow_name_prefix_match,
            )
        else:
            return self.active_stack_model

    def create_stack(
        self,
        name: str,
        components: Mapping[StackComponentType, Union[str, UUID]],
        is_shared: bool = False,
        stack_spec_file: Optional[str] = None,
    ) -> "StackResponseModel":
        """Registers a stack and its components.

        Args:
            name: The name of the stack to register.
            components: dictionary which maps component types to component names
            is_shared: boolean to decide whether the stack is shared
            stack_spec_file: path to the stack spec file

        Returns:
            The model of the registered stack.

        Raises:
            ValueError: If the stack contains private components and is
                attempted to be registered as shared.
        """
        stack_components = {}

        for c_type, c_identifier in components.items():
            # Skip non-existent components.
            if not c_identifier:
                continue

            # Get the component.
            component = self.get_stack_component(
                name_id_or_prefix=c_identifier,
                component_type=c_type,
            )
            stack_components[c_type] = [component.id]

            # Raise an error if private components are used in a shared stack.
            if is_shared and not component.is_shared:
                raise ValueError(
                    f"You attempted to include the private {c_type} "
                    f"'{component.name}' in a shared stack. This is not "
                    f"supported. You can either share the {c_type} with the "
                    f"following command:\n"
                    f"`zenml {c_type.replace('_', '-')} share`{component.id}`\n"
                    f"or create the stack privately and then share it and all "
                    f"of its components using:\n`zenml stack share {name} -r`"
                )

        stack = StackRequestModel(
            name=name,
            components=stack_components,
            is_shared=is_shared,
            stack_spec_path=stack_spec_file,
            workspace=self.active_workspace.id,
            user=self.active_user.id,
        )

        self._validate_stack_configuration(stack=stack)

        return self.zen_store.create_stack(stack=stack)

    def update_stack(
        self,
        name_id_or_prefix: Optional[Union[UUID, str]] = None,
        name: Optional[str] = None,
        is_shared: Optional[bool] = None,
        stack_spec_file: Optional[str] = None,
        description: Optional[str] = None,
        component_updates: Optional[
            Dict[StackComponentType, List[Union[UUID, str]]]
        ] = None,
    ) -> "StackResponseModel":
        """Updates a stack and its components.

        Args:
            name_id_or_prefix: The name, id or prefix of the stack to update.
            name: the new name of the stack.
            is_shared: the new shared status of the stack.
            stack_spec_file: path to the stack spec file
            description: the new description of the stack.
            component_updates: dictionary which maps stack component types to
                lists of new stack component names or ids.

        Returns:
            The model of the updated stack.

        Raises:
            ValueError: If the stack contains private components and is
                attempted to be shared.
            EntityExistsError: If the stack name is already taken.
        """
        # First, get the stack
        stack = self.get_stack(
            name_id_or_prefix=name_id_or_prefix, allow_name_prefix_match=False
        )

        # Create the update model
        update_model = StackUpdateModel(  # type: ignore[call-arg]
            workspace=self.active_workspace.id,
            user=self.active_user.id,
            stack_spec_path=stack_spec_file,
        )

        shared_status = is_shared or stack.is_shared

        if name:
            if self.list_stacks(name=name, is_shared=shared_status):
                raise EntityExistsError(
                    "There are already existing stacks with the name "
                    f"'{name}'."
                )

            update_model.name = name

        if is_shared:
            current_name = update_model.name or stack.name
            if self.list_stacks(name=current_name, is_shared=True):
                raise EntityExistsError(
                    "There are already existing shared stacks with the name "
                    f"'{current_name}'."
                )

            for component_type, components in stack.components.items():
                for c in components:
                    if not c.is_shared:
                        raise ValueError(
                            f"A Stack can only be shared when all its "
                            f"components are also shared. Component "
                            f"'{component_type}:{c.name}' is not shared. Set "
                            f"the {component_type} to shared like this and "
                            f"then try re-sharing your stack:\n"
                            f"`zenml {component_type.replace('_', '-')} "
                            f"share {c.id}`\nAlternatively, you can rerun "
                            f"your command with `-r` to recursively "
                            f"share all components within the stack."
                        )

            update_model.is_shared = is_shared

        if description:
            update_model.description = description

        # Get the current components
        if component_updates:
            components_dict = stack.components.copy()

            for component_type, component_id_list in component_updates.items():
                if component_id_list is not None:
                    components_dict[component_type] = [
                        self.get_stack_component(
                            name_id_or_prefix=component_id,
                            component_type=component_type,
                        )
                        for component_id in component_id_list
                    ]

            # If the stack is shared, ensure all new components are also shared
            if shared_status:
                for component_list in components_dict.values():
                    for component in component_list:
                        if not component.is_shared:
                            raise ValueError(
                                "Private components cannot be added to a "
                                "shared stack. Component "
                                f"'{component.type}:{component.name}' is not "
                                "shared. Set the component to shared like "
                                "this and then try adding it to your stack "
                                "again:\n"
                                f"`zenml {component.type.replace('_', '-')} "
                                f"share {component.id}`."
                            )

            update_model.components = {
                c_type: [c.id for c in c_list]
                for c_type, c_list in components_dict.items()
            }

        return self.zen_store.update_stack(
            stack_id=stack.id,
            stack_update=update_model,
        )

    def delete_stack(
        self, name_id_or_prefix: Union[str, UUID], recursive: bool = False
    ) -> None:
        """Deregisters a stack.

        Args:
            name_id_or_prefix: The name, id or prefix id of the stack
                to deregister.
            recursive: If `True`, all components of the stack which are not
                associated with any other stack will also be deleted.

        Raises:
            ValueError: If the stack is the currently active stack for this
                client.
        """
        stack = self.get_stack(
            name_id_or_prefix=name_id_or_prefix, allow_name_prefix_match=False
        )

        if stack.id == self.active_stack_model.id:
            raise ValueError(
                f"Unable to deregister active stack '{stack.name}'. Make "
                f"sure to designate a new active stack before deleting this "
                f"one."
            )

        cfg = GlobalConfiguration()
        if stack.id == cfg.active_stack_id:
            raise ValueError(
                f"Unable to deregister '{stack.name}' as it is the active "
                f"stack within your global configuration. Make "
                f"sure to designate a new active stack before deleting this "
                f"one."
            )

        if recursive:
            stack_components_free_for_deletion = []

            # Get all stack components associated with this stack
            for component_type, component_model in stack.components.items():
                # Get stack associated with the stack component

                stacks = self.list_stacks(
                    component_id=component_model[0].id, size=2, page=1
                )

                # Check if the stack component is part of another stack
                if len(stacks) == 1 and stack.id == stacks[0].id:
                    stack_components_free_for_deletion.append(
                        (component_type, component_model)
                    )

            self.delete_stack(stack.id)

            for (
                stack_component_type,
                stack_component_model,
            ) in stack_components_free_for_deletion:
                self.delete_stack_component(
                    stack_component_model[0].name, stack_component_type
                )

            logger.info("Deregistered stack with name '%s'.", stack.name)
            return

        self.zen_store.delete_stack(stack_id=stack.id)
        logger.info("Deregistered stack with name '%s'.", stack.name)

    def list_stacks(
        self,
        sort_by: str = "created",
        page: int = PAGINATION_STARTING_PAGE,
        size: int = PAGE_SIZE_DEFAULT,
        logical_operator: LogicalOperators = LogicalOperators.AND,
        id: Optional[Union[UUID, str]] = None,
        created: Optional[datetime] = None,
        updated: Optional[datetime] = None,
        is_shared: Optional[bool] = None,
        name: Optional[str] = None,
        description: Optional[str] = None,
        workspace_id: Optional[Union[str, UUID]] = None,
        user_id: Optional[Union[str, UUID]] = None,
        component_id: Optional[Union[str, UUID]] = None,
    ) -> Page[StackResponseModel]:
        """Lists all stacks.

        Args:
            sort_by: The column to sort by
            page: The page of items
            size: The maximum size of all pages
            logical_operator: Which logical operator to use [and, or]
            id: Use the id of stacks to filter by.
            created: Use to filter by time of creation
            updated: Use the last updated date for filtering
            description: Use the stack description for filtering
            workspace_id: The id of the workspace to filter by.
            user_id: The  id of the user to filter by.
            component_id: The id of the component to filter by.
            name: The name of the stack to filter by.
            is_shared: The shared status of the stack to filter by.

        Returns:
            A page of stacks.
        """
        stack_filter_model = StackFilterModel(
            page=page,
            size=size,
            sort_by=sort_by,
            logical_operator=logical_operator,
            workspace_id=workspace_id,
            user_id=user_id,
            component_id=component_id,
            name=name,
            is_shared=is_shared,
            description=description,
            id=id,
            created=created,
            updated=updated,
        )
        stack_filter_model.set_scope_workspace(self.active_workspace.id)
        return self.zen_store.list_stacks(stack_filter_model)

    def activate_stack(
        self, stack_name_id_or_prefix: Union[str, UUID]
    ) -> None:
        """Sets the stack as active.

        Args:
            stack_name_id_or_prefix: Model of the stack to activate.

        Raises:
            KeyError: If the stack is not registered.
        """
        # Make sure the stack is registered
        try:
            stack = self.get_stack(name_id_or_prefix=stack_name_id_or_prefix)
        except KeyError as e:
            raise KeyError(
                f"Stack '{stack_name_id_or_prefix}' cannot be activated since "
                f"it is not registered yet. Please register it first."
            ) from e

        if self._config:
            self._config.set_active_stack(stack=stack)

        else:
            # set the active stack globally only if the client doesn't use
            # a local configuration
            GlobalConfiguration().set_active_stack(stack=stack)

    def _validate_stack_configuration(
        self, stack: "StackRequestModel"
    ) -> None:
        """Validates the configuration of a stack.

        Args:
            stack: The stack to validate.

        Raises:
            KeyError: If the stack references missing components.
            ValidationError: If the stack configuration is invalid.
        """
        local_components: List[str] = []
        remote_components: List[str] = []
        assert stack.components is not None
        for component_type, component_ids in stack.components.items():
            for component_id in component_ids:
                try:
                    component = self.get_stack_component(
                        name_id_or_prefix=component_id,
                        component_type=component_type,
                    )
                except KeyError as e:
                    raise KeyError(
                        f"Cannot register stack '{stack.name}' since it has an "
                        f"unregistered {component_type} with id "
                        f"'{component_id}'."
                    ) from e

                # Create and validate the configuration
                from zenml.stack.utils import (
                    validate_stack_component_config,
                    warn_if_config_server_mismatch,
                )

                configuration = validate_stack_component_config(
                    configuration_dict=component.configuration,
                    flavor_name=component.flavor,
                    component_type=component.type,
                    # Always enforce validation of custom flavors
                    validate_custom_flavors=True,
                )
                # Guaranteed to not be None by setting
                # `validate_custom_flavors=True` above
                assert configuration is not None
                warn_if_config_server_mismatch(configuration)
                if configuration.is_local:
                    local_components.append(
                        f"{component.type.value}: {component.name}"
                    )
                elif configuration.is_remote:
                    remote_components.append(
                        f"{component.type.value}: {component.name}"
                    )

        if local_components and remote_components:
            logger.warning(
                f"You are configuring a stack that is composed of components "
                f"that are relying on local resources "
                f"({', '.join(local_components)}) as well as "
                f"components that are running remotely "
                f"({', '.join(remote_components)}). This is not recommended as "
                f"it can lead to unexpected behavior, especially if the remote "
                f"components need to access the local resources. Please make "
                f"sure that your stack is configured correctly, or try to use "
                f"component flavors or configurations that do not require "
                f"local resources."
            )

        if not stack.is_valid:
            raise ValidationError(
                "Stack configuration is invalid. A valid"
                "stack must contain an Artifact Store and "
                "an Orchestrator."
            )

    # .------------.
    # | COMPONENTS |
    # '------------'
    def get_stack_component(
        self,
        component_type: StackComponentType,
        name_id_or_prefix: Optional[Union[str, UUID]] = None,
        allow_name_prefix_match: bool = True,
    ) -> "ComponentResponseModel":
        """Fetches a registered stack component.

        If the name_id_or_prefix is provided, it will try to fetch the component
        with the corresponding identifier. If not, it will try to fetch the
        active component of the given type.

        Args:
            component_type: The type of the component to fetch
            name_id_or_prefix: The id of the component to fetch.
            allow_name_prefix_match: If True, allow matching by name prefix.

        Returns:
            The registered stack component.

        Raises:
            KeyError: If no name_id_or_prefix is provided and no such component
                is part of the active stack.
        """
        # If no `name_id_or_prefix` provided, try to get the active component.
        if not name_id_or_prefix:
            components = self.active_stack_model.components.get(
                component_type, None
            )
            if components:
                return components[0]
            raise KeyError(
                "No name_id_or_prefix provided and there is no active "
                f"{component_type} in the current active stack."
            )

        # Else, try to fetch the component with an explicit type filter
        def type_scoped_list_method(
            **kwargs: Any,
        ) -> Page[ComponentResponseModel]:
            """Call `zen_store.list_stack_components` with type scoping.

            Args:
                **kwargs: Keyword arguments to pass to `ComponentFilterModel`.

            Returns:
                The type-scoped list of components.
            """
            component_filter_model = ComponentFilterModel(**kwargs)
            component_filter_model.set_scope_type(
                component_type=component_type
            )
            component_filter_model.set_scope_workspace(
                self.active_workspace.id
            )
            return self.zen_store.list_stack_components(
                component_filter_model=component_filter_model,
            )

        return self._get_entity_by_id_or_name_or_prefix(
            get_method=self.zen_store.get_stack_component,
            list_method=type_scoped_list_method,
            name_id_or_prefix=name_id_or_prefix,
            allow_name_prefix_match=allow_name_prefix_match,
        )

    def list_stack_components(
        self,
        sort_by: str = "created",
        page: int = PAGINATION_STARTING_PAGE,
        size: int = PAGE_SIZE_DEFAULT,
        logical_operator: LogicalOperators = LogicalOperators.AND,
        id: Optional[Union[UUID, str]] = None,
        created: Optional[datetime] = None,
        updated: Optional[datetime] = None,
        is_shared: Optional[bool] = None,
        name: Optional[str] = None,
        flavor: Optional[str] = None,
        type: Optional[str] = None,
        workspace_id: Optional[Union[str, UUID]] = None,
        user_id: Optional[Union[str, UUID]] = None,
        connector_id: Optional[Union[str, UUID]] = None,
    ) -> Page[ComponentResponseModel]:
        """Lists all registered stack components.

        Args:
            sort_by: The column to sort by
            page: The page of items
            size: The maximum size of all pages
            logical_operator: Which logical operator to use [and, or]
            id: Use the id of component to filter by.
            created: Use to component by time of creation
            updated: Use the last updated date for filtering
            flavor: Use the component flavor for filtering
            type: Use the component type for filtering
            workspace_id: The id of the workspace to filter by.
            user_id: The id of the user to filter by.
            connector_id: The id of the connector to filter by.
            name: The name of the component to filter by.
            is_shared: The shared status of the component to filter by.

        Returns:
            A page of stack components.
        """
        component_filter_model = ComponentFilterModel(
            page=page,
            size=size,
            sort_by=sort_by,
            logical_operator=logical_operator,
            workspace_id=workspace_id or self.active_workspace.id,
            user_id=user_id,
            connector_id=connector_id,
            name=name,
            is_shared=is_shared,
            flavor=flavor,
            type=type,
            id=id,
            created=created,
            updated=updated,
        )
        component_filter_model.set_scope_workspace(self.active_workspace.id)

        return self.zen_store.list_stack_components(
            component_filter_model=component_filter_model
        )

    def create_stack_component(
        self,
        name: str,
        flavor: str,
        component_type: StackComponentType,
        configuration: Dict[str, str],
        component_spec_path: Optional[str] = None,
        labels: Optional[Dict[str, Any]] = None,
        is_shared: bool = False,
    ) -> "ComponentResponseModel":
        """Registers a stack component.

        Args:
            name: The name of the stack component.
            flavor: The flavor of the stack component.
            component_spec_path: The path to the stack spec file.
            component_type: The type of the stack component.
            configuration: The configuration of the stack component.
            labels: The labels of the stack component.
            is_shared: Whether the stack component is shared or not.

        Returns:
            The model of the registered component.
        """
        from zenml.stack.utils import (
            validate_stack_component_config,
            warn_if_config_server_mismatch,
        )

        validated_config = validate_stack_component_config(
            configuration_dict=configuration,
            flavor_name=flavor,
            component_type=component_type,
            # Always enforce validation of custom flavors
            validate_custom_flavors=True,
        )
        # Guaranteed to not be None by setting
        # `validate_custom_flavors=True` above
        assert validated_config is not None
        warn_if_config_server_mismatch(validated_config)

        create_component_model = ComponentRequestModel(
            name=name,
            type=component_type,
            flavor=flavor,
            component_spec_path=component_spec_path,
            configuration=configuration,
            is_shared=is_shared,
            user=self.active_user.id,
            workspace=self.active_workspace.id,
            labels=labels,
        )

        # Register the new model
        return self.zen_store.create_stack_component(
            component=create_component_model
        )

    def update_stack_component(
        self,
        name_id_or_prefix: Optional[Union[UUID, str]],
        component_type: StackComponentType,
        name: Optional[str] = None,
        component_spec_path: Optional[str] = None,
        configuration: Optional[Dict[str, Any]] = None,
        labels: Optional[Dict[str, Any]] = None,
        is_shared: Optional[bool] = None,
        disconnect: Optional[bool] = None,
        connector_id: Optional[UUID] = None,
        connector_resource_id: Optional[str] = None,
    ) -> "ComponentResponseModel":
        """Updates a stack component.

        Args:
            name_id_or_prefix: The name, id or prefix of the stack component to
                update.
            component_type: The type of the stack component to update.
            name: The new name of the stack component.
            component_spec_path: The new path to the stack spec file.
            configuration: The new configuration of the stack component.
            labels: The new labels of the stack component.
            is_shared: The new shared status of the stack component.
            disconnect: Whether to disconnect the stack component from its
                service connector.
            connector_id: The new connector id of the stack component.
            connector_resource_id: The new connector resource id of the
                stack component.

        Returns:
            The updated stack component.

        Raises:
            EntityExistsError: If the new name is already taken.
        """
        # Get the existing component model
        component = self.get_stack_component(
            name_id_or_prefix=name_id_or_prefix,
            component_type=component_type,
            allow_name_prefix_match=False,
        )

        update_model = ComponentUpdateModel(  # type: ignore[call-arg]
            workspace=self.active_workspace.id,
            user=self.active_user.id,
            component_spec_path=component_spec_path,
        )

        if name is not None:
            shared_status = is_shared or component.is_shared

            existing_components = self.list_stack_components(
                name=name,
                is_shared=shared_status,
                type=component_type,
            )
            if existing_components.total > 0:
                raise EntityExistsError(
                    f"There are already existing "
                    f"{'shared' if shared_status else 'unshared'} components "
                    f"with the name '{name}'."
                )
            update_model.name = name

        if is_shared is not None:
            current_name = update_model.name or component.name
            existing_components = self.list_stack_components(
                name=current_name, is_shared=is_shared, type=component_type
            )
            if any(e.id != component.id for e in existing_components.items):
                raise EntityExistsError(
                    f"There are already existing shared components with "
                    f"the name '{current_name}'"
                )
            update_model.is_shared = is_shared

        if configuration is not None:
            existing_configuration = component.configuration
            existing_configuration.update(configuration)
            existing_configuration = {
                k: v
                for k, v in existing_configuration.items()
                if v is not None
            }

            from zenml.stack.utils import (
                validate_stack_component_config,
                warn_if_config_server_mismatch,
            )

            validated_config = validate_stack_component_config(
                configuration_dict=existing_configuration,
                flavor_name=component.flavor,
                component_type=component.type,
                # Always enforce validation of custom flavors
                validate_custom_flavors=True,
            )
            # Guaranteed to not be None by setting
            # `validate_custom_flavors=True` above
            assert validated_config is not None
            warn_if_config_server_mismatch(validated_config)

            update_model.configuration = existing_configuration

        if labels is not None:
            existing_labels = component.labels or {}
            existing_labels.update(labels)

            existing_labels = {
                k: v for k, v in existing_labels.items() if v is not None
            }
            update_model.labels = existing_labels

        if disconnect:
            update_model.connector = None
            update_model.connector_resource_id = None
        else:
            existing_component = self.get_stack_component(
                name_id_or_prefix=name_id_or_prefix,
                component_type=component_type,
                allow_name_prefix_match=False,
            )
            update_model.connector = connector_id
            update_model.connector_resource_id = connector_resource_id
            if connector_id is None and existing_component.connector:
                update_model.connector = existing_component.connector.id
                update_model.connector_resource_id = (
                    existing_component.connector_resource_id
                )

        # Send the updated component to the ZenStore
        return self.zen_store.update_stack_component(
            component_id=component.id,
            component_update=update_model,
        )

    def delete_stack_component(
        self,
        name_id_or_prefix: Union[str, UUID],
        component_type: StackComponentType,
    ) -> None:
        """Deletes a registered stack component.

        Args:
            name_id_or_prefix: The model of the component to delete.
            component_type: The type of the component to delete.
        """
        component = self.get_stack_component(
            name_id_or_prefix=name_id_or_prefix,
            component_type=component_type,
            allow_name_prefix_match=False,
        )

        self.zen_store.delete_stack_component(component_id=component.id)
        logger.info(
            "Deregistered stack component (type: %s) with name '%s'.",
            component.type,
            component.name,
        )

    # .---------.
    # | FLAVORS |
    # '---------'

    def create_flavor(
        self,
        source: str,
        component_type: StackComponentType,
    ) -> "FlavorResponseModel":
        """Creates a new flavor.

        Args:
            source: The flavor to create.
            component_type: The type of the flavor.

        Returns:
            The created flavor (in model form).

        Raises:
            ValueError: in case the config_schema of the flavor is too large.
        """
        from zenml.stack.flavor import validate_flavor_source

        flavor = validate_flavor_source(
            source=source, component_type=component_type
        )()

        if len(flavor.config_schema) > TEXT_FIELD_MAX_LENGTH:
            raise ValueError(
                "Json representation of configuration schema"
                "exceeds max length. This could be caused by an"
                "overly long docstring on the flavors "
                "configuration class' docstring."
            )

        create_flavor_request = FlavorRequestModel(
            source=source,
            type=flavor.type,
            name=flavor.name,
            config_schema=flavor.config_schema,
            integration="custom",
            user=self.active_user.id,
            workspace=self.active_workspace.id,
        )

        return self.zen_store.create_flavor(flavor=create_flavor_request)

    def get_flavor(
        self,
        name_id_or_prefix: str,
        allow_name_prefix_match: bool = True,
    ) -> "FlavorResponseModel":
        """Get a stack component flavor.

        Args:
            name_id_or_prefix: The name, ID or prefix to the id of the flavor
                to get.
            allow_name_prefix_match: If True, allow matching by name prefix.

        Returns:
            The stack component flavor.
        """
        return self._get_entity_by_id_or_name_or_prefix(
            get_method=self.zen_store.get_flavor,
            list_method=self.list_flavors,
            name_id_or_prefix=name_id_or_prefix,
            allow_name_prefix_match=allow_name_prefix_match,
        )

    def delete_flavor(self, name_id_or_prefix: str) -> None:
        """Deletes a flavor.

        Args:
            name_id_or_prefix: The name, id or prefix of the id for the
                flavor to delete.
        """
        flavor = self.get_flavor(
            name_id_or_prefix, allow_name_prefix_match=False
        )
        self.zen_store.delete_flavor(flavor_id=flavor.id)

        logger.info(f"Deleted flavor '{flavor.name}' of type '{flavor.type}'.")

    def list_flavors(
        self,
        sort_by: str = "created",
        page: int = PAGINATION_STARTING_PAGE,
        size: int = PAGE_SIZE_DEFAULT,
        logical_operator: LogicalOperators = LogicalOperators.AND,
        id: Optional[Union[UUID, str]] = None,
        created: Optional[datetime] = None,
        updated: Optional[datetime] = None,
        name: Optional[str] = None,
        type: Optional[str] = None,
        integration: Optional[str] = None,
        user_id: Optional[Union[str, UUID]] = None,
    ) -> Page[FlavorResponseModel]:
        """Fetches all the flavor models.

        Args:
            sort_by: The column to sort by
            page: The page of items
            size: The maximum size of all pages
            logical_operator: Which logical operator to use [and, or]
            id: Use the id of flavors to filter by.
            created: Use to flavors by time of creation
            updated: Use the last updated date for filtering
            user_id: The  id of the user to filter by.
            name: The name of the flavor to filter by.
            type: The type of the flavor to filter by.
            integration: The integration of the flavor to filter by.

        Returns:
            A list of all the flavor models.
        """
        flavor_filter_model = FlavorFilterModel(
            page=page,
            size=size,
            sort_by=sort_by,
            logical_operator=logical_operator,
            user_id=user_id,
            name=name,
            type=type,
            integration=integration,
            id=id,
            created=created,
            updated=updated,
        )
        flavor_filter_model.set_scope_workspace(self.active_workspace.id)
        return self.zen_store.list_flavors(
            flavor_filter_model=flavor_filter_model
        )

    def get_flavors_by_type(
        self, component_type: "StackComponentType"
    ) -> Page[FlavorResponseModel]:
        """Fetches the list of flavor for a stack component type.

        Args:
            component_type: The type of the component to fetch.

        Returns:
            The list of flavors.
        """
        logger.debug(f"Fetching the flavors of type {component_type}.")

        return self.list_flavors(
            type=component_type,
        )

    def get_flavor_by_name_and_type(
        self, name: str, component_type: "StackComponentType"
    ) -> "FlavorResponseModel":
        """Fetches a registered flavor.

        Args:
            component_type: The type of the component to fetch.
            name: The name of the flavor to fetch.

        Returns:
            The registered flavor.

        Raises:
            KeyError: If no flavor exists for the given type and name.
        """
        logger.debug(
            f"Fetching the flavor of type {component_type} with name {name}."
        )

        if not (
            flavors := self.list_flavors(
                type=component_type,
                name=name,
            ).items
        ):
            raise KeyError(
                f"No flavor with name '{name}' and type '{component_type}' "
                "exists."
            )
        if len(flavors) > 1:
            raise KeyError(
                f"More than one flavor with name {name} and type "
                f"{component_type} exists."
            )

        return flavors[0]

    # -------------
    # - PIPELINES -
    # -------------

    def list_pipelines(
        self,
        sort_by: str = "created",
        page: int = PAGINATION_STARTING_PAGE,
        size: int = PAGE_SIZE_DEFAULT,
        logical_operator: LogicalOperators = LogicalOperators.AND,
        id: Optional[Union[UUID, str]] = None,
        created: Optional[Union[datetime, str]] = None,
        updated: Optional[Union[datetime, str]] = None,
        name: Optional[str] = None,
        version: Optional[str] = None,
        version_hash: Optional[str] = None,
        docstring: Optional[str] = None,
        workspace_id: Optional[Union[str, UUID]] = None,
        user_id: Optional[Union[str, UUID]] = None,
    ) -> Page[PipelineResponseModel]:
        """List all pipelines.

        Args:
            sort_by: The column to sort by
            page: The page of items
            size: The maximum size of all pages
            logical_operator: Which logical operator to use [and, or]
            id: Use the id of pipeline to filter by.
            created: Use to filter by time of creation
            updated: Use the last updated date for filtering
            name: The name of the pipeline to filter by.
            version: The version of the pipeline to filter by.
            version_hash: The version hash of the pipeline to filter by.
            docstring: The docstring of the pipeline to filter by.
            workspace_id: The id of the workspace to filter by.
            user_id: The id of the user to filter by.

        Returns:
            A page with Pipeline fitting the filter description
        """
        pipeline_filter_model = PipelineFilterModel(
            sort_by=sort_by,
            page=page,
            size=size,
            logical_operator=logical_operator,
            id=id,
            created=created,
            updated=updated,
            name=name,
            version=version,
            version_hash=version_hash,
            docstring=docstring,
            workspace_id=workspace_id,
            user_id=user_id,
        )
        pipeline_filter_model.set_scope_workspace(self.active_workspace.id)
        return self.zen_store.list_pipelines(
            pipeline_filter_model=pipeline_filter_model
        )

    def get_pipeline(
        self,
        name_id_or_prefix: Union[str, UUID],
        version: Optional[str] = None,
    ) -> PipelineResponseModel:
        """Get a pipeline by name, id or prefix.

        Args:
            name_id_or_prefix: The name, ID or ID prefix of the pipeline.
            version: The pipeline version. If not specified, the latest
                version is returned.

        Returns:
            The pipeline.
        """
        return self._get_entity_version_by_id_or_name_or_prefix(
            get_method=self.zen_store.get_pipeline,
            list_method=self.list_pipelines,
            name_id_or_prefix=name_id_or_prefix,
            version=version,
        )

    def delete_pipeline(
        self,
        name_id_or_prefix: Union[str, UUID],
        version: Optional[str] = None,
    ) -> None:
        """Delete a pipeline.

        Args:
            name_id_or_prefix: The name, ID or ID prefix of the pipeline.
            version: The pipeline version. If left empty, will delete
                the latest version.
        """
        pipeline = self.get_pipeline(
            name_id_or_prefix=name_id_or_prefix, version=version
        )
        self.zen_store.delete_pipeline(pipeline_id=pipeline.id)

    # ----------
    # - BUILDS -
    # ----------

    def list_builds(
        self,
        sort_by: str = "created",
        page: int = PAGINATION_STARTING_PAGE,
        size: int = PAGE_SIZE_DEFAULT,
        logical_operator: LogicalOperators = LogicalOperators.AND,
        id: Optional[Union[UUID, str]] = None,
        created: Optional[Union[datetime, str]] = None,
        updated: Optional[Union[datetime, str]] = None,
        workspace_id: Optional[Union[str, UUID]] = None,
        user_id: Optional[Union[str, UUID]] = None,
        pipeline_id: Optional[Union[str, UUID]] = None,
        stack_id: Optional[Union[str, UUID]] = None,
        is_local: Optional[bool] = None,
        contains_code: Optional[bool] = None,
        zenml_version: Optional[str] = None,
        python_version: Optional[str] = None,
        checksum: Optional[str] = None,
    ) -> Page[PipelineBuildResponseModel]:
        """List all builds.

        Args:
            sort_by: The column to sort by
            page: The page of items
            size: The maximum size of all pages
            logical_operator: Which logical operator to use [and, or]
            id: Use the id of build to filter by.
            created: Use to filter by time of creation
            updated: Use the last updated date for filtering
            workspace_id: The id of the workspace to filter by.
            user_id: The  id of the user to filter by.
            pipeline_id: The id of the pipeline to filter by.
            stack_id: The id of the stack to filter by.
            is_local: Use to filter local builds.
            contains_code: Use to filter builds that contain code.
            zenml_version: The version of ZenML to filter by.
            python_version: The Python version to filter by.
            checksum: The build checksum to filter by.

        Returns:
            A page with builds fitting the filter description
        """
        build_filter_model = PipelineBuildFilterModel(
            sort_by=sort_by,
            page=page,
            size=size,
            logical_operator=logical_operator,
            id=id,
            created=created,
            updated=updated,
            workspace_id=workspace_id,
            user_id=user_id,
            pipeline_id=pipeline_id,
            stack_id=stack_id,
            is_local=is_local,
            contains_code=contains_code,
            zenml_version=zenml_version,
            python_version=python_version,
            checksum=checksum,
        )
        build_filter_model.set_scope_workspace(self.active_workspace.id)
        return self.zen_store.list_builds(
            build_filter_model=build_filter_model
        )

    def get_build(self, id_or_prefix: str) -> PipelineBuildResponseModel:
        """Get a build by id or prefix.

        Args:
            id_or_prefix: The id or id prefix of the build.

        Returns:
            The build.

        Raises:
            KeyError: If no build was found for the given id or prefix.
            ZenKeyError: If multiple builds were found that match the given
                id or prefix.
        """
        from zenml.utils.uuid_utils import is_valid_uuid

        # First interpret as full UUID
        if is_valid_uuid(id_or_prefix):
            return self.zen_store.get_build(UUID(id_or_prefix))

        entity = self.list_builds(
            id=f"startswith:{id_or_prefix}",
        )

        # If only a single entity is found, return it.
        if entity.total == 1:
            return entity.items[0]

        # If no entity is found, raise an error.
        if entity.total == 0:
            raise KeyError(
                f"No builds have been found that have either an id or prefix "
                f"that matches the provided string '{id_or_prefix}'."
            )

        raise ZenKeyError(
            f"{entity.total} builds have been found that have "
            f"an ID that matches the provided "
            f"string '{id_or_prefix}':\n"
            f"{[entity.items]}.\n"
            f"Please use the id to uniquely identify "
            f"only one of the builds."
        )

    def delete_build(self, id_or_prefix: str) -> None:
        """Delete a build.

        Args:
            id_or_prefix: The id or id prefix of the build.
        """
        build = self.get_build(id_or_prefix=id_or_prefix)
        self.zen_store.delete_build(build_id=build.id)

    # ---------------
    # - DEPLOYMENTS -
    # ---------------

    def list_deployments(
        self,
        sort_by: str = "created",
        page: int = PAGINATION_STARTING_PAGE,
        size: int = PAGE_SIZE_DEFAULT,
        logical_operator: LogicalOperators = LogicalOperators.AND,
        id: Optional[Union[UUID, str]] = None,
        created: Optional[Union[datetime, str]] = None,
        updated: Optional[Union[datetime, str]] = None,
        workspace_id: Optional[Union[str, UUID]] = None,
        user_id: Optional[Union[str, UUID]] = None,
        pipeline_id: Optional[Union[str, UUID]] = None,
        stack_id: Optional[Union[str, UUID]] = None,
        build_id: Optional[Union[str, UUID]] = None,
    ) -> Page[PipelineDeploymentResponseModel]:
        """List all deployments.

        Args:
            sort_by: The column to sort by
            page: The page of items
            size: The maximum size of all pages
            logical_operator: Which logical operator to use [and, or]
            id: Use the id of build to filter by.
            created: Use to filter by time of creation
            updated: Use the last updated date for filtering
            workspace_id: The id of the workspace to filter by.
            user_id: The  id of the user to filter by.
            pipeline_id: The id of the pipeline to filter by.
            stack_id: The id of the stack to filter by.
            build_id: The id of the build to filter by.

        Returns:
            A page with deployments fitting the filter description
        """
        deployment_filter_model = PipelineDeploymentFilterModel(
            sort_by=sort_by,
            page=page,
            size=size,
            logical_operator=logical_operator,
            id=id,
            created=created,
            updated=updated,
            workspace_id=workspace_id,
            user_id=user_id,
            pipeline_id=pipeline_id,
            stack_id=stack_id,
            build_id=build_id,
        )
        deployment_filter_model.set_scope_workspace(self.active_workspace.id)
        return self.zen_store.list_deployments(
            deployment_filter_model=deployment_filter_model
        )

    def get_deployment(
        self, id_or_prefix: str
    ) -> PipelineDeploymentResponseModel:
        """Get a deployment by id or prefix.

        Args:
            id_or_prefix: The id or id prefix of the build.

        Returns:
            The deployment.

        Raises:
            KeyError: If no deployment was found for the given id or prefix.
            ZenKeyError: If multiple deployments were found that match the given
                id or prefix.
        """
        from zenml.utils.uuid_utils import is_valid_uuid

        # First interpret as full UUID
        if is_valid_uuid(id_or_prefix):
            return self.zen_store.get_deployment(UUID(id_or_prefix))

        entity = self.list_deployments(
            id=f"startswith:{id_or_prefix}",
        )

        # If only a single entity is found, return it.
        if entity.total == 1:
            return entity.items[0]

        # If no entity is found, raise an error.
        if entity.total == 0:
            raise KeyError(
                f"No deployment have been found that have either an id or "
                f"prefix that matches the provided string '{id_or_prefix}'."
            )

        raise ZenKeyError(
            f"{entity.total} deployments have been found that have "
            f"an ID that matches the provided "
            f"string '{id_or_prefix}':\n"
            f"{[entity.items]}.\n"
            f"Please use the id to uniquely identify "
            f"only one of the deployments."
        )

    def delete_deployment(self, id_or_prefix: str) -> None:
        """Delete a deployment.

        Args:
            id_or_prefix: The id or id prefix of the deployment.
        """
        deployment = self.get_deployment(id_or_prefix=id_or_prefix)
        self.zen_store.delete_deployment(deployment_id=deployment.id)

    # -------------
    # - SCHEDULES -
    # -------------

    def list_schedules(
        self,
        sort_by: str = "created",
        page: int = PAGINATION_STARTING_PAGE,
        size: int = PAGE_SIZE_DEFAULT,
        logical_operator: LogicalOperators = LogicalOperators.AND,
        id: Optional[Union[UUID, str]] = None,
        created: Optional[Union[datetime, str]] = None,
        updated: Optional[Union[datetime, str]] = None,
        name: Optional[str] = None,
        workspace_id: Optional[Union[str, UUID]] = None,
        user_id: Optional[Union[str, UUID]] = None,
        pipeline_id: Optional[Union[str, UUID]] = None,
        orchestrator_id: Optional[Union[str, UUID]] = None,
        active: Optional[Union[str, bool]] = None,
        cron_expression: Optional[str] = None,
        start_time: Optional[Union[datetime, str]] = None,
        end_time: Optional[Union[datetime, str]] = None,
        interval_second: Optional[int] = None,
        catchup: Optional[Union[str, bool]] = None,
    ) -> Page[ScheduleResponseModel]:
        """List schedules.

        Args:
            sort_by: The column to sort by
            page: The page of items
            size: The maximum size of all pages
            logical_operator: Which logical operator to use [and, or]
            id: Use the id of stacks to filter by.
            created: Use to filter by time of creation
            updated: Use the last updated date for filtering
            name: The name of the stack to filter by.
            workspace_id: The id of the workspace to filter by.
            user_id: The  id of the user to filter by.
            pipeline_id: The id of the pipeline to filter by.
            orchestrator_id: The id of the orchestrator to filter by.
            active: Use to filter by active status.
            cron_expression: Use to filter by cron expression.
            start_time: Use to filter by start time.
            end_time: Use to filter by end time.
            interval_second: Use to filter by interval second.
            catchup: Use to filter by catchup.

        Returns:
            A list of schedules.
        """
        schedule_filter_model = ScheduleFilterModel(
            sort_by=sort_by,
            page=page,
            size=size,
            logical_operator=logical_operator,
            id=id,
            created=created,
            updated=updated,
            name=name,
            workspace_id=workspace_id,
            user_id=user_id,
            pipeline_id=pipeline_id,
            orchestrator_id=orchestrator_id,
            active=active,
            cron_expression=cron_expression,
            start_time=start_time,
            end_time=end_time,
            interval_second=interval_second,
            catchup=catchup,
        )
        schedule_filter_model.set_scope_workspace(self.active_workspace.id)
        return self.zen_store.list_schedules(
            schedule_filter_model=schedule_filter_model
        )

    def get_schedule(
        self,
        name_id_or_prefix: Union[str, UUID],
        allow_name_prefix_match: bool = True,
    ) -> ScheduleResponseModel:
        """Get a schedule by name, id or prefix.

        Args:
            name_id_or_prefix: The name, id or prefix of the schedule.
            allow_name_prefix_match: If True, allow matching by name prefix.

        Returns:
            The schedule.
        """
        return self._get_entity_by_id_or_name_or_prefix(
            get_method=self.zen_store.get_schedule,
            list_method=self.list_schedules,
            name_id_or_prefix=name_id_or_prefix,
            allow_name_prefix_match=allow_name_prefix_match,
        )

    def delete_schedule(self, name_id_or_prefix: Union[str, UUID]) -> None:
        """Delete a schedule.

        Args:
            name_id_or_prefix: The name, id or prefix id of the schedule
                to delete.
        """
        schedule = self.get_schedule(
            name_id_or_prefix=name_id_or_prefix, allow_name_prefix_match=False
        )
        logger.warning(
            f"Deleting schedule '{name_id_or_prefix}'... This will only delete "
            "the reference of the schedule from ZenML. Please make sure to "
            "manually stop/delete this schedule in your orchestrator as well!"
        )
        self.zen_store.delete_schedule(schedule_id=schedule.id)

    # -----------------
    # - PIPELINE RUNS -
    # -----------------

    def list_pipeline_runs(
        self,
        sort_by: str = "desc:created",
        page: int = PAGINATION_STARTING_PAGE,
        size: int = PAGE_SIZE_DEFAULT,
        logical_operator: LogicalOperators = LogicalOperators.AND,
        id: Optional[Union[UUID, str]] = None,
        created: Optional[Union[datetime, str]] = None,
        updated: Optional[Union[datetime, str]] = None,
        name: Optional[str] = None,
        workspace_id: Optional[Union[str, UUID]] = None,
        pipeline_id: Optional[Union[str, UUID]] = None,
        user_id: Optional[Union[str, UUID]] = None,
        stack_id: Optional[Union[str, UUID]] = None,
        schedule_id: Optional[Union[str, UUID]] = None,
        build_id: Optional[Union[str, UUID]] = None,
        deployment_id: Optional[Union[str, UUID]] = None,
        code_repository_id: Optional[Union[str, UUID]] = None,
        orchestrator_run_id: Optional[str] = None,
        status: Optional[str] = None,
        start_time: Optional[Union[datetime, str]] = None,
        end_time: Optional[Union[datetime, str]] = None,
        num_steps: Optional[Union[int, str]] = None,
        unlisted: Optional[bool] = None,
    ) -> Page[PipelineRunResponseModel]:
        """List all pipeline runs.

        Args:
            sort_by: The column to sort by
            page: The page of items
            size: The maximum size of all pages
            logical_operator: Which logical operator to use [and, or]
            id: The id of the runs to filter by.
            created: Use to filter by time of creation
            updated: Use the last updated date for filtering
            workspace_id: The id of the workspace to filter by.
            pipeline_id: The id of the pipeline to filter by.
            user_id: The id of the user to filter by.
            stack_id: The id of the stack to filter by.
            schedule_id: The id of the schedule to filter by.
            build_id: The id of the build to filter by.
            deployment_id: The id of the deployment to filter by.
            code_repository_id: The id of the code repository to filter by.
            orchestrator_run_id: The run id of the orchestrator to filter by.
            name: The name of the run to filter by.
            status: The status of the pipeline run
            start_time: The start_time for the pipeline run
            end_time: The end_time for the pipeline run
            num_steps: The number of steps for the pipeline run
            unlisted: If the runs should be unlisted or not.

        Returns:
            A page with Pipeline Runs fitting the filter description
        """
        runs_filter_model = PipelineRunFilterModel(
            sort_by=sort_by,
            page=page,
            size=size,
            logical_operator=logical_operator,
            id=id,
            created=created,
            updated=updated,
            name=name,
            workspace_id=workspace_id,
            pipeline_id=pipeline_id,
            schedule_id=schedule_id,
            build_id=build_id,
            deployment_id=deployment_id,
            code_repository_id=code_repository_id,
            orchestrator_run_id=orchestrator_run_id,
            user_id=user_id,
            stack_id=stack_id,
            status=status,
            start_time=start_time,
            end_time=end_time,
            num_steps=num_steps,
            unlisted=unlisted,
        )
        runs_filter_model.set_scope_workspace(self.active_workspace.id)
        return self.zen_store.list_runs(runs_filter_model=runs_filter_model)

    def list_runs(self, **kwargs: Any) -> Page[PipelineRunResponseModel]:
        """(Deprecated) List all pipeline runs.

        Args:
            **kwargs: The filter arguments passed to `list_pipeline_runs`.

        Returns:
            A page with Pipeline Runs fitting the filter description
        """
        logger.warning(
            "`Client.list_runs()` is deprecated and will be removed in a "
            "future release. Please use `Client.list_pipeline_runs()` instead."
        )
        return self.list_pipeline_runs(**kwargs)

    def get_pipeline_run(
        self,
        name_id_or_prefix: Union[str, UUID],
        allow_name_prefix_match: bool = True,
    ) -> PipelineRunResponseModel:
        """Gets a pipeline run by name, ID, or prefix.

        Args:
            name_id_or_prefix: Name, ID, or prefix of the pipeline run.
            allow_name_prefix_match: If True, allow matching by name prefix.

        Returns:
            The pipeline run.
        """
        return self._get_entity_by_id_or_name_or_prefix(
            get_method=self.zen_store.get_run,
            list_method=self.list_pipeline_runs,
            name_id_or_prefix=name_id_or_prefix,
            allow_name_prefix_match=allow_name_prefix_match,
        )

    def delete_pipeline_run(
        self,
        name_id_or_prefix: Union[str, UUID],
    ) -> None:
        """Deletes a pipeline run.

        Args:
            name_id_or_prefix: Name, ID, or prefix of the pipeline run.
        """
        run = self.get_pipeline_run(
            name_id_or_prefix=name_id_or_prefix, allow_name_prefix_match=False
        )
        self.zen_store.delete_run(run_id=run.id)

    # -------------
    # - STEP RUNS -
    # -------------

    def list_run_steps(
        self,
        sort_by: str = "created",
        page: int = PAGINATION_STARTING_PAGE,
        size: int = PAGE_SIZE_DEFAULT,
        logical_operator: LogicalOperators = LogicalOperators.AND,
        id: Optional[Union[UUID, str]] = None,
        created: Optional[Union[datetime, str]] = None,
        updated: Optional[Union[datetime, str]] = None,
        name: Optional[str] = None,
        entrypoint_name: Optional[str] = None,
        code_hash: Optional[str] = None,
        cache_key: Optional[str] = None,
        status: Optional[str] = None,
        start_time: Optional[Union[datetime, str]] = None,
        end_time: Optional[Union[datetime, str]] = None,
        pipeline_run_id: Optional[Union[str, UUID]] = None,
        original_step_run_id: Optional[Union[str, UUID]] = None,
        workspace_id: Optional[Union[str, UUID]] = None,
        user_id: Optional[Union[str, UUID]] = None,
        num_outputs: Optional[Union[int, str]] = None,
    ) -> Page[StepRunResponseModel]:
        """List all pipelines.

        Args:
            sort_by: The column to sort by
            page: The page of items
            size: The maximum size of all pages
            logical_operator: Which logical operator to use [and, or]
            id: Use the id of runs to filter by.
            created: Use to filter by time of creation
            updated: Use the last updated date for filtering
            start_time: Use to filter by the time when the step started running
            end_time: Use to filter by the time when the step finished running
            workspace_id: The id of the workspace to filter by.
            user_id: The  id of the user to filter by.
            pipeline_run_id: The  id of the pipeline run to filter by.
            original_step_run_id: The  id of the pipeline run to filter by.
            name: The name of the run to filter by.
            entrypoint_name: The entrypoint_name of the run to filter by.
            code_hash: The code_hash of the run to filter by.
            cache_key: The cache_key of the run to filter by.
            status: The name of the run to filter by.
            num_outputs: The number of outputs for the step run

        Returns:
            A page with Pipeline fitting the filter description
        """
        step_run_filter_model = StepRunFilterModel(
            sort_by=sort_by,
            page=page,
            size=size,
            logical_operator=logical_operator,
            id=id,
            entrypoint_name=entrypoint_name,
            code_hash=code_hash,
            cache_key=cache_key,
            pipeline_run_id=pipeline_run_id,
            original_step_run_id=original_step_run_id,
            status=status,
            created=created,
            updated=updated,
            start_time=start_time,
            end_time=end_time,
            name=name,
            workspace_id=workspace_id,
            user_id=user_id,
            num_outputs=num_outputs,
        )
        step_run_filter_model.set_scope_workspace(self.active_workspace.id)
        return self.zen_store.list_run_steps(
            step_run_filter_model=step_run_filter_model
        )

    def get_run_step(self, step_run_id: UUID) -> StepRunResponseModel:
        """Get a step run by ID.

        Args:
            step_run_id: The ID of the step run to get.

        Returns:
            The step run.
        """
        return self.zen_store.get_run_step(step_run_id)

    # -------------
    # - Artifacts -
    # -------------

    def list_artifacts(
        self,
        sort_by: str = "created",
        page: int = PAGINATION_STARTING_PAGE,
        size: int = PAGE_SIZE_DEFAULT,
        logical_operator: LogicalOperators = LogicalOperators.AND,
        id: Optional[Union[UUID, str]] = None,
        created: Optional[Union[datetime, str]] = None,
        updated: Optional[Union[datetime, str]] = None,
        name: Optional[str] = None,
        version: Optional[Union[str, int]] = None,
        artifact_store_id: Optional[Union[str, UUID]] = None,
        type: Optional[ArtifactType] = None,
        data_type: Optional[str] = None,
        uri: Optional[str] = None,
        materializer: Optional[str] = None,
        workspace_id: Optional[Union[str, UUID]] = None,
        user_id: Optional[Union[str, UUID]] = None,
        only_unused: Optional[bool] = False,
    ) -> Page[ArtifactResponseModel]:
        """Get all artifacts.

        Args:
            sort_by: The column to sort by
            page: The page of items
            size: The maximum size of all pages
            logical_operator: Which logical operator to use [and, or]
            id: Use the id of runs to filter by.
            created: Use to filter by time of creation
            updated: Use the last updated date for filtering
            name: The name of the run to filter by.
            version: The version of the artifact to filter by.
            artifact_store_id: The id of the artifact store to filter by.
            type: The type of the artifact to filter by.
            data_type: The data type of the artifact to filter by.
            uri: The uri of the artifact to filter by.
            materializer: The materializer of the artifact to filter by.
            workspace_id: The id of the workspace to filter by.
            user_id: The  id of the user to filter by.
            only_unused: Only return artifacts that are not used in any runs.

        Returns:
            A list of artifacts.
        """
        artifact_filter_model = ArtifactFilterModel(
            sort_by=sort_by,
            page=page,
            size=size,
            logical_operator=logical_operator,
            id=id,
            created=created,
            updated=updated,
            name=name,
            version=version,
            artifact_store_id=artifact_store_id,
            type=type,
            data_type=data_type,
            uri=uri,
            materializer=materializer,
            workspace_id=workspace_id,
            user_id=user_id,
            only_unused=only_unused,
        )
        artifact_filter_model.set_scope_workspace(self.active_workspace.id)
        return self.zen_store.list_artifacts(artifact_filter_model)

    def get_artifact(
        self,
        name_id_or_prefix: Union[str, UUID],
        version: Optional[str] = None,
    ) -> ArtifactResponseModel:
        """Get an artifact by ID.

        Args:
            name_id_or_prefix: The ID or name or prefix of the artifact to get.
            version: The version of the artifact to get.

        Returns:
            The artifact.
        """
        return self._get_entity_version_by_id_or_name_or_prefix(
            get_method=self.zen_store.get_artifact,
            list_method=self.list_artifacts,
            name_id_or_prefix=name_id_or_prefix,
            version=version,
        )

    def delete_artifact(
        self,
        name_id_or_prefix: Union[str, UUID],
        version: Optional[str] = None,
        delete_metadata: bool = True,
        delete_from_artifact_store: bool = False,
    ) -> None:
        """Delete an artifact.

        By default, this will delete only the metadata of the artifact from the
        database, not the artifact itself.

        Args:
            name_id_or_prefix: The ID or name or prefix of the artifact to
                delete.
            version: The version of the artifact to delete.
            delete_metadata: If True, delete the metadata of the artifact from
                the database.
            delete_from_artifact_store: If True, delete the artifact itself from
                the artifact store.
        """
        artifact = self.get_artifact(
            name_id_or_prefix=name_id_or_prefix, version=version
        )
        if delete_from_artifact_store:
            self._delete_artifact_from_artifact_store(artifact=artifact)
        if delete_metadata:
            self._delete_artifact_metadata(artifact=artifact)

    def _delete_artifact_from_artifact_store(
        self, artifact: ArtifactResponseModel
    ) -> None:
        """Delete an artifact from the artifact store.

        Args:
            artifact: The artifact to delete.

        Raises:
            Exception: If the artifact store is inaccessible.
        """
        from zenml.artifact_stores.base_artifact_store import BaseArtifactStore
        from zenml.stack.stack_component import StackComponent

        if not artifact.artifact_store_id:
            logger.warning(
                f"Artifact '{artifact.uri}' does not have an artifact store "
                "associated with it. Skipping deletion from artifact store."
            )
            return
        try:
            artifact_store_model = self.get_stack_component(
                component_type=StackComponentType.ARTIFACT_STORE,
                name_id_or_prefix=artifact.artifact_store_id,
            )
            artifact_store = StackComponent.from_model(artifact_store_model)
            assert isinstance(artifact_store, BaseArtifactStore)
            artifact_store.rmtree(artifact.uri)
        except Exception as e:
            logger.error(
                f"Failed to delete artifact '{artifact.uri}' from the "
                "artifact store. This might happen if your local client "
                "does not have access to the artifact store or does not "
                "have the required integrations installed. Full error: "
                f"{e}"
            )
            raise e
        else:
            logger.info(
                f"Deleted artifact '{artifact.uri}' from the artifact store."
            )

    def _delete_artifact_metadata(
        self, artifact: ArtifactResponseModel
    ) -> None:
        """Delete the metadata of an artifact from the database.

        Args:
            artifact: The artifact to delete.

        Raises:
            ValueError: If the artifact is still used in any runs.
        """
        if artifact not in depaginate(
            partial(self.list_artifacts, only_unused=True)
        ):
            raise ValueError(
                "The metadata of artifacts that are used in runs cannot be "
                "deleted. Please delete all runs that use this artifact "
                "first."
            )
        self.zen_store.delete_artifact(artifact.id)
        logger.info(f"Deleted metadata of artifact '{artifact.uri}'.")

    # ----------------
    # - Run Metadata -
    # ----------------

    def create_run_metadata(
        self,
        metadata: Dict[str, "MetadataType"],
        pipeline_run_id: Optional[UUID] = None,
        step_run_id: Optional[UUID] = None,
        artifact_id: Optional[UUID] = None,
        stack_component_id: Optional[UUID] = None,
    ) -> List[RunMetadataResponseModel]:
        """Create run metadata.

        Args:
            metadata: The metadata to create as a dictionary of key-value pairs.
            pipeline_run_id: The ID of the pipeline run during which the
                metadata was produced. If provided, `step_run_id` and
                `artifact_id` must be None.
            step_run_id: The ID of the step run during which the metadata was
                produced. If provided, `pipeline_run_id` and `artifact_id` must
                be None.
            artifact_id: The ID of the artifact for which the metadata was
                produced. If provided, `pipeline_run_id` and `step_run_id` must
                be None.
            stack_component_id: The ID of the stack component that produced
                the metadata.

        Returns:
            The created metadata, as string to model dictionary.

        Raises:
            ValueError: If not exactly one of either `pipeline_run_id`,
                `step_run_id`, or `artifact_id` is provided.
        """
        from zenml.metadata.metadata_types import get_metadata_type

        if not (pipeline_run_id or step_run_id or artifact_id):
            raise ValueError(
                "Cannot create run metadata without linking it to any entity. "
                "Please provide either a `pipeline_run_id`, `step_run_id`, or "
                "`artifact_id`."
            )
        if (
            (pipeline_run_id and step_run_id)
            or (pipeline_run_id and artifact_id)
            or (step_run_id and artifact_id)
        ):
            raise ValueError(
                "Cannot create run metadata linked to multiple entities. "
                "Please provide only a `pipeline_run_id` or only a "
                "`step_run_id` or only an `artifact_id`."
            )

        values: Dict[str, "MetadataType"] = {}
        types: Dict[str, "MetadataTypeEnum"] = {}
        for key, value in metadata.items():
            # Skip metadata that is too large to be stored in the database.
            if len(json.dumps(value)) > TEXT_FIELD_MAX_LENGTH:
                logger.warning(
                    f"Metadata value for key '{key}' is too large to be "
                    "stored in the database. Skipping."
                )
                continue
            # Skip metadata that is not of a supported type.
            try:
                metadata_type = get_metadata_type(value)
            except ValueError as e:
                logger.warning(
                    f"Metadata value for key '{key}' is not of a supported "
                    f"type. Skipping. Full error: {e}"
                )
                continue
            values[key] = value
            types[key] = metadata_type

        run_metadata = RunMetadataRequestModel(
            workspace=self.active_workspace.id,
            user=self.active_user.id,
            pipeline_run_id=pipeline_run_id,
            step_run_id=step_run_id,
            artifact_id=artifact_id,
            stack_component_id=stack_component_id,
            values=values,
            types=types,
        )
        return self.zen_store.create_run_metadata(run_metadata)

    def list_run_metadata(
        self,
        sort_by: str = "created",
        page: int = PAGINATION_STARTING_PAGE,
        size: int = PAGE_SIZE_DEFAULT,
        logical_operator: LogicalOperators = LogicalOperators.AND,
        id: Optional[Union[UUID, str]] = None,
        created: Optional[Union[datetime, str]] = None,
        updated: Optional[Union[datetime, str]] = None,
        workspace_id: Optional[UUID] = None,
        user_id: Optional[UUID] = None,
        pipeline_run_id: Optional[UUID] = None,
        step_run_id: Optional[UUID] = None,
        artifact_id: Optional[UUID] = None,
        stack_component_id: Optional[UUID] = None,
        key: Optional[str] = None,
        value: Optional["MetadataType"] = None,
        type: Optional[str] = None,
    ) -> Page[RunMetadataResponseModel]:
        """List run metadata.

        Args:
            sort_by: The field to sort the results by.
            page: The page number to return.
            size: The number of results to return per page.
            logical_operator: The logical operator to use for filtering.
            id: The ID of the metadata.
            created: The creation time of the metadata.
            updated: The last update time of the metadata.
            workspace_id: The ID of the workspace the metadata belongs to.
            user_id: The ID of the user that created the metadata.
            pipeline_run_id: The ID of the pipeline run the metadata belongs to.
            step_run_id: The ID of the step run the metadata belongs to.
            artifact_id: The ID of the artifact the metadata belongs to.
            stack_component_id: The ID of the stack component that produced
                the metadata.
            key: The key of the metadata.
            value: The value of the metadata.
            type: The type of the metadata.

        Returns:
            The run metadata.
        """
        metadata_filter_model = RunMetadataFilterModel(
            sort_by=sort_by,
            page=page,
            size=size,
            logical_operator=logical_operator,
            id=id,
            created=created,
            updated=updated,
            workspace_id=workspace_id,
            user_id=user_id,
            pipeline_run_id=pipeline_run_id,
            step_run_id=step_run_id,
            artifact_id=artifact_id,
            stack_component_id=stack_component_id,
            key=key,
            value=value,
            type=type,
        )
        metadata_filter_model.set_scope_workspace(self.active_workspace.id)
        return self.zen_store.list_run_metadata(metadata_filter_model)

    # .---------.
    # | SECRETS |
    # '---------'

    def create_secret(
        self,
        name: str,
        values: Dict[str, str],
        scope: SecretScope = SecretScope.WORKSPACE,
    ) -> "SecretResponseModel":
        """Creates a new secret.

        Args:
            name: The name of the secret.
            values: The values of the secret.
            scope: The scope of the secret.

        Returns:
            The created secret (in model form).

        Raises:
            NotImplementedError: If centralized secrets management is not
                enabled.
        """
        create_secret_request = SecretRequestModel(
            name=name,
            values=values,
            scope=scope,
            user=self.active_user.id,
            workspace=self.active_workspace.id,
        )
        try:
            return self.zen_store.create_secret(secret=create_secret_request)
        except NotImplementedError:
            raise NotImplementedError(
                "centralized secrets management is not supported or explicitly "
                "disabled in the target ZenML deployment."
            )

    def get_secret(
        self,
        name_id_or_prefix: Union[str, UUID],
        scope: Optional[SecretScope] = None,
        allow_partial_name_match: bool = True,
        allow_partial_id_match: bool = True,
    ) -> "SecretResponseModel":
        """Get a secret.

        Get a secret identified by a name, ID or prefix of the name or ID and
        optionally a scope.

        If a scope is not provided, the secret will be searched for in all
        scopes starting with the innermost scope (user) to the outermost scope
        (workspace). When a name or prefix is used instead of a UUID value, each
        scope is first searched for an exact match, then for a ID prefix or
        name substring match before moving on to the next scope.

        Args:
            name_id_or_prefix: The name, ID or prefix to the id of the secret
                to get.
            scope: The scope of the secret. If not set, all scopes will be
                searched starting with the innermost scope (user) to the
                outermost scope (global) until a secret is found.
            allow_partial_name_match: If True, allow partial name matches.
            allow_partial_id_match: If True, allow partial ID matches.

        Returns:
            The secret.

        Raises:
            KeyError: If no secret is found.
            ZenKeyError: If multiple secrets are found.
            NotImplementedError: If centralized secrets management is not
                enabled.
        """
        from zenml.utils.uuid_utils import is_valid_uuid

        try:
            # First interpret as full UUID
            if is_valid_uuid(name_id_or_prefix):
                # Fetch by ID; filter by scope if provided
                secret = self.zen_store.get_secret(
                    secret_id=UUID(name_id_or_prefix)
                    if isinstance(name_id_or_prefix, str)
                    else name_id_or_prefix
                )
                if scope is not None and secret.scope != scope:
                    raise KeyError(
                        f"No secret found with ID {str(name_id_or_prefix)}"
                    )

                return secret
        except NotImplementedError:
            raise NotImplementedError(
                "centralized secrets management is not supported or explicitly "
                "disabled in the target ZenML deployment."
            )

        # If not a UUID, try to find by name and then by prefix
        assert not isinstance(name_id_or_prefix, UUID)

        # Scopes to search in order of priority
        search_scopes = (
            [SecretScope.USER, SecretScope.WORKSPACE]
            if scope is None
            else [scope]
        )

        secrets = self.list_secrets(
            logical_operator=LogicalOperators.OR,
            name=f"contains:{name_id_or_prefix}"
            if allow_partial_name_match
            else f"equals:{name_id_or_prefix}",
            id=f"startswith:{name_id_or_prefix}"
            if allow_partial_id_match
            else None,
        )

        for search_scope in search_scopes:
            partial_matches: List[SecretResponseModel] = []
            for secret in secrets.items:
                if secret.scope != search_scope:
                    continue
                # Exact match
                if secret.name == name_id_or_prefix:
                    # Need to fetch the secret again to get the secret values
                    return self.zen_store.get_secret(secret_id=secret.id)
                # Partial match
                partial_matches.append(secret)

            if len(partial_matches) > 1:
                match_summary = "\n".join(
                    [
                        f"[{secret.id}]: name = {secret.name}"
                        for secret in partial_matches
                    ]
                )
                raise ZenKeyError(
                    f"{len(partial_matches)} secrets have been found that have "
                    f"a name or ID that matches the provided "
                    f"string '{name_id_or_prefix}':\n"
                    f"{match_summary}.\n"
                    f"Please use the id to uniquely identify "
                    f"only one of the secrets."
                )

            # If only a single secret is found, return it
            if len(partial_matches) == 1:
                # Need to fetch the secret again to get the secret values
                return self.zen_store.get_secret(
                    secret_id=partial_matches[0].id
                )

        msg = (
            f"No secret found with name, ID or prefix "
            f"'{name_id_or_prefix}'"
        )
        if scope is not None:
            msg += f" in scope '{scope}'"

        raise KeyError(msg)

    def get_secret_by_name_and_scope(
        self, name: str, scope: Optional[SecretScope] = None
    ) -> "SecretResponseModel":
        """Fetches a registered secret with a given name and optional scope.

        This is a version of get_secret that restricts the search to a given
        name and an optional scope, without doing any prefix or UUID matching.

        If no scope is provided, the search will be done first in the user
        scope, then in the workspace scope.

        Args:
            name: The name of the secret to get.
            scope: The scope of the secret to get.

        Returns:
            The registered secret.

        Raises:
            KeyError: If no secret exists for the given name in the given scope.
        """
        logger.debug(
            f"Fetching the secret with name '{name}' and scope '{scope}'."
        )

        # Scopes to search in order of priority
        search_scopes = (
            [SecretScope.USER, SecretScope.WORKSPACE]
            if scope is None
            else [scope]
        )

        for search_scope in search_scopes:
            secrets = self.list_secrets(
                logical_operator=LogicalOperators.AND,
                name=f"equals:{name}",
                scope=search_scope,
            )

            if len(secrets.items) >= 1:
                # Need to fetch the secret again to get the secret values
                return self.zen_store.get_secret(secret_id=secrets.items[0].id)

        msg = f"No secret with name '{name}' was found"
        if scope is not None:
            msg += f" in scope '{scope.value}'"

        raise KeyError(msg)

    def list_secrets(
        self,
        sort_by: str = "created",
        page: int = PAGINATION_STARTING_PAGE,
        size: int = PAGE_SIZE_DEFAULT,
        logical_operator: LogicalOperators = LogicalOperators.AND,
        id: Optional[Union[UUID, str]] = None,
        created: Optional[datetime] = None,
        updated: Optional[datetime] = None,
        name: Optional[str] = None,
        scope: Optional[SecretScope] = None,
        workspace_id: Optional[Union[str, UUID]] = None,
        user_id: Optional[Union[str, UUID]] = None,
    ) -> Page[SecretResponseModel]:
        """Fetches all the secret models.

        The returned secrets do not contain the secret values. To get the
        secret values, use `get_secret` individually for each secret.

        Args:
            sort_by: The column to sort by
            page: The page of items
            size: The maximum size of all pages
            logical_operator: Which logical operator to use [and, or]
            id: Use the id of secrets to filter by.
            created: Use to secrets by time of creation
            updated: Use the last updated date for filtering
            name: The name of the secret to filter by.
            scope: The scope of the secret to filter by.
            workspace_id: The id of the workspace to filter by.
            user_id: The  id of the user to filter by.

        Returns:
            A list of all the secret models without the secret values.

        Raises:
            NotImplementedError: If centralized secrets management is not
                enabled.
        """
        secret_filter_model = SecretFilterModel(
            page=page,
            size=size,
            sort_by=sort_by,
            logical_operator=logical_operator,
            user_id=user_id,
            workspace_id=workspace_id,
            name=name,
            scope=scope,
            id=id,
            created=created,
            updated=updated,
        )
        secret_filter_model.set_scope_workspace(self.active_workspace.id)
        try:
            return self.zen_store.list_secrets(
                secret_filter_model=secret_filter_model
            )
        except NotImplementedError:
            raise NotImplementedError(
                "centralized secrets management is not supported or explicitly "
                "disabled in the target ZenML deployment."
            )

    def list_secrets_in_scope(
        self,
        scope: SecretScope,
    ) -> Page[SecretResponseModel]:
        """Fetches the list of secret in a given scope.

        The returned secrets do not contain the secret values. To get the
        secret values, use `get_secret` individually for each secret.

        Args:
            scope: The secrets scope to search for.

        Returns:
            The list of secrets in the given scope without the secret values.
        """
        logger.debug(f"Fetching the secrets in scope {scope.value}.")

        return self.list_secrets(
            scope=scope,
        )

    def update_secret(
        self,
        name_id_or_prefix: Union[str, UUID],
        scope: Optional[SecretScope] = None,
        new_name: Optional[str] = None,
        new_scope: Optional[SecretScope] = None,
        add_or_update_values: Optional[Dict[str, str]] = None,
        remove_values: Optional[List[str]] = None,
    ) -> SecretResponseModel:
        """Updates a secret.

        Args:
            name_id_or_prefix: The name, id or prefix of the id for the
                secret to update.
            scope: The scope of the secret to update.
            new_name: The new name of the secret.
            new_scope: The new scope of the secret.
            add_or_update_values: The values to add or update.
            remove_values: The values to remove.

        Returns:
            The updated secret.

        Raises:
            KeyError: If trying to remove a value that doesn't exist.
            ValueError: If a key is provided in both add_or_update_values and
                remove_values.
        """
        secret = self.get_secret(
            name_id_or_prefix=name_id_or_prefix,
            scope=scope,
            # Don't allow partial name matches, but allow partial ID matches
            allow_partial_name_match=False,
            allow_partial_id_match=True,
        )

        secret_update = SecretUpdateModel(name=new_name or secret.name)  # type: ignore[call-arg]

        if new_scope:
            secret_update.scope = new_scope
        values: Dict[str, Optional[SecretStr]] = {}
        if add_or_update_values:
            values.update(
                {
                    key: SecretStr(value)
                    for key, value in add_or_update_values.items()
                }
            )
        if remove_values:
            for key in remove_values:
                if key not in secret.values:
                    raise KeyError(
                        f"Cannot remove value '{key}' from secret "
                        f"'{secret.name}' because it does not exist."
                    )
                if key in values:
                    raise ValueError(
                        f"Key '{key}' is supplied both in the values to add or "
                        f"update and the values to be removed."
                    )
                values[key] = None
        if values:
            secret_update.values = values

        return Client().zen_store.update_secret(
            secret_id=secret.id, secret_update=secret_update
        )

    def delete_secret(
        self, name_id_or_prefix: str, scope: Optional[SecretScope] = None
    ) -> None:
        """Deletes a secret.

        Args:
            name_id_or_prefix: The name or ID of the secret.
            scope: The scope of the secret to delete.
        """
        secret = self.get_secret(
            name_id_or_prefix=name_id_or_prefix,
            scope=scope,
            # Don't allow partial name matches, but allow partial ID matches
            allow_partial_name_match=False,
            allow_partial_id_match=True,
        )

        self.zen_store.delete_secret(secret_id=secret.id)

    # .-------------------.
    # | CODE REPOSITORIES |
    # '-------------------'

    def create_code_repository(
        self,
        name: str,
        config: Dict[str, Any],
        source: Source,
        description: Optional[str] = None,
        logo_url: Optional[str] = None,
    ) -> CodeRepositoryResponseModel:
        """Create a new code repository.

        Args:
            name: Name of the code repository.
            config: The configuration for the code repository.
            source: The code repository implementation source.
            description: The code repository description.
            logo_url: URL of a logo (png, jpg or svg) for the code repository.

        Returns:
            The created code repository.

        Raises:
            RuntimeError: If the provided config is invalid.
        """
        from zenml.code_repositories import BaseCodeRepository

        code_repo_class: Type[
            BaseCodeRepository
        ] = source_utils.load_and_validate_class(
            source=source, expected_class=BaseCodeRepository
        )
        try:
            # Validate the repo config
            code_repo_class(id=uuid4(), config=config)
        except Exception as e:
            raise RuntimeError(
                "Failed to validate code repository config."
            ) from e

        repo_request = CodeRepositoryRequestModel(
            user=self.active_user.id,
            workspace=self.active_workspace.id,
            name=name,
            config=config,
            source=source,
            description=description,
            logo_url=logo_url,
        )
        return self.zen_store.create_code_repository(
            code_repository=repo_request
        )

    def list_code_repositories(
        self,
        sort_by: str = "created",
        page: int = PAGINATION_STARTING_PAGE,
        size: int = PAGE_SIZE_DEFAULT,
        logical_operator: LogicalOperators = LogicalOperators.AND,
        id: Optional[Union[UUID, str]] = None,
        created: Optional[Union[datetime, str]] = None,
        updated: Optional[Union[datetime, str]] = None,
        name: Optional[str] = None,
        workspace_id: Optional[Union[str, UUID]] = None,
        user_id: Optional[Union[str, UUID]] = None,
    ) -> Page[CodeRepositoryResponseModel]:
        """List all code repositories.

        Args:
            sort_by: The column to sort by.
            page: The page of items.
            size: The maximum size of all pages.
            logical_operator: Which logical operator to use [and, or].
            id: Use the id of the code repository to filter by.
            created: Use to filter by time of creation.
            updated: Use the last updated date for filtering.
            name: The name of the code repository to filter by.
            workspace_id: The id of the workspace to filter by.
            user_id: The id of the user to filter by.

        Returns:
            A page of code repositories matching the filter description.
        """
        filter_model = CodeRepositoryFilterModel(
            sort_by=sort_by,
            page=page,
            size=size,
            logical_operator=logical_operator,
            id=id,
            created=created,
            updated=updated,
            name=name,
            workspace_id=workspace_id,
            user_id=user_id,
        )
        filter_model.set_scope_workspace(self.active_workspace.id)
        return self.zen_store.list_code_repositories(filter_model=filter_model)

    def get_code_repository(
        self,
        name_id_or_prefix: Union[str, UUID],
        allow_name_prefix_match: bool = True,
    ) -> CodeRepositoryResponseModel:
        """Get a code repository by name, id or prefix.

        Args:
            name_id_or_prefix: The name, ID or ID prefix of the code repository.
            allow_name_prefix_match: If True, allow matching by name prefix.

        Returns:
            The code repository.
        """
        return self._get_entity_by_id_or_name_or_prefix(
            get_method=self.zen_store.get_code_repository,
            list_method=self.list_code_repositories,
            name_id_or_prefix=name_id_or_prefix,
            allow_name_prefix_match=allow_name_prefix_match,
        )

    def update_code_repository(
        self,
        name_id_or_prefix: Union[UUID, str],
        name: Optional[str] = None,
        description: Optional[str] = None,
        logo_url: Optional[str] = None,
    ) -> CodeRepositoryResponseModel:
        """Update a code repository.

        Args:
            name_id_or_prefix: Name, ID or prefix of the code repository to
                update.
            name: New name of the code repository.
            description: New description of the code repository.
            logo_url: New logo URL of the code repository.

        Returns:
            The updated code repository.
        """
        repo = self.get_code_repository(
            name_id_or_prefix=name_id_or_prefix, allow_name_prefix_match=False
        )
        update = CodeRepositoryUpdateModel(  # type: ignore[call-arg]
            name=name, description=description, logo_url=logo_url
        )
        return self.zen_store.update_code_repository(
            code_repository_id=repo.id, update=update
        )

    def delete_code_repository(
        self,
        name_id_or_prefix: Union[str, UUID],
    ) -> None:
        """Delete a code repository.

        Args:
            name_id_or_prefix: The name, ID or prefix of the code repository.
        """
        repo = self.get_code_repository(
            name_id_or_prefix=name_id_or_prefix, allow_name_prefix_match=False
        )
        self.zen_store.delete_code_repository(code_repository_id=repo.id)

    # .--------------------.
    # | SERVICE CONNECTORS |
    # '--------------------'

    def get_service_connector(
        self,
        name_id_or_prefix: Union[str, UUID],
        allow_name_prefix_match: bool = True,
        load_secrets: bool = False,
    ) -> "ServiceConnectorResponseModel":
        """Fetches a registered service connector.

        Args:
            name_id_or_prefix: The id of the service connector to fetch.
            allow_name_prefix_match: If True, allow matching by name prefix.
            load_secrets: If True, load the secrets for the service connector.

        Returns:
            The registered service connector.
        """

        def scoped_list_method(
            **kwargs: Any,
        ) -> Page[ServiceConnectorResponseModel]:
            """Call `zen_store.list_service_connectors` with workspace scoping.

            Args:
                **kwargs: Keyword arguments to pass to
                    `ServiceConnectorFilterModel`.

            Returns:
                The list of service connectors.
            """
            filter_model = ServiceConnectorFilterModel(**kwargs)
            filter_model.set_scope_workspace(self.active_workspace.id)
            return self.zen_store.list_service_connectors(
                filter_model=filter_model,
            )

        connector = self._get_entity_by_id_or_name_or_prefix(
            get_method=self.zen_store.get_service_connector,
            list_method=scoped_list_method,
            name_id_or_prefix=name_id_or_prefix,
            allow_name_prefix_match=allow_name_prefix_match,
        )

        if load_secrets and connector.secret_id:
            client = Client()
            try:
                secret = client.get_secret(
                    name_id_or_prefix=connector.secret_id,
                    allow_partial_id_match=False,
                    allow_partial_name_match=False,
                )
            except KeyError as err:
                logger.error(
                    "Unable to retrieve secret values associated with "
                    f"service connector '{connector.name}': {err}"
                )
            else:
                # Add secret values to connector configuration
                connector.secrets.update(secret.values)

        return connector

    def list_service_connectors(
        self,
        sort_by: str = "created",
        page: int = PAGINATION_STARTING_PAGE,
        size: int = PAGE_SIZE_DEFAULT,
        logical_operator: LogicalOperators = LogicalOperators.AND,
        id: Optional[Union[UUID, str]] = None,
        created: Optional[datetime] = None,
        updated: Optional[datetime] = None,
        is_shared: Optional[bool] = None,
        name: Optional[str] = None,
        connector_type: Optional[str] = None,
        auth_method: Optional[str] = None,
        resource_type: Optional[str] = None,
        resource_id: Optional[str] = None,
        workspace_id: Optional[Union[str, UUID]] = None,
        user_id: Optional[Union[str, UUID]] = None,
        labels: Optional[Dict[str, Optional[str]]] = None,
        secret_id: Optional[Union[str, UUID]] = None,
    ) -> Page[ServiceConnectorResponseModel]:
        """Lists all registered service connectors.

        Args:
            sort_by: The column to sort by
            page: The page of items
            size: The maximum size of all pages
            logical_operator: Which logical operator to use [and, or]
            id: The id of the service connector to filter by.
            created: Filter service connectors by time of creation
            updated: Use the last updated date for filtering
            connector_type: Use the service connector type for filtering
            auth_method: Use the service connector auth method for filtering
            resource_type: Filter service connectors by the resource type that
                they can give access to.
            resource_id: Filter service connectors by the resource id that
                they can give access to.
            workspace_id: The id of the workspace to filter by.
            user_id: The id of the user to filter by.
            name: The name of the service connector to filter by.
            is_shared: The shared status of the service connector to filter by.
            labels: The labels of the service connector to filter by.
            secret_id: Filter by the id of the secret that is referenced by the
                service connector.

        Returns:
            A page of service connectors.
        """
        connector_filter_model = ServiceConnectorFilterModel(
            page=page,
            size=size,
            sort_by=sort_by,
            logical_operator=logical_operator,
            workspace_id=workspace_id or self.active_workspace.id,
            user_id=user_id,
            name=name,
            is_shared=is_shared,
            connector_type=connector_type,
            auth_method=auth_method,
            resource_type=resource_type,
            resource_id=resource_id,
            id=id,
            created=created,
            updated=updated,
            labels=labels,
            secret_id=secret_id,
        )
        connector_filter_model.set_scope_workspace(self.active_workspace.id)
        return self.zen_store.list_service_connectors(
            filter_model=connector_filter_model
        )

    def create_service_connector(
        self,
        name: str,
        connector_type: str,
        resource_type: Optional[str] = None,
        auth_method: Optional[str] = None,
        configuration: Optional[Dict[str, str]] = None,
        resource_id: Optional[str] = None,
        description: str = "",
        expiration_seconds: Optional[int] = None,
        expires_at: Optional[datetime] = None,
        is_shared: bool = False,
        labels: Optional[Dict[str, str]] = None,
        auto_configure: bool = False,
        verify: bool = True,
        list_resources: bool = True,
        register: bool = True,
    ) -> Tuple[
        Optional[
            Union[
                "ServiceConnectorResponseModel",
                "ServiceConnectorRequestModel",
            ]
        ],
        Optional[ServiceConnectorResourcesModel],
    ]:
        """Create, validate and/or register a service connector.

        Args:
            name: The name of the service connector.
            connector_type: The service connector type.
            auth_method: The authentication method of the service connector.
                May be omitted if auto-configuration is used.
            resource_type: The resource type for the service connector.
            configuration: The configuration of the service connector.
            resource_id: The resource id of the service connector.
            description: The description of the service connector.
            expiration_seconds: The expiration time of the service connector.
            expires_at: The expiration time of the service connector
                credentials.
            is_shared: Whether the service connector is shared or not.
            labels: The labels of the service connector.
            auto_configure: Whether to automatically configure the service
                connector from the local environment.
            verify: Whether to verify that the service connector configuration
                and credentials can be used to gain access to the resource.
            list_resources: Whether to also list the resources that the service
                connector can give access to (if verify is True).
            register: Whether to register the service connector or not.

        Returns:
            The model of the registered service connector and the resources
            that the service connector can give access to (if verify is True).

        Raises:
            ValueError: If the arguments are invalid.
            KeyError: If the service connector type is not found.
            NotImplementedError: If auto-configuration is not supported or
                not implemented for the service connector type.
            AuthorizationException: If the connector verification failed due
                to authorization issues.
        """
        from zenml.service_connectors.service_connector_registry import (
            service_connector_registry,
        )

        connector_instance: Optional[ServiceConnector] = None
        connector_resources: Optional[ServiceConnectorResourcesModel] = None

        # Get the service connector type class
        try:
            connector = self.zen_store.get_service_connector_type(
                connector_type=connector_type,
            )
        except KeyError:
            raise KeyError(
                f"Service connector type {connector_type} not found."
                "Please check that you have installed all required "
                "Python packages and ZenML integrations and try again."
            )

        if not resource_type and len(connector.resource_types) == 1:
            resource_type = connector.resource_types[0].resource_type

        # If auto_configure is set, we will try to automatically configure the
        # service connector from the local environment
        if auto_configure:
            if not connector.supports_auto_configuration:
                raise NotImplementedError(
                    f"The {connector.name} service connector type "
                    "does not support auto-configuration."
                )
            if not connector.local:
                raise NotImplementedError(
                    f"The {connector.name} service connector type "
                    "implementation is not available locally. Please "
                    "check that you have installed all required Python "
                    "packages and ZenML integrations and try again, or "
                    "skip auto-configuration."
                )

            assert connector.connector_class is not None

            connector_instance = connector.connector_class.auto_configure(
                resource_type=resource_type,
                auth_method=auth_method,
                resource_id=resource_id,
            )
            assert connector_instance is not None
            connector_request = connector_instance.to_model(
                name=name,
                user=self.active_user.id,
                workspace=self.active_workspace.id,
                description=description or "",
                is_shared=is_shared,
                labels=labels,
            )

            if verify:
                # Prefer to verify the connector config server-side if the
                # implementation if available there, because it ensures
                # that the connector can be shared with other users or used
                # from other machines and because some auth methods rely on the
                # server-side authentication environment
                if connector.remote:
                    connector_resources = (
                        self.zen_store.verify_service_connector_config(
                            connector_request,
                            list_resources=list_resources,
                        )
                    )
                else:
                    connector_resources = connector_instance.verify(
                        list_resources=list_resources,
                    )

                if connector_resources.error:
                    # Raise an exception if the connector verification failed
                    raise AuthorizationException(connector_resources.error)

        else:
            if not auth_method:
                if len(connector.auth_methods) == 1:
                    auth_method = connector.auth_methods[0].auth_method
                else:
                    raise ValueError(
                        f"Multiple authentication methods are available for "
                        f"the {connector.name} service connector type. Please "
                        f"specify one of the following: "
                        f"{list(connector.auth_method_dict.keys())}."
                    )

            connector_request = ServiceConnectorRequestModel(
                name=name,
                connector_type=connector_type,
                description=description,
                auth_method=auth_method,
                expiration_seconds=expiration_seconds,
                expires_at=expires_at,
                is_shared=is_shared,
                user=self.active_user.id,
                workspace=self.active_workspace.id,
                labels=labels or {},
            )
            # Validate and configure the resources
            connector_request.validate_and_configure_resources(
                connector_type=connector,
                resource_types=resource_type,
                resource_id=resource_id,
                configuration=configuration,
            )
            if verify:
                # Prefer to verify the connector config server-side if the
                # implementation if available there, because it ensures
                # that the connector can be shared with other users or used
                # from other machines and because some auth methods rely on the
                # server-side authentication environment
                if connector.remote:
                    connector_resources = (
                        self.zen_store.verify_service_connector_config(
                            connector_request,
                            list_resources=list_resources,
                        )
                    )
                else:
                    connector_instance = (
                        service_connector_registry.instantiate_connector(
                            model=connector_request
                        )
                    )
                    connector_resources = connector_instance.verify(
                        list_resources=list_resources,
                    )

                if connector_resources.error:
                    # Raise an exception if the connector verification failed
                    raise AuthorizationException(connector_resources.error)

                # For resource types that don't support multi-instances, it's
                # better to save the default resource ID in the connector, if
                # available. Otherwise, we'll need to instantiate the connector
                # again to get the default resource ID.
                connector_request.resource_id = (
                    connector_request.resource_id
                    or connector_resources.get_default_resource_id()
                )

        if not register:
            return connector_request, connector_resources

        # Register the new model
        connector_response = self.zen_store.create_service_connector(
            service_connector=connector_request
        )

        if connector_resources:
            connector_resources.id = connector_response.id
            connector_resources.name = connector_response.name
            connector_resources.connector_type = (
                connector_response.connector_type
            )

        return connector_response, connector_resources

    def update_service_connector(
        self,
        name_id_or_prefix: Union[UUID, str],
        name: Optional[str] = None,
        auth_method: Optional[str] = None,
        resource_type: Optional[str] = None,
        configuration: Optional[Dict[str, str]] = None,
        resource_id: Optional[str] = None,
        description: Optional[str] = None,
        expiration_seconds: Optional[int] = None,
        is_shared: Optional[bool] = None,
        labels: Optional[Dict[str, Optional[str]]] = None,
        verify: bool = True,
        list_resources: bool = True,
        update: bool = True,
    ) -> Tuple[
        Optional[
            Union[
                "ServiceConnectorResponseModel",
                "ServiceConnectorUpdateModel",
            ]
        ],
        Optional[ServiceConnectorResourcesModel],
    ]:
        """Validate and/or register an updated service connector.

        If the `resource_type`, `resource_id` and `expiration_seconds`
        parameters are set to their "empty" values (empty string for resource
        type and resource ID, 0 for expiration seconds), the existing values
        will be removed from the service connector. Setting them to None or
        omitting them will not affect the existing values.

        If supplied, the `configuration` parameter is a full replacement of the
        existing configuration rather than a partial update.

        Labels can be updated or removed by setting the label value to None.

        Args:
            name_id_or_prefix: The name, id or prefix of the service connector
                to update.
            name: The new name of the service connector.
            auth_method: The new authentication method of the service connector.
            resource_type: The new resource type for the service connector.
                If set to the empty string, the existing resource type will be
                removed.
            configuration: The new configuration of the service connector. If
                set, this needs to be a full replacement of the existing
                configuration rather than a partial update.
            resource_id: The new resource id of the service connector.
                If set to the empty string, the existing resource ID will be
                removed.
            description: The description of the service connector.
            expiration_seconds: The expiration time of the service connector.
                If set to 0, the existing expiration time will be removed.
            is_shared: Whether the service connector is shared or not.
            labels: The service connector to update or remove. If a label value
                is set to None, the label will be removed.
            verify: Whether to verify that the service connector configuration
                and credentials can be used to gain access to the resource.
            list_resources: Whether to also list the resources that the service
                connector can give access to (if verify is True).
            update: Whether to update the service connector or not.

        Returns:
            The model of the registered service connector and the resources
            that the service connector can give access to (if verify is True).

        Raises:
            AuthorizationException: If the service connector verification
                fails due to invalid credentials or insufficient permissions.
        """
        from zenml.service_connectors.service_connector_registry import (
            service_connector_registry,
        )

        connector_model = self.get_service_connector(
            name_id_or_prefix,
            allow_name_prefix_match=False,
            load_secrets=True,
        )

        connector_instance: Optional[ServiceConnector] = None
        connector_resources: Optional[ServiceConnectorResourcesModel] = None

        if isinstance(connector_model.connector_type, str):
            connector = self.get_service_connector_type(
                connector_model.connector_type
            )
        else:
            connector = connector_model.connector_type

        resource_types: Optional[Union[str, List[str]]] = None
        if resource_type == "":
            resource_types = None
        elif resource_type is None:
            resource_types = connector_model.resource_types
        else:
            resource_types = resource_type

        if not resource_type and len(connector.resource_types) == 1:
            resource_types = connector.resource_types[0].resource_type

        if resource_id == "":
            resource_id = None
        elif resource_id is None:
            resource_id = connector_model.resource_id

        if expiration_seconds == 0:
            expiration_seconds = None
        elif expiration_seconds is None:
            expiration_seconds = connector_model.expiration_seconds

        connector_update = ServiceConnectorUpdateModel(
            name=name or connector_model.name,
            connector_type=connector.connector_type,
            description=description or connector_model.description,
            auth_method=auth_method or connector_model.auth_method,
            expiration_seconds=expiration_seconds,
            is_shared=is_shared
            if is_shared is not None
            else connector_model.is_shared,
            user=self.active_user.id,
            workspace=self.active_workspace.id,
        )
        # Validate and configure the resources
        if configuration is not None:
            # The supplied configuration is a drop-in replacement for the
            # existing configuration and secrets
            connector_update.validate_and_configure_resources(
                connector_type=connector,
                resource_types=resource_types,
                resource_id=resource_id,
                configuration=configuration,
            )
        else:
            connector_update.validate_and_configure_resources(
                connector_type=connector,
                resource_types=resource_types,
                resource_id=resource_id,
                configuration=connector_model.configuration,
                secrets=connector_model.secrets,
            )

        # Add the labels
        if labels is not None:
            # Apply the new label values, but don't keep any labels that
            # have been set to None in the update
            connector_update.labels = {
                **{
                    label: value
                    for label, value in connector_model.labels.items()
                    if label not in labels
                },
                **{
                    label: value
                    for label, value in labels.items()
                    if value is not None
                },
            }
        else:
            connector_update.labels = connector_model.labels

        if verify:
            # Prefer to verify the connector config server-side if the
            # implementation if available there, because it ensures
            # that the connector can be shared with other users or used
            # from other machines and because some auth methods rely on the
            # server-side authentication environment
            if connector.remote:
                connector_resources = (
                    self.zen_store.verify_service_connector_config(
                        connector_update,
                        list_resources=list_resources,
                    )
                )
            else:
                connector_instance = (
                    service_connector_registry.instantiate_connector(
                        model=connector_update
                    )
                )
                connector_resources = connector_instance.verify(
                    list_resources=list_resources
                )

            if connector_resources.error:
                raise AuthorizationException(connector_resources.error)

            # For resource types that don't support multi-instances, it's
            # better to save the default resource ID in the connector, if
            # available. Otherwise, we'll need to instantiate the connector
            # again to get the default resource ID.
            connector_update.resource_id = (
                connector_update.resource_id
                or connector_resources.get_default_resource_id()
            )

        if not update:
            return connector_update, connector_resources

        # Update the model
        connector_response = self.zen_store.update_service_connector(
            service_connector_id=connector_model.id,
            update=connector_update,
        )

        if connector_resources:
            connector_resources.id = connector_response.id
            connector_resources.name = connector_response.name
            connector_resources.connector_type = (
                connector_response.connector_type
            )

        return connector_response, connector_resources

    def delete_service_connector(
        self,
        name_id_or_prefix: Union[str, UUID],
    ) -> None:
        """Deletes a registered service connector.

        Args:
            name_id_or_prefix: The ID or name of the service connector to delete.
        """
        service_connector = self.get_service_connector(
            name_id_or_prefix=name_id_or_prefix,
            allow_name_prefix_match=False,
        )

        self.zen_store.delete_service_connector(
            service_connector_id=service_connector.id
        )
        logger.info(
            "Removed service connector (type: %s) with name '%s'.",
            service_connector.type,
            service_connector.name,
        )

    def verify_service_connector(
        self,
        name_id_or_prefix: Union[UUID, str],
        resource_type: Optional[str] = None,
        resource_id: Optional[str] = None,
        list_resources: bool = True,
    ) -> "ServiceConnectorResourcesModel":
        """Verifies if a service connector has access to one or more resources.

        Args:
            name_id_or_prefix: The name, id or prefix of the service connector
                to verify.
            resource_type: The type of the resource for which to verify access.
                If not provided, the resource type from the service connector
                configuration will be used.
            resource_id: The ID of the resource for which to verify access. If
                not provided, the resource ID from the service connector
                configuration will be used.
            list_resources: Whether to list the resources that the service
                connector has access to.

        Returns:
            The list of resources that the service connector has access to,
            scoped to the supplied resource type and ID, if provided.

        Raises:
            AuthorizationException: If the service connector does not have
                access to the resources.
        """
        from zenml.service_connectors.service_connector_registry import (
            service_connector_registry,
        )

        # Get the service connector model
        service_connector = self.get_service_connector(
            name_id_or_prefix=name_id_or_prefix,
            allow_name_prefix_match=False,
        )

        connector_type = self.get_service_connector_type(
            service_connector.type
        )

        # Prefer to verify the connector config server-side if the
        # implementation if available there, because it ensures
        # that the connector can be shared with other users or used
        # from other machines and because some auth methods rely on the
        # server-side authentication environment
        if connector_type.remote:
            connector_resources = self.zen_store.verify_service_connector(
                service_connector_id=service_connector.id,
                resource_type=resource_type,
                resource_id=resource_id,
                list_resources=list_resources,
            )
        else:
            connector_instance = (
                service_connector_registry.instantiate_connector(
                    model=service_connector
                )
            )
            connector_resources = connector_instance.verify(
                resource_type=resource_type,
                resource_id=resource_id,
                list_resources=list_resources,
            )

        if connector_resources.error:
            raise AuthorizationException(connector_resources.error)

        return connector_resources

    def login_service_connector(
        self,
        name_id_or_prefix: Union[UUID, str],
        resource_type: Optional[str] = None,
        resource_id: Optional[str] = None,
        **kwargs: Any,
    ) -> "ServiceConnector":
        """Use a service connector to authenticate a local client/SDK.

        Args:
            name_id_or_prefix: The name, id or prefix of the service connector
                to use.
            resource_type: The type of the resource to connect to. If not
                provided, the resource type from the service connector
                configuration will be used.
            resource_id: The ID of a particular resource instance to configure
                the local client to connect to. If the connector instance is
                already configured with a resource ID that is not the same or
                equivalent to the one requested, a `ValueError` exception is
                raised. May be omitted for connectors and resource types that do
                not support multiple resource instances.
            kwargs: Additional implementation specific keyword arguments to use
                to configure the client.

        Returns:
            The service connector client instance that was used to configure the
            local client.
        """
        connector_client = self.get_service_connector_client(
            name_id_or_prefix=name_id_or_prefix,
            resource_type=resource_type,
            resource_id=resource_id,
        )

        connector_client.configure_local_client(
            **kwargs,
        )

        return connector_client

    def get_service_connector_client(
        self,
        name_id_or_prefix: Union[UUID, str],
        resource_type: Optional[str] = None,
        resource_id: Optional[str] = None,
    ) -> "ServiceConnector":
        """Get the client side of a service connector instance to use with a local client.

        Args:
            name_id_or_prefix: The name, id or prefix of the service connector
                to use.
            resource_type: The type of the resource to connect to. If not
                provided, the resource type from the service connector
                configuration will be used.
            resource_id: The ID of a particular resource instance to configure
                the local client to connect to. If the connector instance is
                already configured with a resource ID that is not the same or
                equivalent to the one requested, a `ValueError` exception is
                raised. May be omitted for connectors and resource types that do
                not support multiple resource instances.

        Returns:
            The client side of the indicated service connector instance that can
            be used to connect to the resource locally.
        """
        from zenml.service_connectors.service_connector_registry import (
            service_connector_registry,
        )

        # Get the service connector model
        service_connector = self.get_service_connector(
            name_id_or_prefix=name_id_or_prefix,
            allow_name_prefix_match=False,
        )

        connector_type = self.get_service_connector_type(
            service_connector.type
        )

        # Prefer to fetch the connector client from the server if the
        # implementation if available there, because some auth methods rely on
        # the server-side authentication environment
        if connector_type.remote:
            connector_client_model = (
                self.zen_store.get_service_connector_client(
                    service_connector_id=service_connector.id,
                    resource_type=resource_type,
                    resource_id=resource_id,
                )
            )

            connector_client = (
                service_connector_registry.instantiate_connector(
                    model=connector_client_model
                )
            )

            # Verify the connector client on the local machine, because the
            # server-side implementation may not be able to do so
            connector_client.verify()
        else:
            connector_instance = (
                service_connector_registry.instantiate_connector(
                    model=service_connector
                )
            )

            # Fetch the connector client
            connector_client = connector_instance.get_connector_client(
                resource_type=resource_type,
                resource_id=resource_id,
            )

        return connector_client

    def list_service_connector_resources(
        self,
        connector_type: Optional[str] = None,
        resource_type: Optional[str] = None,
        resource_id: Optional[str] = None,
    ) -> List[ServiceConnectorResourcesModel]:
        """List resources that can be accessed by service connectors.

        Args:
            connector_type: The type of service connector to filter by.
            resource_type: The type of resource to filter by.
            resource_id: The ID of a particular resource instance to filter by.

        Returns:
            The matching list of resources that available service
            connectors have access to.
        """
        return self.zen_store.list_service_connector_resources(
            user_name_or_id=self.active_user.id,
            workspace_name_or_id=self.active_workspace.id,
            connector_type=connector_type,
            resource_type=resource_type,
            resource_id=resource_id,
        )

    def list_service_connector_types(
        self,
        connector_type: Optional[str] = None,
        resource_type: Optional[str] = None,
        auth_method: Optional[str] = None,
    ) -> List[ServiceConnectorTypeModel]:
        """Get a list of service connector types.

        Args:
            connector_type: Filter by connector type.
            resource_type: Filter by resource type.
            auth_method: Filter by authentication method.

        Returns:
            List of service connector types.
        """
        return self.zen_store.list_service_connector_types(
            connector_type=connector_type,
            resource_type=resource_type,
            auth_method=auth_method,
        )

    def get_service_connector_type(
        self,
        connector_type: str,
    ) -> ServiceConnectorTypeModel:
        """Returns the requested service connector type.

        Args:
            connector_type: the service connector type identifier.

        Returns:
            The requested service connector type.
        """
        return self.zen_store.get_service_connector_type(
            connector_type=connector_type,
        )

    #########
    # Model
    #########

    def create_model(self, model: ModelRequestModel) -> ModelResponseModel:
        """Creates a new model in Model Control Plane.

        Args:
            model: the Model to be created.

        Returns:
            The newly created model.
        """
        return self.zen_store.create_model(model=model)

    def delete_model(self, model_name_or_id: Union[str, UUID]) -> None:
        """Deletes a model from Model Control Plane.

        Args:
            model_name_or_id: name or id of the model to be deleted.
        """
        self.zen_store.delete_model(model_name_or_id=model_name_or_id)

    def update_model(
        self,
        model_id: UUID,
        model_update: ModelUpdateModel,
    ) -> ModelResponseModel:
        """Updates an existing model in Model Control Plane.

        Args:
            model_id: UUID of the model to be updated.
            model_update: the Model to be updated.

        Returns:
            The updated model.
        """
        return self.zen_store.update_model(
            model_id=model_id, model_update=model_update
        )

    def get_model(
        self, model_name_or_id: Union[str, UUID]
    ) -> ModelResponseModel:
        """Get an existing model from Model Control Plane.

        Args:
            model_name_or_id: name or id of the model to be retrieved.

        Returns:
            The model of interest.
        """
        return self.zen_store.get_model(model_name_or_id=model_name_or_id)

    def list_models(
        self,
        model_filter_model: ModelFilterModel,
    ) -> Page[ModelResponseModel]:
        """Get models by filter from Model Control Plane.

        Args:
            model_filter_model: All filter parameters including pagination
                params.

        Returns:
            A page of all models.
        """
        return self.zen_store.list_models(
            model_filter_model=model_filter_model
        )

    #################
    # Model Versions
    #################

    def create_model_version(
        self, model_version: ModelVersionRequestModel
    ) -> ModelVersionResponseModel:
        """Creates a new model version in Model Control Plane.

        Args:
            model_version: the Model Version to be created.

        Returns:
            The newly created model version.
        """
        return self.zen_store.create_model_version(model_version=model_version)

    def delete_model_version(
        self,
        model_name_or_id: Union[str, UUID],
        model_version_name_or_id: Union[str, UUID],
    ) -> None:
        """Deletes a model version from Model Control Plane.

        Args:
            model_name_or_id: name or id of the model containing the model version.
            model_version_name_or_id: name or id of the model version to be deleted.
        """
        self.zen_store.delete_model_version(
            model_name_or_id=model_name_or_id,
            model_version_name_or_id=model_version_name_or_id,
        )

    def get_model_version(
        self,
        model_name_or_id: Union[str, UUID],
        model_version_name_or_number_or_id: Optional[
            Union[str, int, UUID, ModelStages]
        ] = None,
    ) -> ModelVersionResponseModel:
        """Get an existing model version from Model Control Plane.

        Args:
            model_name_or_id: name or id of the model containing the model version.
            model_version_name_or_number_or_id: name, id, stage or number of the model version to be retrieved.
                If skipped latest version will be retrieved.

        Returns:
            The model version of interest.
        """
        return self.zen_store.get_model_version(
            model_name_or_id=model_name_or_id,
            model_version_name_or_number_or_id=model_version_name_or_number_or_id,
        )

    def list_model_versions(
        self,
        model_name_or_id: Union[str, UUID],
        model_version_filter_model: ModelVersionFilterModel,
    ) -> Page[ModelVersionResponseModel]:
        """Get model versions by filter from Model Control Plane.

        Args:
            model_name_or_id: name or id of the model containing the model version.
            model_version_filter_model: All filter parameters including pagination
                params.

        Returns:
            A page of all model versions.
        """
        return self.zen_store.list_model_versions(
            model_name_or_id=model_name_or_id,
            model_version_filter_model=model_version_filter_model,
        )

    def update_model_version(
        self,
        model_version_id: UUID,
        model_version_update_model: ModelVersionUpdateModel,
    ) -> ModelVersionResponseModel:
        """Get all model versions by filter.

        Args:
            model_version_id: The ID of model version to be updated.
            model_version_update_model: The model version to be updated.

        Returns:
            An updated model version.
        """
        return self.zen_store.update_model_version(
            model_version_id=model_version_id,
            model_version_update_model=model_version_update_model,
        )

    #################################################
    # Model Versions Artifacts
    #
    # Only view capabilities are exposed via client.
    #################################################

    def list_model_version_artifact_links(
        self,
        model_name_or_id: Union[str, UUID],
        model_version_artifact_link_filter_model: ModelVersionArtifactFilterModel,
        model_version_name_or_number_or_id: Optional[
            Union[str, int, UUID, ModelStages]
        ] = None,
    ) -> Page[ModelVersionArtifactResponseModel]:
        """Get model version to artifact links by filter in Model Control Plane.

        Args:
            model_name_or_id: name or id of the model containing the model version.
            model_version_name_or_number_or_id: name, id, stage or number of the model version to be retrieved.
                If skipped latest version will be retrieved.
            model_version_artifact_link_filter_model: All filter parameters including pagination
                params.

        Returns:
            A page of all model version to artifact links.
        """
        mv = self.zen_store.get_model_version(
            model_name_or_id=model_name_or_id,
            model_version_name_or_number_or_id=model_version_name_or_number_or_id,
        )
        return self.zen_store.list_model_version_artifact_links(
            model_name_or_id=mv.model.id,
            model_version_name_or_id=mv.id,
            model_version_artifact_link_filter_model=model_version_artifact_link_filter_model,
        )

    #################################################
    # Model Versions Pipeline Runs
    #
    # Only view capabilities are exposed via client.
    #################################################

    def list_model_version_pipeline_run_links(
        self,
        model_name_or_id: Union[str, UUID],
        model_version_pipeline_run_link_filter_model: ModelVersionPipelineRunFilterModel,
        model_version_name_or_number_or_id: Optional[
            Union[str, int, UUID, ModelStages]
        ] = None,
    ) -> Page[ModelVersionPipelineRunResponseModel]:
        """Get all model version to pipeline run links by filter.

        Args:
            model_name_or_id: name or id of the model containing the model version.
            model_version_name_or_number_or_id: name, id, stage or number of the model version to be retrieved.
                If skipped latest version will be retrieved.
            model_version_pipeline_run_link_filter_model: All filter parameters including pagination
                params.

        Returns:
            A page of all model version to pipeline run links.
        """
        mv = self.zen_store.get_model_version(
            model_name_or_id=model_name_or_id,
            model_version_name_or_number_or_id=model_version_name_or_number_or_id,
        )
        return self.zen_store.list_model_version_pipeline_run_links(
            model_name_or_id=mv.model.id,
            model_version_name_or_id=mv.id,
            model_version_pipeline_run_link_filter_model=model_version_pipeline_run_link_filter_model,
        )

    # .--------------------.
    # | AUTHORIZED_DEVICES |
    # '--------------------'

    def list_authorized_devices(
        self,
        sort_by: str = "created",
        page: int = PAGINATION_STARTING_PAGE,
        size: int = PAGE_SIZE_DEFAULT,
        logical_operator: LogicalOperators = LogicalOperators.AND,
        id: Optional[Union[UUID, str]] = None,
        created: Optional[Union[datetime, str]] = None,
        updated: Optional[Union[datetime, str]] = None,
        expires: Optional[Union[datetime, str]] = None,
        client_id: Union[UUID, str, None] = None,
        status: Union[OAuthDeviceStatus, str, None] = None,
        trusted_device: Union[bool, str, None] = None,
        failed_auth_attempts: Union[int, str, None] = None,
        last_login: Optional[Union[datetime, str, None]] = None,
    ) -> Page[OAuthDeviceResponseModel]:
        """List all authorized devices.

        Args:
            sort_by: The column to sort by.
            page: The page of items.
            size: The maximum size of all pages.
            logical_operator: Which logical operator to use [and, or].
            id: Use the id of the code repository to filter by.
            created: Use to filter by time of creation.
            updated: Use the last updated date for filtering.
            expires: Use the expiration date for filtering.
            client_id: Use the client id for filtering.
            status: Use the status for filtering.
            trusted_device: Use the trusted device flag for filtering.
            failed_auth_attempts: Use the failed auth attempts for filtering.
            last_login: Use the last login date for filtering.

        Returns:
            A page of authorized devices matching the filter.
        """
        filter_model = OAuthDeviceFilterModel(
            sort_by=sort_by,
            page=page,
            size=size,
            logical_operator=logical_operator,
            id=id,
            created=created,
            updated=updated,
            expires=expires,
            client_id=client_id,
            status=status,
            trusted_device=trusted_device,
            failed_auth_attempts=failed_auth_attempts,
            last_login=last_login,
        )
        return self.zen_store.list_authorized_devices(
            filter_model=filter_model
        )

    def get_authorized_device(
        self,
        id_or_prefix: Union[UUID, str],
        allow_id_prefix_match: bool = True,
    ) -> OAuthDeviceResponseModel:
        """Get an authorized device by id or prefix.

        Args:
            id_or_prefix: The ID or ID prefix of the authorized device.
            allow_id_prefix_match: If True, allow matching by ID prefix.

        Returns:
            The requested authorized device.

        Raises:
            KeyError: If no authorized device is found with the given ID or
                prefix.
        """
        if isinstance(id_or_prefix, str):
            try:
                id_or_prefix = UUID(id_or_prefix)
            except ValueError:
                if not allow_id_prefix_match:
                    raise KeyError(
                        f"No authorized device found with id or prefix "
                        f"'{id_or_prefix}'."
                    )
        if isinstance(id_or_prefix, UUID):
            return self.zen_store.get_authorized_device(id_or_prefix)
        return self._get_entity_by_prefix(
            get_method=self.zen_store.get_authorized_device,
            list_method=self.list_authorized_devices,
            partial_id_or_name=id_or_prefix,
            allow_name_prefix_match=False,
        )

    def update_authorized_device(
        self,
        id_or_prefix: Union[UUID, str],
        locked: Optional[bool] = None,
    ) -> OAuthDeviceResponseModel:
        """Update an authorized device.

        Args:
            id_or_prefix: The ID or ID prefix of the authorized device.
            locked: Whether to lock or unlock the authorized device.

        Returns:
            The updated authorized device.
        """
        device = self.get_authorized_device(
            id_or_prefix=id_or_prefix, allow_id_prefix_match=False
        )
        return self.zen_store.update_authorized_device(
            device_id=device.id,
            update=OAuthDeviceUpdateModel(
                locked=locked,
            ),
        )

    def delete_authorized_device(
        self,
        id_or_prefix: Union[str, UUID],
    ) -> None:
        """Delete an authorized device.

        Args:
            id_or_prefix: The ID or ID prefix of the authorized device.
        """
        device = self.get_authorized_device(
            id_or_prefix=id_or_prefix,
            allow_id_prefix_match=False,
        )
        self.zen_store.delete_authorized_device(device.id)

    # ---- utility prefix matching get functions -----

    @staticmethod
    def _get_entity_by_id_or_name_or_prefix(
        get_method: Callable[..., AnyResponseModel],
        list_method: Callable[..., Page[AnyResponseModel]],
        name_id_or_prefix: Union[str, UUID],
        allow_name_prefix_match: bool = True,
    ) -> "AnyResponseModel":
        """Fetches an entity using the id, name, or partial id/name.

        Args:
            get_method: The method to use to fetch the entity by id.
            list_method: The method to use to fetch all entities.
            name_id_or_prefix: The id, name or partial id of the entity to
                fetch.
            allow_name_prefix_match: If True, allow matching by name prefix.

        Returns:
            The entity with the given name, id or partial id.

        Raises:
            ZenKeyError: If there is more than one entity with that name
                or id prefix.
        """
        from zenml.utils.uuid_utils import is_valid_uuid

        entity_label = get_method.__name__.replace("get_", "") + "s"

        # First interpret as full UUID
        if is_valid_uuid(name_id_or_prefix):
            return get_method(name_id_or_prefix)

        # If not a UUID, try to find by name
        assert not isinstance(name_id_or_prefix, UUID)
        entity = list_method(name=f"equals:{name_id_or_prefix}")

        # If only a single entity is found, return it
        if entity.total == 1:
            return entity.items[0]

        # If still no match, try with prefix now
        if entity.total == 0:
            return Client._get_entity_by_prefix(
                get_method=get_method,
                list_method=list_method,
                partial_id_or_name=name_id_or_prefix,
                allow_name_prefix_match=allow_name_prefix_match,
            )

        # If more than one entity with the same name is found, raise an error.
<<<<<<< HEAD
=======
        entity_label = get_method.__name__.replace("get_", "") + "s"
        formatted_entity_items = [
            f"- {item.name}: (id: {item.id})\n"
            if hasattr(item, "name")
            else f"- {item.id}\n"
            for item in entity.items
        ]
>>>>>>> 6f4b95aa
        raise ZenKeyError(
            f"{entity.total} {entity_label} have been found that have "
            f"a name that matches the provided "
            f"string '{name_id_or_prefix}':\n"
            f"{formatted_entity_items}.\n"
            f"Please use the id to uniquely identify "
            f"only one of the {entity_label}s."
        )

    @staticmethod
    def _get_entity_version_by_id_or_name_or_prefix(
        get_method: Callable[..., AnyResponseModel],
        list_method: Callable[..., Page[AnyResponseModel]],
        name_id_or_prefix: Union[str, UUID],
        version: Optional[str],
    ) -> "AnyResponseModel":
        from zenml.utils.uuid_utils import is_valid_uuid

        entity_label = get_method.__name__.replace("get_", "") + "s"

        if is_valid_uuid(name_id_or_prefix):
            if version:
                logger.warning(
                    "You specified both an ID as well as a version of the "
                    f"{entity_label}. Ignoring the version and fetching the "
                    f"{entity_label} by ID."
                )
            if not isinstance(name_id_or_prefix, UUID):
                name_id_or_prefix = UUID(name_id_or_prefix, version=4)

            return get_method(name_id_or_prefix)

        assert not isinstance(name_id_or_prefix, UUID)
        exact_name_matches = list_method(
            size=1,
            sort_by="desc:created",
            name=f"equals:{name_id_or_prefix}",
            version=version,
        )

        if len(exact_name_matches) == 1:
            # If the name matches exactly, use the explicitly specified version
            # or fallback to the latest if not given
            return exact_name_matches.items[0]

        partial_id_matches = list_method(id=f"startswith:{name_id_or_prefix}")
        if partial_id_matches.total == 1:
            if version:
                logger.warning(
                    "You specified both a partial ID as well as a version of "
                    f"the {entity_label}. Ignoring the version and fetching "
                    f"the {entity_label} by partial ID."
                )
            return partial_id_matches[0]
        elif partial_id_matches.total == 0:
            raise KeyError(
                f"No {entity_label} found for name, ID or prefix "
                f"{name_id_or_prefix}."
            )
        else:
            raise ZenKeyError(
                f"{partial_id_matches.total} {entity_label} have been found "
                "that have an id prefix that matches the provided string "
                f"'{name_id_or_prefix}':\n"
                f"{partial_id_matches.items}.\n"
                f"Please provide more characters to uniquely identify "
                f"only one of the {entity_label}s."
            )

    @staticmethod
    def _get_entity_by_prefix(
        get_method: Callable[..., AnyResponseModel],
        list_method: Callable[..., Page[AnyResponseModel]],
        partial_id_or_name: str,
        allow_name_prefix_match: bool,
    ) -> "AnyResponseModel":
        """Fetches an entity using a partial ID or name.

        Args:
            get_method: The method to use to fetch the entity by id.
            list_method: The method to use to fetch all entities.
            partial_id_or_name: The partial ID or name of the entity to fetch.
            allow_name_prefix_match: If True, allow matching by name prefix.

        Returns:
            The entity with the given partial ID or name.

        Raises:
            KeyError: If no entity with the given partial ID or name is found.
            ZenKeyError: If there is more than one entity with that partial ID
                or name.
        """
        list_method_args: Dict[str, Any] = {
            "logical_operator": LogicalOperators.OR,
            "id": f"startswith:{partial_id_or_name}",
        }
        if allow_name_prefix_match:
            list_method_args["name"] = f"startswith:{partial_id_or_name}"

        entity = list_method(**list_method_args)

        # If only a single entity is found, return it.
        if entity.total == 1:
            return entity.items[0]

        irregular_plurals = {"code_repository": "code_repositories"}
        entity_label = irregular_plurals.get(
            get_method.__name__.replace("get_", ""),
            get_method.__name__.replace("get_", "") + "s",
        )

        prefix_description = (
            "a name/ID prefix" if allow_name_prefix_match else "an ID prefix"
        )
        # If no entity is found, raise an error.
        if entity.total == 0:
            raise KeyError(
                f"No {entity_label} have been found that have "
                f"{prefix_description} that matches the provided string "
                f"'{partial_id_or_name}'."
            )

        # If more than one entity is found, raise an error.
        ambiguous_entities: List[str] = []
        for model in entity.items:
            model_name = getattr(model, "name", None)
            if model_name:
                ambiguous_entities.append(f"{model_name}: {model.id}")
            else:
                ambiguous_entities.append(str(model.id))
        raise ZenKeyError(
            f"{entity.total} {entity_label} have been found that have "
            f"{prefix_description} that matches the provided "
            f"string '{partial_id_or_name}':\n"
            f"{ambiguous_entities}.\n"
            f"Please provide more characters to uniquely identify "
            f"only one of the {entity_label}s."
        )<|MERGE_RESOLUTION|>--- conflicted
+++ resolved
@@ -5359,16 +5359,12 @@
             )
 
         # If more than one entity with the same name is found, raise an error.
-<<<<<<< HEAD
-=======
-        entity_label = get_method.__name__.replace("get_", "") + "s"
         formatted_entity_items = [
             f"- {item.name}: (id: {item.id})\n"
             if hasattr(item, "name")
             else f"- {item.id}\n"
             for item in entity.items
         ]
->>>>>>> 6f4b95aa
         raise ZenKeyError(
             f"{entity.total} {entity_label} have been found that have "
             f"a name that matches the provided "
