--- conflicted
+++ resolved
@@ -2293,47 +2293,6 @@
         elif len(components) == 1:
             return components[0]
 
-<<<<<<< HEAD
-        metadata_store = MetadataStore(config=mlmd_config)
-
-        # Dicts to keep tracks of MLMD IDs, which we need to resolve later.
-        step_mlmd_id_mapping: Dict[int, UUID] = {}
-        artifact_mlmd_id_mapping: Dict[int, UUID] = {}
-
-        # Get all pipeline runs from the metadata store.
-        pipeline_runs = metadata_store.get_all_runs()
-        if not pipeline_runs:
-            raise RuntimeError("No pipeline runs found in the metadata store.")
-
-        # For each run, first store the pipeline run, then all steps, then all
-        # output artifacts of each step.
-        # Runs, steps, and artifacts need to be sorted chronologically ensure
-        # that the MLMD IDs of producer steps and parent steps can be resolved.
-        for mlmd_run in sorted(pipeline_runs, key=lambda x: x.mlmd_id):
-            steps = metadata_store.get_pipeline_run_steps(
-                mlmd_run.mlmd_id
-            ).values()
-
-            # Mark all steps that haven't finished yet as failed.
-            step_statuses = []
-            for step in steps:
-                status = metadata_store.get_step_status(step.mlmd_id)
-                if status == ExecutionStatus.RUNNING:
-                    status = ExecutionStatus.FAILED
-                step_statuses.append(status)
-
-            pipeline_run = PipelineRunModel(
-                user=self.active_user.id,  # Old user might not exist.
-                project=self.active_project.id,  # Old project might not exist.
-                name=mlmd_run.name,
-                stack_id=None,  # Stack might not exist in new DB.
-                pipeline_id=None,  # Pipeline might not exist in new DB.
-                schedule_id=None,  # Schedule might not exist in new DB.
-                status=ExecutionStatus.run_status(step_statuses),
-                pipeline_configuration=mlmd_run.pipeline_configuration,
-                num_steps=len(steps),
-                mlmd_id=None,  # Run might not exist in new MLMD.
-=======
         logger.debug(
             f"No component with name '{name_id_or_prefix}' "
             f"exists. Trying to resolve as partial_id"
@@ -2354,7 +2313,6 @@
                 f"{filtered_component_list}.\n"
                 f"Please provide more characters to uniquely identify only one "
                 f"component."
->>>>>>> 4a9d6980
             )
 
         elif len(filtered_comps) == 1:
