#  Copyright (c) ZenML GmbH 2022. All Rights Reserved.
#
#  Licensed under the Apache License, Version 2.0 (the "License");
#  you may not use this file except in compliance with the License.
#  You may obtain a copy of the License at:
#
#       https://www.apache.org/licenses/LICENSE-2.0
#
#  Unless required by applicable law or agreed to in writing, software
#  distributed under the License is distributed on an "AS IS" BASIS,
#  WITHOUT WARRANTIES OR CONDITIONS OF ANY KIND, either express
#  or implied. See the License for the specific language governing
#  permissions and limitations under the License.
"""Client implementation."""
import os
from abc import ABCMeta
from pathlib import Path
from typing import (
    TYPE_CHECKING,
    Any,
    Callable,
    Dict,
    List,
    Optional,
    Set,
    Type,
    TypeVar,
    Union,
    cast,
)
from uuid import UUID, uuid4

from zenml.config.global_config import GlobalConfiguration
from zenml.constants import (
    ENV_ZENML_ENABLE_REPO_INIT_WARNINGS,
    ENV_ZENML_REPOSITORY_PATH,
    REPOSITORY_DIRECTORY_NAME,
    handle_bool_env_var,
)
from zenml.enums import PermissionType, StackComponentType, StoreType
from zenml.exceptions import (
    AlreadyExistsException,
    EntityExistsError,
    IllegalOperationError,
    InitializationException,
    ValidationError,
)
from zenml.io import fileio
from zenml.logger import get_logger
from zenml.models import (
    ArtifactRequestModel,
    ComponentRequestModel,
    ComponentUpdateModel,
    FlavorRequestModel,
    PipelineRequestModel,
    PipelineResponseModel,
    PipelineRunRequestModel,
    PipelineRunResponseModel,
    WorkspaceRequestModel,
    WorkspaceResponseModel,
    WorkspaceUpdateModel,
    RoleAssignmentRequestModel,
    RoleAssignmentResponseModel,
    RoleRequestModel,
    RoleResponseModel,
    RoleUpdateModel,
    StackRequestModel,
    StackResponseModel,
    StackUpdateModel,
    StepRunRequestModel,
    TeamRequestModel,
    TeamResponseModel,
    UserRequestModel,
    UserResponseModel,
    UserUpdateModel,
)
from zenml.models.base_models import BaseResponseModel
from zenml.models.team_models import TeamUpdateModel
from zenml.utils import io_utils
from zenml.utils.analytics_utils import AnalyticsEvent, track
from zenml.utils.filesync_model import FileSyncModel

if TYPE_CHECKING:
    from zenml.config.pipeline_configurations import PipelineSpec
    from zenml.models import ComponentResponseModel, FlavorResponseModel
    from zenml.stack import Stack, StackComponentConfig
    from zenml.zen_stores.base_zen_store import BaseZenStore

logger = get_logger(__name__)
AnyResponseModel = TypeVar("AnyResponseModel", bound=BaseResponseModel)


class ClientConfiguration(FileSyncModel):
    """Pydantic object used for serializing client configuration options."""

    _active_workspace: Optional["WorkspaceResponseModel"] = None
    active_workspace_id: Optional[UUID]
    active_stack_id: Optional[UUID]

    @property
<<<<<<< HEAD
    def active_workspace(self):
        return self._active_workspace
=======
    def active_project(self) -> ProjectResponseModel:
        """Get the active project for the local client.

        Returns:
            The active project.
        """
        if self._active_project:
            return self._active_project
        else:
            raise RuntimeError(
                "No active project is configured. Run "
                "`zenml project set PROJECT_NAME` to set the active "
                "project."
            )
>>>>>>> fbbec9b1

    def set_active_workspace(self, workspace: "WorkspaceResponseModel") -> None:
        """Set the workspace for the local client.

        Args:
            workspace: The workspace to set active.
        """
        self._active_workspace = workspace
        self.active_workspace_id = workspace.id

    def set_active_stack(self, stack: "StackResponseModel") -> None:
        """Set the stack for the local client.

        Args:
            stack: The stack to set active.
        """
        self.active_stack_id = stack.id

    class Config:
        """Pydantic configuration class."""

        # Validate attributes when assigning them. We need to set this in order
        # to have a mix of mutable and immutable attributes
        validate_assignment = True
        # Allow extra attributes from configs of previous ZenML versions to
        # permit downgrading
        extra = "allow"
        # all attributes with leading underscore are private and therefore
        # are mutable and not included in serialization
        underscore_attrs_are_private = True


class ClientMetaClass(ABCMeta):
    """Client singleton metaclass.

    This metaclass is used to enforce a singleton instance of the Client
    class with the following additional properties:

    * the singleton Client instance is created on first access to reflect
    the global configuration and local client configuration.
    * the Client shouldn't be accessed from within pipeline steps (a warning
    is logged if this is attempted).
    """

    def __init__(cls, *args: Any, **kwargs: Any) -> None:
        """Initialize the Client class.

        Args:
            *args: Positional arguments.
            **kwargs: Keyword arguments.
        """
        super().__init__(*args, **kwargs)
        cls._global_client: Optional["Client"] = None

    def __call__(cls, *args: Any, **kwargs: Any) -> "Client":
        """Create or return the global Client instance.

        If the Client constructor is called with custom arguments,
        the singleton functionality of the metaclass is bypassed: a new
        Client instance is created and returned immediately and without
        saving it as the global Client singleton.

        Args:
            *args: Positional arguments.
            **kwargs: Keyword arguments.

        Returns:
            Client: The global Client instance.
        """
        if args or kwargs:
            return cast("Client", super().__call__(*args, **kwargs))

        if not cls._global_client:
            cls._global_client = cast(
                "Client", super().__call__(*args, **kwargs)
            )

        return cls._global_client


class Client(metaclass=ClientMetaClass):
    """ZenML client class.

    The ZenML client manages configuration options for ZenML stacks as well
    as their components.
    """

    def __init__(
        self,
        root: Optional[Path] = None,
    ) -> None:
        """Initializes the global client instance.

        Client is a singleton class: only one instance can exist. Calling
        this constructor multiple times will always yield the same instance (see
        the exception below).

        The `root` argument is only meant for internal use and testing purposes.
        User code must never pass them to the constructor.
        When a custom `root` value is passed, an anonymous Client instance
        is created and returned independently of the Client singleton and
        that will have no effect as far as the rest of the ZenML core code is
        concerned.

        Instead of creating a new Client instance to reflect a different
        repository root, to change the active root in the global Client,
        call `Client().activate_root(<new-root>)`.

        Args:
            root: (internal use) custom root directory for the client. If
                no path is given, the repository root is determined using the
                environment variable `ZENML_REPOSITORY_PATH` (if set) and by
                recursively searching in the parent directories of the
                current working directory. Only used to initialize new
                clients internally.
        """
        self._root: Optional[Path] = None
        self._config: Optional[ClientConfiguration] = None

        self._set_active_root(root)

    @classmethod
    def get_instance(cls) -> Optional["Client"]:
        """Return the Client singleton instance.

        Returns:
            The Client singleton instance or None, if the Client hasn't
            been initialized yet.
        """
        return cls._global_client

    @classmethod
    def _reset_instance(cls, client: Optional["Client"] = None) -> None:
        """Reset the Client singleton instance.

        This method is only meant for internal use and testing purposes.

        Args:
            client: The Client instance to set as the global singleton.
                If None, the global Client singleton is reset to an empty
                value.
        """
        cls._global_client = client

    def _set_active_root(self, root: Optional[Path] = None) -> None:
        """Set the supplied path as the repository root.

        If a client configuration is found at the given path or the
        path, it is loaded and used to initialize the client.
        If no client configuration is found, the global configuration is
        used instead to manage the active stack, workspace etc.

        Args:
            root: The path to set as the active repository root. If not set,
                the repository root is determined using the environment
                variable `ZENML_REPOSITORY_PATH` (if set) and by recursively
                searching in the parent directories of the current working
                directory.
        """
        enable_warnings = handle_bool_env_var(
            ENV_ZENML_ENABLE_REPO_INIT_WARNINGS, True
        )
        self._root = self.find_repository(root, enable_warnings=enable_warnings)

        if not self._root:
            if enable_warnings:
                logger.info("Running without an active repository root.")
        else:
            logger.debug("Using repository root %s.", self._root)
            self._config = self._load_config()

        # Sanitize the client configuration to reflect the current
        # settings
        self._sanitize_config()

    def _config_path(self) -> Optional[str]:
        """Path to the client configuration file.

        Returns:
            Path to the client configuration file or None if the client
            root has not been initialized yet.
        """
        if not self.config_directory:
            return None
        return str(self.config_directory / "config.yaml")

    def _sanitize_config(self) -> None:
        """Sanitize and save the client configuration.

        This method is called to ensure that the client configuration
        doesn't contain outdated information, such as an active stack or
        workspace that no longer exists.
        """
        if not self._config:
            return

        active_workspace, active_stack = self.zen_store.validate_active_config(
            self._config.active_workspace_id,
            self._config.active_stack_id,
            config_name="repo",
        )
        self._config.set_active_stack(active_stack)
        self._config.set_active_workspace(active_workspace)

    def _load_config(self) -> Optional[ClientConfiguration]:
        """Loads the client configuration from disk.

        This happens if the client has an active root and the configuration
        file exists. If the configuration file doesn't exist, an empty
        configuration is returned.

        Returns:
            Loaded client configuration or None if the client does not
            have an active root.
        """
        config_path = self._config_path()
        if not config_path:
            return None

        # load the client configuration file if it exists, otherwise use
        # an empty configuration as default
        if fileio.exists(config_path):
            logger.debug(f"Loading client configuration from {config_path}.")
        else:
            logger.debug(
                "No client configuration file found, creating default "
                "configuration."
            )

        return ClientConfiguration(config_path)

    @staticmethod
    @track(event=AnalyticsEvent.INITIALIZE_REPO)
    def initialize(
        root: Optional[Path] = None,
    ) -> None:
        """Initializes a new ZenML repository at the given path.

        Args:
            root: The root directory where the repository should be created.
                If None, the current working directory is used.

        Raises:
            InitializationException: If the root directory already contains a
                ZenML repository.
        """
        root = root or Path.cwd()
        logger.debug("Initializing new repository at path %s.", root)
        if Client.is_repository_directory(root):
            raise InitializationException(
                f"Found existing ZenML repository at path '{root}'."
            )

        config_directory = str(root / REPOSITORY_DIRECTORY_NAME)
        io_utils.create_dir_recursive_if_not_exists(config_directory)
        # Initialize the repository configuration at the custom path
        Client(root=root)

    @property
    def uses_local_configuration(self) -> bool:
        """Check if the client is using a local configuration.

        Returns:
            True if the client is using a local configuration,
            False otherwise.
        """
        return self._config is not None

    @staticmethod
    def is_repository_directory(path: Path) -> bool:
        """Checks whether a ZenML client exists at the given path.

        Args:
            path: The path to check.

        Returns:
            True if a ZenML client exists at the given path,
            False otherwise.
        """
        config_dir = path / REPOSITORY_DIRECTORY_NAME
        return fileio.isdir(str(config_dir))

    @staticmethod
    def find_repository(
        path: Optional[Path] = None, enable_warnings: bool = False
    ) -> Optional[Path]:
        """Search for a ZenML repository directory.

        Args:
            path: Optional path to look for the repository. If no path is
                given, this function tries to find the repository using the
                environment variable `ZENML_REPOSITORY_PATH` (if set) and
                recursively searching in the parent directories of the current
                working directory.
            enable_warnings: If `True`, warnings are printed if the repository
                root cannot be found.

        Returns:
            Absolute path to a ZenML repository directory or None if no
            repository directory was found.
        """
        if not path:
            # try to get path from the environment variable
            env_var_path = os.getenv(ENV_ZENML_REPOSITORY_PATH)
            if env_var_path:
                path = Path(env_var_path)

        if path:
            # explicit path via parameter or environment variable, don't search
            # parent directories
            search_parent_directories = False
            warning_message = (
                f"Unable to find ZenML repository at path '{path}'. Make sure "
                f"to create a ZenML repository by calling `zenml init` when "
                f"specifying an explicit repository path in code or via the "
                f"environment variable '{ENV_ZENML_REPOSITORY_PATH}'."
            )
        else:
            # try to find the repository in the parent directories of the
            # current working directory
            path = Path.cwd()
            search_parent_directories = True
            warning_message = (
                f"Unable to find ZenML repository in your current working "
                f"directory ({path}) or any parent directories. If you "
                f"want to use an existing repository which is in a different "
                f"location, set the environment variable "
                f"'{ENV_ZENML_REPOSITORY_PATH}'. If you want to create a new "
                f"repository, run `zenml init`."
            )

        def _find_repository_helper(path_: Path) -> Optional[Path]:
            """Recursively search parent directories for a ZenML repository.

            Args:
                path_: The path to search.

            Returns:
                Absolute path to a ZenML repository directory or None if no
                repository directory was found.
            """
            if Client.is_repository_directory(path_):
                return path_

            if not search_parent_directories or io_utils.is_root(str(path_)):
                return None

            return _find_repository_helper(path_.parent)

        repository_path = _find_repository_helper(path)

        if repository_path:
            return repository_path.resolve()
        if enable_warnings:
            logger.warning(warning_message)
        return None

    @property
    def zen_store(self) -> "BaseZenStore":
        """Shortcut to return the global zen store.

        Returns:
            The global zen store.
        """
        return GlobalConfiguration().zen_store

    @property
    def root(self) -> Optional[Path]:
        """The root directory of this client.

        Returns:
            The root directory of this client, or None, if the client
            has not been initialized.
        """
        return self._root

    @property
    def config_directory(self) -> Optional[Path]:
        """The configuration directory of this client.

        Returns:
            The configuration directory of this client, or None, if the
            client doesn't have an active root.
        """
        if not self.root:
            return None
        return self.root / REPOSITORY_DIRECTORY_NAME

    def activate_root(self, root: Optional[Path] = None) -> None:
        """Set the active repository root directory.

        Args:
            root: The path to set as the active repository root. If not set,
                the repository root is determined using the environment
                variable `ZENML_REPOSITORY_PATH` (if set) and by recursively
                searching in the parent directories of the current working
                directory.
        """
        self._set_active_root(root)

    @track(event=AnalyticsEvent.SET_WORKSPACE)
    def set_active_workspace(
        self, workspace_name_or_id: Union[str, UUID]
    ) -> "WorkspaceResponseModel":
        """Set the workspace for the local client.

        Args:
            workspace_name_or_id: The name or ID of the workspace to set active.

        Returns:
            The model of the active workspace.
        """
        workspace = self.zen_store.get_workspace(
            workspace_name_or_id=workspace_name_or_id
        )  # raises KeyError
        if self._config:
            self._config.set_active_workspace(workspace)
        else:
            # set the active workspace globally only if the client doesn't use
            # a local configuration
            GlobalConfiguration().set_active_workspace(workspace)
        return workspace

    # ---- #
    # USER #
    # ---- #

    @property
    def active_user(self) -> "UserResponseModel":
        """Get the user that is currently in use.

        Returns:
            The active user.
        """
        return self.zen_store.active_user

    def create_user(
        self,
        name: str,
        initial_role: Optional[str] = None,
        password: Optional[str] = None,
    ) -> UserResponseModel:
        """Create a new user.

        Args:
            name: The name of the user.
            initial_role: Optionally, an initial role to assign to the user.
            password: The password of the user. If not provided, the user will
                be created with empty password.

        Returns:
            The model of the created user.
        """
        user = UserRequestModel(name=name, password=password or None)
        if self.zen_store.type != StoreType.REST:
            user.active = password != ""
        else:
            user.active = True

        created_user = self.zen_store.create_user(user=user)

        if initial_role:
            self.create_role_assignment(
                role_name_or_id=initial_role,
                user_or_team_name_or_id=created_user.id,
                workspace_name_or_id=None,
                is_user=True,
            )

        return created_user

    def get_user(
        self, name_id_or_prefix: Union[str, UUID]
    ) -> UserResponseModel:
        """Gets a user.

        Args:
            name_id_or_prefix: The name or ID of the user.

        Returns:
            The User
        """
        return self._get_entity_by_id_or_name_or_prefix(
            response_model=UserResponseModel,
            get_method=self.zen_store.get_user,
            list_method=self.zen_store.list_users,
            name_id_or_prefix=name_id_or_prefix,
        )

    def list_users(self, name: Optional[str] = None) -> List[UserResponseModel]:
        """List all users.

        Args:
            name: The name to filter by

        Returns:
            The User
        """
        return self.zen_store.list_users(name=name)

    def delete_user(self, user_name_or_id: str) -> None:
        """Delete a user.

        Args:
            user_name_or_id: The name or ID of the user to delete.

        Raises:
            IllegalOperationError: If the user to delete is the active user.
        """
        user = self.get_user(user_name_or_id)
        if self.zen_store.active_user_name == user.name:
            raise IllegalOperationError(
                "You cannot delete yourself. If you wish to delete your active "
                "user account, please contact your ZenML administrator."
            )
        self.zen_store.delete_user(user_name_or_id=user.name)

    def update_user(
        self,
        user_name_or_id: Union[str, UUID],
        updated_name: Optional[str] = None,
        updated_full_name: Optional[str] = None,
        updated_email: Optional[str] = None,
        updated_email_opt_in: Optional[bool] = None,
    ) -> UserResponseModel:
        """Update a user.

        Args:
            user_name_or_id: The name or ID of the user to update.
            updated_name: The new name of the user.
            updated_full_name: The new full name of the user.
            updated_email: The new email of the user.
            updated_email_opt_in: The new email opt-in status of the user.

        Returns:
            The updated user.
        """
        user = self.get_user(name_id_or_prefix=user_name_or_id)
        user_update = UserUpdateModel()
        if updated_name:
            user_update.name = updated_name
        if updated_full_name:
            user_update.full_name = updated_full_name
        if updated_email is not None:
            user_update.email = updated_email
            user_update.email_opted_in = (
                updated_email_opt_in or user.email_opted_in
            )
        if updated_email_opt_in is not None:
            user_update.email_opted_in = updated_email_opt_in

        return self.zen_store.update_user(
            user_id=user.id, user_update=user_update
        )

    # ---- #
    # TEAM #
    # ---- #

    def get_team(
        self, name_id_or_prefix: Union[str, UUID]
    ) -> TeamResponseModel:
        """Gets a team.

        Args:
            name_id_or_prefix: The name or ID of the team.

        Returns:
            The Team
        """
        return self._get_entity_by_id_or_name_or_prefix(
            response_model=TeamResponseModel,
            get_method=self.zen_store.get_team,
            list_method=self.zen_store.list_teams,
            name_id_or_prefix=name_id_or_prefix,
        )

    def list_teams(self, name: Optional[str] = None) -> List[TeamResponseModel]:
        """List all teams.

        Args:
            name: The name to filter by

        Returns:
            The Team
        """
        return self.zen_store.list_teams(name=name)

    def create_team(
        self, name: str, users: Optional[List[str]] = None
    ) -> TeamResponseModel:
        """Create a team.

        Args:
            name: Name of the team.
            users: Users to add to the team.

        Returns:
            The created team.
        """
        user_list = []
        if users:
            for user_name_or_id in users:
                user_list.append(
                    self.get_user(name_id_or_prefix=user_name_or_id).id
                )

        team = TeamRequestModel(name=name, users=user_list)

        return self.zen_store.create_team(team=team)

    def delete_team(self, team_name_or_id: str) -> None:
        """Delete a team.

        Args:
            team_name_or_id: The name or ID of the team to delete.
        """
        team = self.get_team(team_name_or_id)
        self.zen_store.delete_team(team_name_or_id=team.name)

    def update_team(
        self,
        team_name_or_id: str,
        new_name: Optional[str] = None,
        remove_users: Optional[List[str]] = None,
        add_users: Optional[List[str]] = None,
    ) -> TeamResponseModel:
        """Update a team.

        Args:
            team_name_or_id: The name or ID of the team to update.
            new_name: The new name of the team.
            remove_users: The users to remove from the team.
            add_users: The users to add to the team.

        Returns:
            The updated team.

        Raises:
            RuntimeError: If the same user is in both `remove_users` and
                `add_users`.
        """
        team = self.get_team(team_name_or_id)

        team_update = TeamUpdateModel()

        if new_name:
            team_update.name = new_name

        if remove_users is not None and add_users is not None:
            union_add_rm = set(remove_users) & set(add_users)
            if union_add_rm:
                raise RuntimeError(
                    f"The `remove_user` and `add_user` "
                    f"options both contain the same value(s): "
                    f"`{union_add_rm}`. Please rerun command and make sure "
                    f"that the same user does not show up for "
                    f"`remove_user` and `add_user`."
                )

        # Only if permissions are being added or removed will they need to be
        #  set for the update model
        team_users = []

        if remove_users or add_users:
            team_users = [u.id for u in team.users]
        if remove_users:
            for rm_p in remove_users:
                user = self.get_user(rm_p)
                try:
                    team_users.remove(user.id)
                except KeyError:
                    logger.warning(
                        f"Role {remove_users} was already not "
                        f"part of the '{team.name}' Team."
                    )
        if add_users:
            for add_u in add_users:
                team_users.append(self.get_user(add_u).id)

        if team_users:
            team_update.users = team_users

        return self.zen_store.update_team(
            team_id=team.id, team_update=team_update
        )

    # ----- #
    # ROLES #
    # ----- #

    def get_role(
        self, name_id_or_prefix: Union[str, UUID]
    ) -> RoleResponseModel:
        """Gets a role.

        Args:
            name_id_or_prefix: The name or ID of the role.

        Returns:
            The fetched role.
        """
        return self._get_entity_by_id_or_name_or_prefix(
            response_model=RoleResponseModel,
            get_method=self.zen_store.get_role,
            list_method=self.zen_store.list_roles,
            name_id_or_prefix=name_id_or_prefix,
        )

    def list_roles(self, name: Optional[str] = None) -> List[RoleResponseModel]:
        """Fetches roles.

        Args:
            name: The name of the roles.

        Returns:
            The list of roles.
        """
        return self.zen_store.list_roles(name=name)

    def create_role(
        self, name: str, permissions_list: List[str]
    ) -> RoleResponseModel:
        """Creates a role.

        Args:
            name: The name for the new role.
            permissions_list: The permissions to attach to this role.

        Returns:
            The newly created role.
        """
        permissions: Set[PermissionType] = set()
        for permission in permissions_list:
            if permission in PermissionType.values():
                permissions.add(PermissionType(permission))

        new_role = RoleRequestModel(name=name, permissions=permissions)
        return self.zen_store.create_role(new_role)

    def update_role(
        self,
        name_id_or_prefix: str,
        new_name: Optional[str] = None,
        remove_permission: Optional[List[str]] = None,
        add_permission: Optional[List[str]] = None,
    ) -> RoleResponseModel:
        """Updates a role.

        Args:
            name_id_or_prefix: The name or ID of the role.
            new_name: The new name for the role
            remove_permission: Permissions to remove from this role.
            add_permission: Permissions to add to this role.

        Returns:
            The updated role.

        Raises:
            RuntimeError: If the same permission is in both the
                `remove_permission` and `add_permission` lists.
        """
        role = self.get_role(name_id_or_prefix=name_id_or_prefix)

        role_update = RoleUpdateModel()

        if remove_permission is not None and add_permission is not None:
            union_add_rm = set(remove_permission) & set(add_permission)
            if union_add_rm:
                raise RuntimeError(
                    f"The `remove_permission` and `add_permission` "
                    f"options both contain the same value(s): "
                    f"`{union_add_rm}`. Please rerun command and make sure "
                    f"that the same role does not show up for "
                    f"`remove_permission` and `add_permission`."
                )

        # Only if permissions are being added or removed will they need to be
        #  set for the update model
        if remove_permission or add_permission:
            role_permissions = role.permissions

            if remove_permission:
                for rm_p in remove_permission:
                    if rm_p in PermissionType:
                        try:
                            role_permissions.remove(PermissionType(rm_p))
                        except KeyError:
                            logger.warning(
                                f"Role {remove_permission} was already not "
                                f"part of the {role} Role."
                            )
            if add_permission:
                for add_p in add_permission:
                    if add_p in PermissionType.values():
                        # Set won't throw an error if the item was already in it
                        role_permissions.add(PermissionType(add_p))

            if role_permissions is not None:
                role_update.permissions = set(role_permissions)

        if new_name:
            role_update.name = new_name

        return Client().zen_store.update_role(
            role_id=role.id, role_update=role_update
        )

    def delete_role(self, name_id_or_prefix: str) -> None:
        """Deletes a role.

        Args:
            name_id_or_prefix: The name or ID of the role.
        """
        self.zen_store.delete_role(role_name_or_id=name_id_or_prefix)

    # ---------------- #
    # ROLE ASSIGNMENTS #
    # ---------------- #

    def get_role_assignment(
        self,
        role_name_or_id: str,
        user_or_team_name_or_id: str,
        is_user: bool,
        workspace_name_or_id: Optional[str] = None,
    ) -> RoleAssignmentResponseModel:
        """Get a role assignment.

        Args:
<<<<<<< HEAD
            role_name_or_id: Role to assign
            user_or_team_name_or_id: team to assign the role to
            is_user: Whether to interpret the user_or_team_name_or_id field as
                user (=True) or team (=False)
            workspace_name_or_id: workspace scope within which to assign the role
=======
            role_name_or_id: The name or ID of the role.
            user_or_team_name_or_id: The name or ID of the user or team.
            is_user: Whether to interpret the `user_or_team_name_or_id` field as
                user (=True) or team (=False).
            project_name_or_id: project scope within which to assign the role.

        Returns:
            The role assignment.

        Raises:
            RuntimeError: If the role assignment does not exist.
>>>>>>> fbbec9b1
        """
        if is_user:
            role_assignments = self.zen_store.list_role_assignments(
                workspace_name_or_id=workspace_name_or_id,
                user_name_or_id=user_or_team_name_or_id,
                role_name_or_id=role_name_or_id,
            )
        else:
            role_assignments = self.zen_store.list_role_assignments(
                workspace_name_or_id=workspace_name_or_id,
                user_name_or_id=user_or_team_name_or_id,
                role_name_or_id=role_name_or_id,
            )
        # Implicit assumption is that maximally one such assignment can exist
        if role_assignments:
            return role_assignments[0]
        else:
            raise RuntimeError(
                "No such role assignment could be found for "
                f"user/team : {user_or_team_name_or_id} with "
                f"role : {role_name_or_id} within "
                f"workspace : {workspace_name_or_id}"
            )

    def create_role_assignment(
        self,
        role_name_or_id: Union[str, UUID],
        user_or_team_name_or_id: Union[str, UUID],
        is_user: bool,
        workspace_name_or_id: Optional[Union[str, UUID]] = None,
    ) -> RoleAssignmentResponseModel:
        """Create a role assignment.

        Args:
<<<<<<< HEAD
            role_name_or_id: Role to assign
            user_or_team_name_or_id: team to assign the role to
            is_user: Whether to interpret the user_or_team_name_or_id field as
                user (=True) or team (=False)
            workspace_name_or_id: workspace scope within which to assign the role
=======
            role_name_or_id: Name or ID of the role to assign.
            user_or_team_name_or_id: Name or ID of the user or team to assign
                the role to.
            is_user: Whether to interpret the `user_or_team_name_or_id` field as
                user (=True) or team (=False).
            project_name_or_id: project scope within which to assign the role.
>>>>>>> fbbec9b1

        Returns:
            The newly created role assignment.
        """
        role = self.get_role(name_id_or_prefix=role_name_or_id)
        workspace = None
        if workspace_name_or_id:
            workspace = self.get_workspace(name_id_or_prefix=workspace_name_or_id)
        if is_user:
            user = self.get_user(name_id_or_prefix=user_or_team_name_or_id)
            role_assignment = RoleAssignmentRequestModel(
                role=role.id,
                user=user.id,
                workspace=workspace,
                is_user=True,
            )
        else:
            team = self.get_team(name_id_or_prefix=user_or_team_name_or_id)
            role_assignment = RoleAssignmentRequestModel(
                role=role.id,
                team=team.id,
                workspace=workspace,
                is_user=False,
            )

        return self.zen_store.create_role_assignment(
            role_assignment=role_assignment
        )

    def delete_role_assignment(
        self,
        role_name_or_id: str,
        user_or_team_name_or_id: str,
        is_user: bool,
        workspace_name_or_id: Optional[str] = None,
    ) -> None:
        """Delete a role assignment.

        Args:
            role_name_or_id: Role to assign
            user_or_team_name_or_id: team to assign the role to
            is_user: Whether to interpret the user_or_team_name_or_id field as
                user (=True) or team (=False)
            workspace_name_or_id: workspace scope within which to assign the role
        """
        role_assignment = self.get_role_assignment(
            role_name_or_id=role_name_or_id,
            user_or_team_name_or_id=user_or_team_name_or_id,
            is_user=is_user,
            workspace_name_or_id=workspace_name_or_id,
        )
        self.zen_store.delete_role_assignment(role_assignment.id)

    def list_role_assignment(
        self,
        role_name_or_id: Optional[str] = None,
        user_name_or_id: Optional[str] = None,
        team_name_or_id: Optional[str] = None,
        workspace_name_or_id: Optional[str] = None,
    ) -> List[RoleAssignmentResponseModel]:
        """List role assignments.

        Args:
            role_name_or_id: Only list assignments for this role
            user_name_or_id: Only list assignments for this user
            team_name_or_id: Only list assignments for this team
            project_name_or_id: Only list assignments in this project

        Returns:
            List of role assignments
        """
        return self.zen_store.list_role_assignments(
<<<<<<< HEAD
            workspace_name_or_id=workspace_name_or_id,
=======
            project_name_or_id=project_name_or_id or self.active_project.id,
>>>>>>> fbbec9b1
            role_name_or_id=role_name_or_id,
            user_name_or_id=user_name_or_id,
            team_name_or_id=team_name_or_id,
        )

    # ------- #
    # WORKSPACE #
    # ------- #

    @property
    def active_workspace(self) -> "WorkspaceResponseModel":
        """Get the currently active workspace of the local client.

        If no active workspace is configured locally for the client, the
        active workspace in the global configuration is used instead.

        Returns:
            The active workspace.

        Raises:
            RuntimeError: If the active workspace is not set.
        """
        workspace: Optional["WorkspaceResponseModel"] = None
        if self._config:
            workspace = self._config.active_workspace

        if not workspace:
            workspace = GlobalConfiguration().get_active_workspace()

        if not workspace:
            raise RuntimeError(
                "No active workspace is configured. Run "
                "`zenml workspace set WORKSPACE_NAME` to set the active "
                "workspace."
            )

        from zenml.zen_stores.base_zen_store import DEFAULT_WORKSPACE_NAME

        if workspace.name != DEFAULT_WORKSPACE_NAME:
            logger.warning(
                f"You are running with a non-default workspace "
                f"'{workspace.name}'. Any stacks, components, "
                f"pipelines and pipeline runs produced in this "
                f"workspace will currently not be accessible through "
                f"the dashboard. However, this will be possible "
                f"in the near future."
            )
        return workspace

<<<<<<< HEAD
    def get_workspace(self, name_id_or_prefix: str) -> WorkspaceResponseModel:
        """Gets a workspace.
=======
    def get_project(
        self, name_id_or_prefix: Optional[Union[UUID, str]]
    ) -> ProjectResponseModel:
        """Gets a project.
>>>>>>> fbbec9b1

        Args:
            name_id_or_prefix: The name or ID of the workspace.

        Returns:
            The Workspace
        """
        if not name_id_or_prefix:
            return self.active_project
        return self._get_entity_by_id_or_name_or_prefix(
            response_model=WorkspaceResponseModel,
            get_method=self.zen_store.get_workspace,
            list_method=self.zen_store.list_workspaces,
            name_id_or_prefix=name_id_or_prefix,
        )

    def create_workspace(
        self, name: str, description: str
    ) -> "WorkspaceResponseModel":
        """Create a new workspace.

        Args:
<<<<<<< HEAD
            name: Name of the workspace
            description: Description of the workspace
=======
            name: Name of the project.
            description: Description of the project.

        Returns:
            The created project.
>>>>>>> fbbec9b1
        """
        return self.zen_store.create_workspace(
            WorkspaceRequestModel(name=name, description=description)
        )

    def update_workspace(
        self,
        name_id_or_prefix: Optional[Union[UUID, str]],
        new_name: Optional[str] = None,
        new_description: Optional[str] = None,
<<<<<<< HEAD
    ) -> "WorkspaceResponseModel":
        """Create a new workspace.

        Args:
            name: Name of the workspace
            new_name: Name of the workspace
            new_description: Description of the workspace
        """
        workspace = self.get_workspace(name_id_or_prefix=name)
        workspace_update = WorkspaceUpdateModel()
=======
    ) -> "ProjectResponseModel":
        """Update a project.

        Args:
            name_id_or_prefix: Name, ID or prefix of the project to update.
            new_name: New name of the project.
            new_description: New description of the project.

        Returns:
            The updated project.
        """
        project = self.get_project(name_id_or_prefix=name_id_or_prefix)
        project_update = ProjectUpdateModel()
>>>>>>> fbbec9b1
        if new_name:
            workspace_update.name = new_name
        if new_description:
            workspace_update.description = new_description
        return self.zen_store.update_workspace(
            workspace_id=workspace.id,
            workspace_update=workspace_update,
        )

    def delete_workspace(self, workspace_name_or_id: str) -> None:
        """Delete a workspace.

        Args:
            workspace_name_or_id: The name or ID of the workspace to delete.

        Raises:
            IllegalOperationError: If the workspace to delete is the active
                workspace.
        """
        workspace = self.zen_store.get_workspace(workspace_name_or_id)
        if self.active_workspace.id == workspace.id:
            raise IllegalOperationError(
                f"Workspace '{workspace_name_or_id}' cannot be deleted since it is "
                "currently active. Please set another workspace as active first."
            )
        self.zen_store.delete_workspace(workspace_name_or_id=workspace_name_or_id)

    # ------ #
    # STACKS #
    # ------ #
    @property
    def active_stack_model(self) -> "StackResponseModel":
        """The model of the active stack for this client.

        If no active stack is configured locally for the client, the active
        stack in the global configuration is used instead.

        Returns:
            The model of the active stack for this client.

        Raises:
            RuntimeError: If the active stack is not set.
        """
        stack: Optional["StackResponseModel"] = None

        if self._config:
            stack = self.get_stack(self._config.active_stack_id)

        if not stack:
            stack = self.get_stack(GlobalConfiguration().get_active_stack_id())

        if not stack:
            raise RuntimeError(
                "No active stack is configured. Run "
                "`zenml stack set WORKSPACE_NAME` to set the active "
                "stack."
            )

        return stack

    @property
    def active_stack(self) -> "Stack":
        """The active stack for this client.

        Returns:
            The active stack for this client.
        """
        from zenml.stack.stack import Stack

        return Stack.from_model(self.active_stack_model)

    def get_stack(
        self, name_id_or_prefix: Optional[Union[UUID, str]] = None
    ) -> "StackResponseModel":
        """Get a stack by name, ID or prefix.

        If no name, ID or prefix is provided, the active stack is returned.

        Args:
            name_id_or_prefix: The name, ID or prefix of the stack.

        Returns:
            The stack.
        """
        if name_id_or_prefix is not None:
            return self._get_entity_by_id_or_name_or_prefix(
                response_model=StackResponseModel,
                get_method=self.zen_store.get_stack,
                list_method=self.zen_store.list_stacks,
                name_id_or_prefix=name_id_or_prefix,
            )
        else:
            return self.active_stack_model

    def create_stack(
        self,
        name: str,
        components: Dict[StackComponentType, Union[str, UUID]],
        is_shared: bool = False,
    ) -> "StackResponseModel":
        """Registers a stack and its components.

        Args:
            name: The name of the stack to register.
            components: dictionary which maps component types to component names
            is_shared: boolean to decide whether the stack is shared

        Returns:
            The model of the registered stack.

        Raises:
            ValueError: If the stack contains private components and is
                attempted to be registered as shared.
        """
        stack_components = dict()

        for c_type, c_identifier in components.items():
            if c_identifier:
                component = self.get_stack_component(
                    name_id_or_prefix=c_identifier,
                    component_type=c_type,
                )
                stack_components[c_type] = [component.id]

                if is_shared:
                    if not component.is_shared:
                        raise ValueError(
                            "You attempted to include a private "
                            f"{c_type} {name} in a shared stack. This "
                            f"is not supported. You can either share"
                            f" the {c_type} with the following "
                            f"command: \n `zenml {c_type.replace('_', '-')} "
                            f"share`{component.id}`\n "
                            f"or create the stack privately and "
                            f"then share it and all of its components using: "
                            f"\n `zenml stack share {name} -r`"
                        )

        stack = StackRequestModel(
            name=name,
            components=stack_components,
            is_shared=is_shared,
            workspace=self.active_workspace.id,
            user=self.active_user.id,
        )

        self._validate_stack_configuration(stack=stack)

        return self.zen_store.create_stack(stack=stack)

    def update_stack(
        self,
        name_id_or_prefix: Optional[Union[UUID, str]] = None,
        name: Optional[str] = None,
        is_shared: Optional[bool] = None,
        description: Optional[str] = None,
        component_updates: Optional[
            Dict[StackComponentType, List[Union[UUID, str]]]
        ] = None,
    ) -> "StackResponseModel":
        """Updates a stack and its components.

        Args:
            name_id_or_prefix: The name, id or prefix of the stack to update.
            name: the new name of the stack.
            is_shared: the new shared status of the stack.
            description: the new description of the stack.
            component_updates: dictionary which maps stack component types to
                lists of new stack component names or ids.

        Returns:
            The model of the updated stack.

        Raises:
            ValueError: If the stack contains private components and is
                attempted to be shared.
            EntityExistsError: If the stack name is already taken.
        """
        # First, get the stack
        stack = self.get_stack(name_id_or_prefix=name_id_or_prefix)

        # Create the update model
        update_model = StackUpdateModel(
            workspace=self.active_workspace.id,
            user=self.active_user.id,
        )

        if name:
            shared_status = is_shared or stack.is_shared

            existing_stacks = self.list_stacks(
                name=name, is_shared=shared_status
            )
            if existing_stacks:
                raise EntityExistsError(
                    "There are already existing stacks with the name "
                    f"'{name}'."
                )

            update_model.name = name

        if is_shared:
            existing_stacks = self.list_stacks(name=name, is_shared=True)
            if existing_stacks:
                raise EntityExistsError(
                    "There are already existing shared stacks with the name "
                    f"'{name}'."
                )

            for component_type, components in stack.components.items():
                for c in components:
                    if not c.is_shared:
                        raise ValueError(
                            f"A Stack can only be shared when all its "
                            f"components are also shared. Component "
                            f"{component_type}:{c.name} is not shared. Set "
                            f"the {component_type} to shared like this and "
                            f"then try re-sharing your stack:\n "
                            f"`zenml {component_type.replace('_', '-')} "
                            f"share {c.id}`\n. Alternatively, you can rerun "
                            f"your command with `-r` to recursively "
                            f"share all components within the stack."
                        )

            update_model.is_shared = is_shared

        if description:
            update_model.description = description

        # Get the current components
        if component_updates:
            components_dict = {}
            for component_type, component_list in stack.components.items():
                components_dict[component_type] = [c.id for c in component_list]

            for component_type, component_id_list in component_updates.items():
                if component_id_list is not None:
                    components_dict[component_type] = [
                        self.get_stack_component(
                            name_id_or_prefix=c,
                            component_type=component_type,
                        ).id
                        for c in component_id_list
                    ]

            update_model.components = components_dict

        return self.zen_store.update_stack(
            stack_id=stack.id,
            stack_update=update_model,
        )

    def delete_stack(self, name_id_or_prefix: Union[str, UUID]) -> None:
        """Deregisters a stack.

        Args:
            name_id_or_prefix: The name, id or prefix id of the stack
                to deregister.

        Raises:
            ValueError: If the stack is the currently active stack for this
                client.
        """
        stack = self.get_stack(name_id_or_prefix=name_id_or_prefix)

        if stack.id == self.active_stack_model.id:
            raise ValueError(
                f"Unable to deregister active stack '{stack.name}'. Make "
                f"sure to designate a new active stack before deleting this "
                f"one."
            )

        cfg = GlobalConfiguration()
        if stack.id == cfg.active_stack_id:
            raise ValueError(
                f"Unable to deregister '{stack.name}' as it is the active "
                f"stack within your global configuration. Make "
                f"sure to designate a new active stack before deleting this "
                f"one."
            )

        self.zen_store.delete_stack(stack_id=stack.id)
        logger.info("Deregistered stack with name '%s'.", stack.name)

    def list_stacks(
        self,
        workspace_name_or_id: Optional[Union[str, UUID]] = None,
        user_name_or_id: Optional[Union[str, UUID]] = None,
        component_id: Optional[UUID] = None,
        name: Optional[str] = None,
        is_shared: Optional[bool] = None,
    ) -> List["StackResponseModel"]:
        """Lists all stacks.

        Args:
            project_name_or_id: The name or id of the project to filter by.
            user_name_or_id: The name or id of the user to filter by.
            component_id: The id of the component to filter by.
            name: The name of the stack to filter by.
            is_shared: The shared status of the stack to filter by.

        Returns:
            A list of stacks.
        """
        return self.zen_store.list_stacks(
<<<<<<< HEAD
            workspace_name_or_id=workspace_name_or_id or self.active_workspace.id,
            user_name_or_id=user_name_or_id or self.active_user.id,
=======
            project_name_or_id=project_name_or_id or self.active_project.id,
            user_name_or_id=user_name_or_id,
>>>>>>> fbbec9b1
            component_id=component_id,
            name=name,
            is_shared=is_shared,
        )

    @track(event=AnalyticsEvent.SET_STACK)
    def activate_stack(self, stack_name_id_or_prefix: Union[str, UUID]) -> None:
        """Sets the stack as active.

        Args:
            stack_name_id_or_prefix: Model of the stack to activate.

        Raises:
            KeyError: If the stack is not registered.
        """
        # Make sure the stack is registered
        try:
            stack = self.get_stack(name_id_or_prefix=stack_name_id_or_prefix)

        except KeyError:
            raise KeyError(
                f"Stack '{stack_name_id_or_prefix}' cannot be activated since "
                f"it is not registered yet. Please register it first."
            )

        if self._config:
            self._config.set_active_stack(stack=stack)

        else:
            # set the active stack globally only if the client doesn't use
            # a local configuration
            GlobalConfiguration().set_active_stack(stack=stack)

    def _validate_stack_configuration(self, stack: "StackRequestModel") -> None:
        """Validates the configuration of a stack.

        Args:
            stack: The stack to validate.

        Raises:
            KeyError: If the stack references missing components.
            ValidationError: If the stack configuration is invalid.
        """
        local_components: List[str] = []
        remote_components: List[str] = []
        for component_type, component_ids in stack.components.items():
            for component_id in component_ids:
                try:
                    component = self.get_stack_component(
                        name_id_or_prefix=component_id,
                        component_type=component_type,
                    )
                except KeyError:
                    raise KeyError(
                        f"Cannot register stack '{stack.name}' since it has an "
                        f"unregistered {component_type} with id "
                        f"'{component_id}'."
                    )
            # Get the flavor model
            flavor_model = self.get_flavor_by_name_and_type(
                name=component.flavor, component_type=component.type
            )

            # Create and validate the configuration
            from zenml.stack import Flavor

            flavor = Flavor.from_model(flavor_model)
            configuration = flavor.config_class(**component.configuration)
            if configuration.is_local:
                local_components.append(
                    f"{component.type.value}: {component.name}"
                )
            elif configuration.is_remote:
                remote_components.append(
                    f"{component.type.value}: {component.name}"
                )

        if local_components and remote_components:
            logger.warning(
                f"You are configuring a stack that is composed of components "
                f"that are relying on local resources "
                f"({', '.join(local_components)}) as well as "
                f"components that are running remotely "
                f"({', '.join(remote_components)}). This is not recommended as "
                f"it can lead to unexpected behavior, especially if the remote "
                f"components need to access the local resources. Please make "
                f"sure that your stack is configured correctly, or try to use "
                f"component flavors or configurations that do not require "
                f"local resources."
            )

        if not stack.is_valid:
            raise ValidationError(
                "Stack configuration is invalid. A valid"
                "stack must contain an Artifact Store and "
                "an Orchestrator."
            )

    # .------------.
    # | COMPONENTS |
    # '------------'
    def get_stack_component(
        self,
        component_type: StackComponentType,
        name_id_or_prefix: Optional[Union[str, UUID]] = None,
    ) -> "ComponentResponseModel":
        """Fetches a registered stack component.

        If the name_id_or_prefix is provided, it will try to fetch the component
        with the corresponding identifier. If not, it will try to fetch the
        active component of the given type.

        Args:
            component_type: The type of the component to fetch
            name_id_or_prefix: The id of the component to fetch.

        Returns:
            The registered stack component.

        Raises:
            KeyError: If no name_id_or_prefix is provided and no such component
                is part of the active stack.
        """
        if name_id_or_prefix is not None:
            return self._get_component_by_id_or_name_or_prefix(
                name_id_or_prefix=name_id_or_prefix,
                component_type=component_type,
            )
        else:
            components = self.active_stack_model.components.get(
                component_type, None
            )
            if components is None:
                raise KeyError(
                    "No name_id_or_prefix provided and there is no active "
                    f"{component_type} in the current active stack."
                )

            return components[0]

    def list_stack_components(
        self,
        workspace_name_or_id: Optional[Union[str, UUID]] = None,
        user_name_or_id: Optional[Union[str, UUID]] = None,
        component_type: Optional[str] = None,
        flavor_name: Optional[str] = None,
        name: Optional[str] = None,
        is_shared: Optional[bool] = None,
    ) -> List["ComponentResponseModel"]:
        """Lists all registered stack components.

        Args:
            project_name_or_id: The name or id of the project to filter by.
            user_name_or_id: The name or id of the user to filter by.
            component_type: The type of the component to filter by.
            flavor_name: The name of the flavor to filter by.
            name: The name of the component to filter by.
            is_shared: The shared status of the component to filter by.

        Returns:
            A list of stack components.
        """
        return self.zen_store.list_stack_components(
<<<<<<< HEAD
            workspace_name_or_id=workspace_name_or_id or self.active_workspace.id,
            user_name_or_id=user_name_or_id or self.active_user.id,
=======
            project_name_or_id=project_name_or_id or self.active_project.id,
            user_name_or_id=user_name_or_id,
>>>>>>> fbbec9b1
            type=component_type,
            flavor_name=flavor_name,
            name=name,
            is_shared=is_shared,
        )

    def create_stack_component(
        self,
        name: str,
        flavor: str,
        component_type: StackComponentType,
        configuration: Dict[str, str],
        is_shared: bool = False,
    ) -> "ComponentResponseModel":
        """Registers a stack component.

        Args:
            name: The name of the stack component.
            flavor: The flavor of the stack component.
            component_type: The type of the stack component.
            configuration: The configuration of the stack component.
            is_shared: Whether the stack component is shared or not.

        Returns:
            The model of the registered component.
        """
        # Get the flavor model
        flavor_model = self.get_flavor_by_name_and_type(
            name=flavor,
            component_type=component_type,
        )

        # Create and validate the configuration
        from zenml.stack import Flavor

        flavor_class = Flavor.from_model(flavor_model)
        configuration_obj = flavor_class.config_class(**configuration)

        self._validate_stack_component_configuration(
            component_type, configuration=configuration_obj
        )

        create_component_model = ComponentRequestModel(
            name=name,
            type=component_type,
            flavor=flavor,
            configuration=configuration,
            is_shared=is_shared,
            user=self.active_user.id,
            workspace=self.active_workspace.id,
        )

        # Register the new model
        return self.zen_store.create_stack_component(
            component=create_component_model
        )

    def update_stack_component(
        self,
        name_id_or_prefix: Optional[Union[UUID, str]],
        component_type: StackComponentType,
        name: Optional[str] = None,
        configuration: Optional[Dict[str, Any]] = None,
        is_shared: Optional[bool] = None,
    ) -> "ComponentResponseModel":
        """Updates a stack component.

        Args:
            name_id_or_prefix: The name, id or prefix of the stack component to
                update.
            component_type: The type of the stack component to update.
            name: The new name of the stack component.
            configuration: The new configuration of the stack component.
            is_shared: The new shared status of the stack component.

        Returns:
            The updated stack component.

        Raises:
            EntityExistsError: If the new name is already taken.
        """
        # Get the existing component model
        component = self.get_stack_component(
            name_id_or_prefix=name_id_or_prefix,
            component_type=component_type,
        )

        update_model = ComponentUpdateModel(
            workspace=self.active_workspace.id,
            user=self.active_user.id,
        )

        if name is not None:
            shared_status = is_shared or component.is_shared

            existing_components = self.list_stack_components(
                name=name,
                is_shared=shared_status,
                component_type=component_type,
            )
            if existing_components:
                raise EntityExistsError(
                    f"There are already existing "
                    f"{'shared' if shared_status else 'unshared'} components "
                    f"with the name '{name}'."
                )
            update_model.name = name

        if is_shared is not None:
            existing_components = self.list_stack_components(
                name=name, is_shared=True, component_type=component_type
            )
            if existing_components:
                raise EntityExistsError(
                    f"There are already existing shared components with "
                    f"the name '{name}'"
                )
            update_model.is_shared = is_shared

        if configuration is not None:
            existing_configuration = component.configuration
            existing_configuration.update(configuration)

            existing_configuration = {
                k: v for k, v in existing_configuration.items() if v is not None
            }

            flavor_model = self.get_flavor_by_name_and_type(
                name=component.flavor,
                component_type=component.type,
            )

            from zenml.stack import Flavor

            flavor = Flavor.from_model(flavor_model)
            configuration_obj = flavor.config_class(**existing_configuration)

            self._validate_stack_component_configuration(
                component.type, configuration=configuration_obj
            )
            update_model.configuration = existing_configuration

        # Send the updated component to the ZenStore
        return self.zen_store.update_stack_component(
            component_id=component.id,
            component_update=update_model,
        )

    def deregister_stack_component(
        self,
        name_id_or_prefix: Union[str, UUID],
        component_type: StackComponentType,
    ) -> None:
        """Deletes a registered stack component.

        Args:
            name_id_or_prefix: The model of the component to delete.
            component_type: The type of the component to delete.
        """
        component = self.get_stack_component(
            name_id_or_prefix=name_id_or_prefix,
            component_type=component_type,
        )

        self.zen_store.delete_stack_component(component_id=component.id)
        logger.info(
            "Deregistered stack component (type: %s) with name '%s'.",
            component.type,
            component.name,
        )

    def _validate_stack_component_configuration(
        self,
        component_type: "StackComponentType",
        configuration: "StackComponentConfig",
    ) -> None:
        """Validates the configuration of a stack component.

        Args:
            component_type: The type of the component.
            configuration: The component configuration to validate.
        """
        from zenml.enums import StackComponentType, StoreType

        if configuration.is_remote and self.zen_store.is_local_store():
            if self.zen_store.type == StoreType.REST:
                logger.warning(
                    "You are configuring a stack component that is running "
                    "remotely while using a local database. The component "
                    "may not be able to reach the local database and will "
                    "therefore not be functional. Please consider deploying "
                    "and/or using a remote ZenML server instead."
                )
            else:
                logger.warning(
                    "You are configuring a stack component that is running "
                    "remotely while using a local ZenML server. The component "
                    "may not be able to reach the local ZenML server and will "
                    "therefore not be functional. Please consider deploying "
                    "and/or using a remote ZenML server instead."
                )
        elif configuration.is_local and not self.zen_store.is_local_store():
            logger.warning(
                "You are configuring a stack component that is using "
                "local resources while connected to a remote ZenML server. The "
                "stack component may not be usable from other hosts or by "
                "other users. You should consider using a non-local stack "
                "component alternative instead."
            )
            if component_type in [
                StackComponentType.ORCHESTRATOR,
                StackComponentType.STEP_OPERATOR,
            ]:
                logger.warning(
                    "You are configuring a stack component that is running "
                    "pipeline code on your local host while connected to a "
                    "remote ZenML server. This will significantly affect the "
                    "performance of your pipelines. You will likely encounter "
                    "long running times caused by network latency. You should "
                    "consider using a non-local stack component alternative "
                    "instead."
                )

    # .---------.
    # | FLAVORS |
    # '---------'

    def create_flavor(
        self,
        source: str,
        component_type: StackComponentType,
    ) -> "FlavorResponseModel":
        """Creates a new flavor.

        Args:
            source: The flavor to create.
            component_type: The type of the flavor.

        Returns:
            The created flavor (in model form).
        """
        from zenml.utils.source_utils import validate_flavor_source

        flavor = validate_flavor_source(
            source=source,
            component_type=component_type,
        )()

        create_flavor_request = FlavorRequestModel(
            source=source,
            type=flavor.type,
            name=flavor.name,
            config_schema=flavor.config_schema,
        )

        return self.zen_store.create_flavor(flavor=create_flavor_request)

    def get_flavor(self, name_id_or_prefix: str) -> "FlavorResponseModel":
        """Get a stack component flavor.

        Args:
            name_id_or_prefix: The name, ID or prefix to the id of the flavor
                to get.

        Returns:
            The stack component flavor.
        """
        return self._get_entity_by_id_or_name_or_prefix(
            response_model=FlavorResponseModel,
            get_method=self.zen_store.get_flavor,
            list_method=self.zen_store.list_flavors,
            name_id_or_prefix=name_id_or_prefix,
        )

    def delete_flavor(self, name_id_or_prefix: str) -> None:
        """Deletes a flavor.

        Args:
            name_id_or_prefix: The name, id or prefix of the id for the
                flavor to delete.
        """
        flavor = self.get_flavor(name_id_or_prefix)
        self.zen_store.delete_flavor(flavor_id=flavor.id)

        logger.info(f"Deleted flavor '{flavor.name}' of type '{flavor.type}'.")

    def list_flavors(
        self,
        project_name_or_id: Optional[Union[str, UUID]] = None,
        user_name_or_id: Optional[Union[str, UUID]] = None,
    ) -> List["FlavorResponseModel"]:
        """Fetches all the flavor models.

        Returns:
            A list of all the flavor models.
        """
        from zenml.stack.flavor_registry import flavor_registry

        zenml_flavors = flavor_registry.flavors
        custom_flavors = self.zen_store.list_flavors(
            project_name_or_id=project_name_or_id or self.active_project.id,
            user_name_or_id=user_name_or_id,
        )
        return zenml_flavors + custom_flavors

    def get_flavors_by_type(
        self, component_type: "StackComponentType"
    ) -> List["FlavorResponseModel"]:
        """Fetches the list of flavor for a stack component type.

        Args:
            component_type: The type of the component to fetch.

        Returns:
            The list of flavors.
        """
        logger.debug(f"Fetching the flavors of type {component_type}.")

        from zenml.stack.flavor_registry import flavor_registry

        zenml_flavors = flavor_registry.get_flavors_by_type(
            component_type=component_type
        )

        custom_flavors = self.zen_store.list_flavors(
            workspace_name_or_id=self.active_workspace.id,
            component_type=component_type,
        )

        return zenml_flavors + custom_flavors

    def get_flavor_by_name_and_type(
        self, name: str, component_type: "StackComponentType"
    ) -> "FlavorResponseModel":
        """Fetches a registered flavor.

        Args:
            component_type: The type of the component to fetch.
            name: The name of the flavor to fetch.

        Returns:
            The registered flavor.

        Raises:
            KeyError: If no flavor exists for the given type and name.
        """
        logger.debug(
            f"Fetching the flavor of type {component_type} with name {name}."
        )

        from zenml.stack.flavor_registry import flavor_registry

        try:
            zenml_flavor = flavor_registry.get_flavor_by_name_and_type(
                component_type=component_type,
                name=name,
            )
        except KeyError:
            zenml_flavor = None

        custom_flavors = self.zen_store.list_flavors(
            workspace_name_or_id=self.active_workspace.id,
            component_type=component_type,
            name=name,
        )

        if custom_flavors:
            if len(custom_flavors) > 1:
                raise KeyError(
                    f"More than one flavor with name {name} and type "
                    f"{component_type} exists."
                )

            if zenml_flavor:
                # If there is one, check whether the same flavor exists as
                # a ZenML flavor to give out a warning
                logger.warning(
                    f"There is a custom implementation for the flavor "
                    f"'{name}' of a {component_type}, which is currently "
                    f"overwriting the same flavor provided by ZenML."
                )
            return custom_flavors[0]
        else:
            if zenml_flavor:
                return zenml_flavor
            else:
                raise KeyError(
                    f"No flavor with name '{name}' and type '{component_type}' "
                    "exists."
                )

    # -------------
    # - PIPELINES -
    # -------------

    def create_pipeline(
        self,
        pipeline_name: str,
        pipeline_spec: "PipelineSpec",
        pipeline_docstring: Optional[str],
    ) -> UUID:
        """Registers a pipeline in the ZenStore within the active workspace.

        This will do one of the following three things:
        A) If there is no pipeline with this name, register a new pipeline.
        B) If a pipeline exists that has the same config, use that pipeline.
        C) If a pipeline with different config exists, raise an error.

        Args:
            pipeline_name: The name of the pipeline to register.
            pipeline_spec: The spec of the pipeline.
            pipeline_docstring: The docstring of the pipeline.

        Returns:
            The id of the existing or newly registered pipeline.

        Raises:
            AlreadyExistsException: If there is an existing pipeline in the
                workspace with the same name but a different configuration.
        """
        existing_pipelines = self.zen_store.list_pipelines(
            name=pipeline_name,
            project_name_or_id=self.active_project.id,
        )

        # A) If there is no pipeline with this name, register a new pipeline.
        if len(existing_pipelines) == 0:
            create_pipeline_request = PipelineRequestModel(
                workspace=self.active_workspace.id,
                user=self.active_user.id,
                name=pipeline_name,
                spec=pipeline_spec,
                docstring=pipeline_docstring,
            )
            pipeline = self.zen_store.create_pipeline(
                pipeline=create_pipeline_request
            )
            logger.info(f"Registered new pipeline with name {pipeline.name}.")
            return pipeline.id

        else:
            if len(existing_pipelines) == 1:
                existing_pipeline = existing_pipelines[0]
                # B) If a pipeline exists that has the same config, use that
                # pipeline.
                if pipeline_spec == existing_pipeline.spec:
                    logger.debug(
                        "Did not register pipeline since it already exists."
                    )
                    return existing_pipeline.id

        # C) If a pipeline with different config exists, raise an error.
        error_msg = (
            f"Cannot run pipeline '{pipeline_name}' since this name has "
            "already been registered with a different pipeline "
            "configuration. You have three options to resolve this issue:\n"
            "1) You can register a new pipeline by changing the name "
            "of your pipeline, e.g., via `@pipeline(name='new_pipeline_name')."
            "\n2) You can execute the current run without linking it to any "
            "pipeline by setting the 'unlisted' argument to `True`, e.g., "
            "via `my_pipeline_instance.run(unlisted=True)`. "
            "Unlisted runs are not linked to any pipeline, but are still "
            "tracked by ZenML and can be accessed via the 'All Runs' tab. \n"
            "3) You can delete the existing pipeline via "
            f"`zenml pipeline delete {pipeline_name}`. This will then "
            "change all existing runs of this pipeline to become unlisted."
        )
        raise AlreadyExistsException(error_msg)

    def list_pipelines(
        self,
        workspace_name_or_id: Optional[Union[str, UUID]] = None,
        user_name_or_id: Optional[Union[str, UUID]] = None,
        name: Optional[str] = None,
    ) -> List[PipelineResponseModel]:
        """List pipelines.

        Args:
            workspace_name_or_id: If provided, only list pipelines in this
                workspace.
            user_name_or_id: If provided, only list pipelines from this user.
            name: If provided, only list pipelines with this name.

        Returns:
            A list of pipelines.
        """
        return self.zen_store.list_pipelines(
<<<<<<< HEAD
            workspace_name_or_id=workspace_name_or_id,
=======
            project_name_or_id=project_name_or_id or self.active_project.id,
>>>>>>> fbbec9b1
            user_name_or_id=user_name_or_id,
            name=name,
        )

    def get_pipeline(
        self, name_id_or_prefix: Union[str, UUID]
    ) -> PipelineResponseModel:
        """Get a pipeline by name, id or prefix.

        Args:
            name_id_or_prefix: The name, id or prefix of the pipeline.

        Returns:
            The pipeline.
        """
        return self._get_entity_by_id_or_name_or_prefix(
            response_model=PipelineResponseModel,
            get_method=self.zen_store.get_pipeline,
            list_method=self.zen_store.list_pipelines,
            name_id_or_prefix=name_id_or_prefix,
        )

    def delete_pipeline(self, name_id_or_prefix: Union[str, UUID]) -> None:
        """Delete a pipeline.

        Args:
            name_id_or_prefix: The name, id or prefix id of the pipeline
                to delete.
        """
        pipeline = self.get_pipeline(name_id_or_prefix=name_id_or_prefix)
        self.zen_store.delete_pipeline(pipeline_id=pipeline.id)

    # -----------------
    # - PIPELINE RUNS -
    # -----------------

    def export_pipeline_runs(self, filename: str) -> None:
        """Export all pipeline runs to a YAML file.

        Args:
            filename: The filename to export the pipeline runs to.
        """
        import json

        from zenml.utils.yaml_utils import write_yaml

        pipeline_runs = self.zen_store.list_runs(
            workspace_name_or_id=self.active_workspace.id
        )
        if not pipeline_runs:
            logger.warning("No pipeline runs found. Nothing to export.")
            return
        yaml_data = []
        for pipeline_run in pipeline_runs:
            run_dict = json.loads(pipeline_run.json())
            run_dict["steps"] = []
            steps = self.zen_store.list_run_steps(run_id=pipeline_run.id)
            for step in steps:
                step_dict = json.loads(step.json())
                step_dict["output_artifacts"] = []
                artifacts = self.zen_store.list_artifacts(
                    parent_step_id=step.id
                )
                for artifact in sorted(artifacts, key=lambda x: x.created):
                    artifact_dict = json.loads(artifact.json())
                    step_dict["output_artifacts"].append(artifact_dict)
                run_dict["steps"].append(step_dict)
            yaml_data.append(run_dict)
        write_yaml(filename, yaml_data)
        logger.info(f"Exported {len(yaml_data)} pipeline runs to {filename}.")

    def import_pipeline_runs(self, filename: str) -> None:
        """Import pipeline runs from a YAML file.

        Args:
            filename: The filename from which to import the pipeline runs.
        """
        from zenml.utils.yaml_utils import read_yaml

        step_id_mapping: Dict[str, UUID] = {}
        artifact_id_mapping: Dict[str, UUID] = {}
        yaml_data = read_yaml(filename)
        for pipeline_run_dict in yaml_data:
            steps = pipeline_run_dict.pop("steps")
            pipeline_run_dict["id"] = uuid4()
            pipeline_run_dict["user"] = self.active_user.id
            pipeline_run_dict["project"] = self.active_project.id
            pipeline_run_dict["stack"] = None
            pipeline_run_dict["pipeline"] = None
            pipeline_run = PipelineRunRequestModel.parse_obj(pipeline_run_dict)
<<<<<<< HEAD
            pipeline_run.updated = datetime.now()
            pipeline_run.user = self.active_user.id
            pipeline_run.workspace = self.active_workspace.id
            pipeline_run.stack = None
            pipeline_run.pipeline = None
=======
>>>>>>> fbbec9b1
            pipeline_run.mlmd_id = None
            pipeline_run_response = self.zen_store.create_run(pipeline_run)
            for step_dict in steps:
                artifacts = step_dict.pop("output_artifacts")
                step_id = step_dict.pop("id")
                step = StepRunRequestModel.parse_obj(step_dict)
                step.pipeline_run_id = pipeline_run_response.id
                step.parent_step_ids = [
                    step_id_mapping[str(parent_step_id)]
                    for parent_step_id in step.parent_step_ids
                ]
                step.input_artifacts = {
                    input_name: artifact_id_mapping[str(artifact_id)]
                    for input_name, artifact_id in step.input_artifacts.items()
                }
                step.mlmd_id = None
                step.mlmd_parent_step_ids = []
                step_response = self.zen_store.create_run_step(step)
                step_id_mapping[str(step_id)] = step_response.id
                for artifact_dict in artifacts:
                    artifact_id = artifact_dict.pop("id")
                    artifact = ArtifactRequestModel.parse_obj(artifact_dict)
                    artifact.parent_step_id = step_response.id
                    artifact.producer_step_id = step_id_mapping[
                        str(artifact.producer_step_id)
                    ]
                    artifact.mlmd_id = None
                    artifact.mlmd_parent_step_id = None
                    artifact.mlmd_producer_step_id = None
                    artifact_response = self.zen_store.create_artifact(artifact)
                    artifact_id_mapping[str(artifact_id)] = artifact_response.id
        logger.info(f"Imported {len(yaml_data)} pipeline runs from {filename}.")

    def migrate_pipeline_runs(
        self,
        database: str,
        database_type: str = "sqlite",
        mysql_host: Optional[str] = None,
        mysql_port: int = 3306,
        mysql_username: Optional[str] = None,
        mysql_password: Optional[str] = None,
    ) -> None:
        """Migrate pipeline runs from a metadata store of ZenML < 0.20.0.

        Args:
            database: The metadata store database from which to migrate the
                pipeline runs. Either a path to a SQLite database or a database
                name for a MySQL database.
            database_type: The type of the metadata store database
                ("sqlite" | "mysql"). Defaults to "sqlite".
            mysql_host: The host of the MySQL database.
            mysql_port: The port of the MySQL database. Defaults to 3306.
            mysql_username: The username of the MySQL database.
            mysql_password: The password of the MySQL database.

        Raises:
            NotImplementedError: If the database type is not supported.
            RuntimeError: If no pipeline runs exist.
            ValueError: If the database type is "mysql" but the MySQL host,
                username or password are not provided.
        """
        from tfx.orchestration import metadata

        from zenml.enums import ExecutionStatus
        from zenml.zen_stores.metadata_store import MetadataStore

        # Define MLMD connection config based on the database type.
        if database_type == "sqlite":
            mlmd_config = metadata.sqlite_metadata_connection_config(database)
        elif database_type == "mysql":
            if not mysql_host or not mysql_username or mysql_password is None:
                raise ValueError(
                    "Migration from MySQL requires username, password and host "
                    "to be set."
                )
            mlmd_config = metadata.mysql_metadata_connection_config(
                database=database,
                host=mysql_host,
                port=mysql_port,
                username=mysql_username,
                password=mysql_password,
            )
        else:
            raise NotImplementedError(
                "Migrating pipeline runs is only supported for SQLite and "
                "MySQL."
            )

        metadata_store = MetadataStore(config=mlmd_config)

        # Dicts to keep tracks of MLMD IDs, which we need to resolve later.
        step_mlmd_id_mapping: Dict[int, UUID] = {}
        artifact_mlmd_id_mapping: Dict[int, UUID] = {}

        # Get all pipeline runs from the metadata store.
        pipeline_runs = metadata_store.get_all_runs()
        if not pipeline_runs:
            raise RuntimeError("No pipeline runs found in the metadata store.")

        # For each run, first store the pipeline run, then all steps, then all
        # output artifacts of each step.
        # Runs, steps, and artifacts need to be sorted chronologically ensure
        # that the MLMD IDs of producer steps and parent steps can be resolved.
        for mlmd_run in sorted(pipeline_runs, key=lambda x: x.mlmd_id):
            steps = metadata_store.get_pipeline_run_steps(
                mlmd_run.mlmd_id
            ).values()

            # Mark all steps that haven't finished yet as failed.
            step_statuses = []
            for step in steps:
                status = metadata_store.get_step_status(step.mlmd_id)
                if status == ExecutionStatus.RUNNING:
                    status = ExecutionStatus.FAILED
                step_statuses.append(status)

            num_steps = len(steps)
            pipeline_run = PipelineRunRequestModel(
                id=uuid4(),
                user=self.active_user.id,  # Old user might not exist.
                workspace=self.active_workspace.id,  # Old workspace might not exist.
                name=mlmd_run.name,
                stack=None,  # Stack might not exist in new DB.
                pipeline=None,  # Pipeline might not exist in new DB.
                status=ExecutionStatus.run_status(step_statuses),
                pipeline_configuration=mlmd_run.pipeline_configuration,
                num_steps=num_steps,
                mlmd_id=None,  # Run might not exist in new MLMD.
            )
            new_run = self.zen_store.create_run(pipeline_run)
            for step, step_status in sorted(
                zip(steps, step_statuses), key=lambda x: x[0].mlmd_id
            ):
                parent_step_ids = [
                    step_mlmd_id_mapping[mlmd_parent_step_id]
                    for mlmd_parent_step_id in step.mlmd_parent_step_ids
                ]
                inputs = metadata_store.get_step_input_artifacts(
                    step_id=step.mlmd_id,
                    step_parent_step_ids=step.mlmd_parent_step_ids,
                )
                outputs = metadata_store.get_step_output_artifacts(
                    step_id=step.mlmd_id
                )
                input_artifacts = {
                    input_name: artifact_mlmd_id_mapping[mlmd_artifact.mlmd_id]
                    for input_name, mlmd_artifact in inputs.items()
                }
                step_run = StepRunRequestModel(
                    name=step.name,
                    pipeline_run_id=new_run.id,
                    parent_step_ids=parent_step_ids,
                    input_artifacts=input_artifacts,
                    status=step_status,
                    entrypoint_name=step.entrypoint_name,
                    parameters=step.parameters,
                    step_configuration={},
                    mlmd_parent_step_ids=[],
                    num_outputs=len(outputs),
                )
                new_step = self.zen_store.create_run_step(step_run)
                step_mlmd_id_mapping[step.mlmd_id] = new_step.id
                for output_name, mlmd_artifact in sorted(
                    outputs.items(), key=lambda x: x[1].mlmd_id
                ):
                    producer_step_id = step_mlmd_id_mapping[
                        mlmd_artifact.mlmd_producer_step_id
                    ]
                    artifact = ArtifactRequestModel(
                        name=output_name,
                        parent_step_id=new_step.id,
                        producer_step_id=producer_step_id,
                        type=mlmd_artifact.type,
                        uri=mlmd_artifact.uri,
                        materializer=mlmd_artifact.materializer,
                        data_type=mlmd_artifact.data_type,
                        is_cached=mlmd_artifact.is_cached,
                    )
                    new_artifact = self.zen_store.create_artifact(artifact)
                    artifact_mlmd_id_mapping[
                        mlmd_artifact.mlmd_id
                    ] = new_artifact.id
        logger.info(f"Migrated {len(pipeline_runs)} pipeline runs.")

    def list_runs(
        self,
        workspace_name_or_id: Optional[Union[str, UUID]] = None,
        stack_id: Optional[UUID] = None,
        component_id: Optional[UUID] = None,
        run_name: Optional[str] = None,
        user_name_or_id: Optional[Union[str, UUID]] = None,
        pipeline_id: Optional[UUID] = None,
        unlisted: bool = False,
    ) -> List[PipelineRunResponseModel]:
        """Gets all pipeline runs.

        Args:
            workspace_name_or_id: If provided, only return runs for this workspace.
            stack_id: If provided, only return runs for this stack.
            component_id: Optionally filter for runs that used the
                          component
            run_name: Run name if provided
            user_name_or_id: If provided, only return runs for this user.
            pipeline_id: If provided, only return runs for this pipeline.
            unlisted: If True, only return unlisted runs that are not
                associated with any pipeline (filter by `pipeline_id==None`).

        Returns:
            A list of all pipeline runs.
        """
        return self.zen_store.list_runs(
<<<<<<< HEAD
            workspace_name_or_id=workspace_name_or_id,
=======
            project_name_or_id=project_name_or_id or self.active_project.id,
            user_name_or_id=user_name_or_id,
>>>>>>> fbbec9b1
            stack_id=stack_id,
            component_id=component_id,
            run_name=run_name,
            pipeline_id=pipeline_id,
            unlisted=unlisted,
        )

    def get_pipeline_run(
        self,
        name_id_or_prefix: Union[str, UUID],
    ) -> PipelineRunResponseModel:
        """Gets a pipeline run by name, ID, or prefix.

        Args:
            name_id_or_prefix: Name, ID, or prefix of the pipeline run.

        Returns:
            The pipeline run.
        """
        return self._get_entity_by_id_or_name_or_prefix(
            response_model=PipelineRunResponseModel,
            get_method=self.zen_store.get_run,
            list_method=self.zen_store.list_runs,
            name_id_or_prefix=name_id_or_prefix,
        )

    # ---- utility prefix matching get functions -----

    # TODO: This prefix matching functionality should be moved to the
    #   corresponding SQL ZenStore list methods

    def _get_component_by_id_or_name_or_prefix(
        self,
        name_id_or_prefix: Union[str, UUID],
        component_type: StackComponentType,
    ) -> "ComponentResponseModel":
        """Fetches a component of given type using the name, id or partial id.

        Args:
            name_id_or_prefix: The id, name or partial id of the component to
                fetch.
            component_type: The type of the component to fetch.

        Returns:
            The component with the given name.

        Raises:
            KeyError: If no stack with the given name exists.
        """
        # First interpret as full UUID

        try:
            if isinstance(name_id_or_prefix, UUID):
                return self.zen_store.get_stack_component(name_id_or_prefix)
            else:
                entity_id = UUID(name_id_or_prefix)
                return self.zen_store.get_stack_component(entity_id)
        except ValueError:
            pass

        name_id_or_prefix = str(name_id_or_prefix)

        components = self.zen_store.list_stack_components(
            name=name_id_or_prefix,
            type=component_type,
        )

        if len(components) > 1:
            raise KeyError(
                f"Multiple {component_type.value} components have been found "
                f"for name '{name_id_or_prefix}'. The components listed "
                f"above all share this name. Please specify the component by "
                f"full or partial id."
            )
        elif len(components) == 1:
            return components[0]

        logger.debug(
            f"No component with name '{name_id_or_prefix}' "
            f"exists. Trying to resolve as partial_id"
        )

        filtered_comps = [
            component
            for component in components
            if str(component.id).startswith(name_id_or_prefix)
        ]
        if len(filtered_comps) > 1:
            raise KeyError(
                f"The components listed above all share the provided "
                f"prefix '{name_id_or_prefix}' on their ids. Please "
                f"provide more characters to uniquely identify only one "
                f"component."
            )

        elif len(filtered_comps) == 1:
            return filtered_comps[0]

        raise KeyError(
            f"No component of type `{component_type}` with name or id "
            f"prefix '{name_id_or_prefix}' exists."
        )

    def _get_entity_by_id_or_name_or_prefix(
        self,
        response_model: Type[AnyResponseModel],
        get_method: Callable[..., AnyResponseModel],
        list_method: Callable[..., List[AnyResponseModel]],
        name_id_or_prefix: Union[str, UUID],
    ) -> "AnyResponseModel":
        """Fetches an entity using the name, id or partial id.

        Args:
            response_model: The response model to use for the entity.
            get_method: The method to use to fetch the entity by id.
            list_method: The method to use to fetch all entities.
            name_id_or_prefix: The id, name or partial id of the entity to
                fetch.

        Returns:
            The entity with the given name, id or partial id.

        Raises:
            KeyError: If no entity with the given name exists.
        """
        # First interpret as full UUID
        try:
            if isinstance(name_id_or_prefix, UUID):
                return get_method(name_id_or_prefix)
            else:
                entity_id = UUID(name_id_or_prefix)
                return get_method(entity_id)
        except ValueError:
            pass

        if "workspace" in response_model.__fields__:
            entities: List[AnyResponseModel] = list_method(
                name=name_id_or_prefix,
                workspace_name_or_id=self.active_workspace.id,
            )
        else:
            entities = list_method(
                name=name_id_or_prefix,
            )

        if len(entities) > 1:
            raise KeyError(
                f"Multiple {response_model} have been found "
                f"for name '{name_id_or_prefix}'. The {response_model} listed "
                f"above all share this name. Please specify by "
                f"full or partial id."
            )
        elif len(entities) == 1:
            return entities[0]
        else:
            logger.debug(
                f"No {response_model} with name '{name_id_or_prefix}' "
                f"exists. Trying to resolve as partial_id"
            )

            filtered_entities = [
                entity
                for entity in entities
                if str(entity.id).startswith(name_id_or_prefix)  # type: ignore[arg-type]
            ]
            if len(filtered_entities) > 1:
                raise KeyError(
                    f"The {response_model} listed above all share the provided "
                    f"prefix '{name_id_or_prefix}' on their ids. Please "
                    f"provide more characters to uniquely identify only one "
                    f"{response_model}."
                )

            elif len(filtered_entities) == 1:
                return filtered_entities[0]
            else:
                raise KeyError(
                    f"No {response_model} with name or id "
                    f"prefix '{name_id_or_prefix}' exists."
                )<|MERGE_RESOLUTION|>--- conflicted
+++ resolved
@@ -98,25 +98,20 @@
     active_stack_id: Optional[UUID]
 
     @property
-<<<<<<< HEAD
-    def active_workspace(self):
-        return self._active_workspace
-=======
-    def active_project(self) -> ProjectResponseModel:
+    def active_workspace(self) -> ProjectResponseModel:
         """Get the active project for the local client.
 
         Returns:
             The active project.
         """
-        if self._active_project:
-            return self._active_project
+        if self._active_workspace:
+            return self._active_workspace
         else:
             raise RuntimeError(
                 "No active project is configured. Run "
-                "`zenml project set PROJECT_NAME` to set the active "
+                "`zenml project set WORKSPACE_NAME` to set the active "
                 "project."
             )
->>>>>>> fbbec9b1
 
     def set_active_workspace(self, workspace: "WorkspaceResponseModel") -> None:
         """Set the workspace for the local client.
@@ -947,25 +942,17 @@
         """Get a role assignment.
 
         Args:
-<<<<<<< HEAD
-            role_name_or_id: Role to assign
-            user_or_team_name_or_id: team to assign the role to
-            is_user: Whether to interpret the user_or_team_name_or_id field as
-                user (=True) or team (=False)
-            workspace_name_or_id: workspace scope within which to assign the role
-=======
             role_name_or_id: The name or ID of the role.
             user_or_team_name_or_id: The name or ID of the user or team.
             is_user: Whether to interpret the `user_or_team_name_or_id` field as
                 user (=True) or team (=False).
-            project_name_or_id: project scope within which to assign the role.
+            workspace_name_or_id: workspace scope within which to assign the role.
 
         Returns:
             The role assignment.
 
         Raises:
             RuntimeError: If the role assignment does not exist.
->>>>>>> fbbec9b1
         """
         if is_user:
             role_assignments = self.zen_store.list_role_assignments(
@@ -1000,20 +987,12 @@
         """Create a role assignment.
 
         Args:
-<<<<<<< HEAD
-            role_name_or_id: Role to assign
-            user_or_team_name_or_id: team to assign the role to
-            is_user: Whether to interpret the user_or_team_name_or_id field as
-                user (=True) or team (=False)
-            workspace_name_or_id: workspace scope within which to assign the role
-=======
             role_name_or_id: Name or ID of the role to assign.
             user_or_team_name_or_id: Name or ID of the user or team to assign
                 the role to.
             is_user: Whether to interpret the `user_or_team_name_or_id` field as
                 user (=True) or team (=False).
-            project_name_or_id: project scope within which to assign the role.
->>>>>>> fbbec9b1
+            workspace_name_or_id: workspace scope within which to assign the role.
 
         Returns:
             The newly created role assignment.
@@ -1086,11 +1065,7 @@
             List of role assignments
         """
         return self.zen_store.list_role_assignments(
-<<<<<<< HEAD
-            workspace_name_or_id=workspace_name_or_id,
-=======
-            project_name_or_id=project_name_or_id or self.active_project.id,
->>>>>>> fbbec9b1
+            workspace_name_or_id=workspace_name_or_id or self.active_workspace.id,
             role_name_or_id=role_name_or_id,
             user_name_or_id=user_name_or_id,
             team_name_or_id=team_name_or_id,
@@ -1140,15 +1115,10 @@
             )
         return workspace
 
-<<<<<<< HEAD
-    def get_workspace(self, name_id_or_prefix: str) -> WorkspaceResponseModel:
-        """Gets a workspace.
-=======
-    def get_project(
+    def get_workspace(
         self, name_id_or_prefix: Optional[Union[UUID, str]]
-    ) -> ProjectResponseModel:
+    ) -> WorkspaceResponseModel:
         """Gets a project.
->>>>>>> fbbec9b1
 
         Args:
             name_id_or_prefix: The name or ID of the workspace.
@@ -1171,16 +1141,11 @@
         """Create a new workspace.
 
         Args:
-<<<<<<< HEAD
-            name: Name of the workspace
-            description: Description of the workspace
-=======
-            name: Name of the project.
-            description: Description of the project.
-
-        Returns:
-            The created project.
->>>>>>> fbbec9b1
+            name: Name of the workspace.
+            description: Description of the workspace.
+
+        Returns:
+            The created workspace.
         """
         return self.zen_store.create_workspace(
             WorkspaceRequestModel(name=name, description=description)
@@ -1191,32 +1156,19 @@
         name_id_or_prefix: Optional[Union[UUID, str]],
         new_name: Optional[str] = None,
         new_description: Optional[str] = None,
-<<<<<<< HEAD
     ) -> "WorkspaceResponseModel":
-        """Create a new workspace.
-
-        Args:
-            name: Name of the workspace
-            new_name: Name of the workspace
-            new_description: Description of the workspace
-        """
-        workspace = self.get_workspace(name_id_or_prefix=name)
+        """Update a workspace.
+
+        Args:
+            name_id_or_prefix: Name, ID or prefix of the workspace to update.
+            new_name: New name of the workspace.
+            new_description: New description of the workspace.
+
+        Returns:
+            The updated workspace.
+        """
+        workspace = self.get_workspace(name_id_or_prefix=name_id_or_prefix)
         workspace_update = WorkspaceUpdateModel()
-=======
-    ) -> "ProjectResponseModel":
-        """Update a project.
-
-        Args:
-            name_id_or_prefix: Name, ID or prefix of the project to update.
-            new_name: New name of the project.
-            new_description: New description of the project.
-
-        Returns:
-            The updated project.
-        """
-        project = self.get_project(name_id_or_prefix=name_id_or_prefix)
-        project_update = ProjectUpdateModel()
->>>>>>> fbbec9b1
         if new_name:
             workspace_update.name = new_name
         if new_description:
@@ -1512,7 +1464,7 @@
         """Lists all stacks.
 
         Args:
-            project_name_or_id: The name or id of the project to filter by.
+            workspace_name_or_id: The name or id of the workspace to filter by.
             user_name_or_id: The name or id of the user to filter by.
             component_id: The id of the component to filter by.
             name: The name of the stack to filter by.
@@ -1522,13 +1474,8 @@
             A list of stacks.
         """
         return self.zen_store.list_stacks(
-<<<<<<< HEAD
-            workspace_name_or_id=workspace_name_or_id or self.active_workspace.id,
-            user_name_or_id=user_name_or_id or self.active_user.id,
-=======
-            project_name_or_id=project_name_or_id or self.active_project.id,
+            workspace_name_or_id=workspace_name_or_id or self.active_workspace.id,,
             user_name_or_id=user_name_or_id,
->>>>>>> fbbec9b1
             component_id=component_id,
             name=name,
             is_shared=is_shared,
@@ -1681,7 +1628,7 @@
         """Lists all registered stack components.
 
         Args:
-            project_name_or_id: The name or id of the project to filter by.
+            workspace_name_or_id: The name or id of the workspace to filter by.
             user_name_or_id: The name or id of the user to filter by.
             component_type: The type of the component to filter by.
             flavor_name: The name of the flavor to filter by.
@@ -1692,13 +1639,8 @@
             A list of stack components.
         """
         return self.zen_store.list_stack_components(
-<<<<<<< HEAD
             workspace_name_or_id=workspace_name_or_id or self.active_workspace.id,
-            user_name_or_id=user_name_or_id or self.active_user.id,
-=======
-            project_name_or_id=project_name_or_id or self.active_project.id,
             user_name_or_id=user_name_or_id,
->>>>>>> fbbec9b1
             type=component_type,
             flavor_name=flavor_name,
             name=name,
@@ -1987,7 +1929,7 @@
 
     def list_flavors(
         self,
-        project_name_or_id: Optional[Union[str, UUID]] = None,
+        workspace_name_or_id: Optional[Union[str, UUID]] = None,
         user_name_or_id: Optional[Union[str, UUID]] = None,
     ) -> List["FlavorResponseModel"]:
         """Fetches all the flavor models.
@@ -1999,7 +1941,7 @@
 
         zenml_flavors = flavor_registry.flavors
         custom_flavors = self.zen_store.list_flavors(
-            project_name_or_id=project_name_or_id or self.active_project.id,
+            workspace_name_or_id=workspace_name_or_id or self.active_workspace.id,
             user_name_or_id=user_name_or_id,
         )
         return zenml_flavors + custom_flavors
@@ -2121,7 +2063,7 @@
         """
         existing_pipelines = self.zen_store.list_pipelines(
             name=pipeline_name,
-            project_name_or_id=self.active_project.id,
+            workspace_name_or_id=self.active_workspace.id,
         )
 
         # A) If there is no pipeline with this name, register a new pipeline.
@@ -2186,11 +2128,7 @@
             A list of pipelines.
         """
         return self.zen_store.list_pipelines(
-<<<<<<< HEAD
-            workspace_name_or_id=workspace_name_or_id,
-=======
-            project_name_or_id=project_name_or_id or self.active_project.id,
->>>>>>> fbbec9b1
+            workspace_name_or_id=workspace_name_or_id or self.active_workspace.id,
             user_name_or_id=user_name_or_id,
             name=name,
         )
@@ -2277,18 +2215,10 @@
             steps = pipeline_run_dict.pop("steps")
             pipeline_run_dict["id"] = uuid4()
             pipeline_run_dict["user"] = self.active_user.id
-            pipeline_run_dict["project"] = self.active_project.id
+            pipeline_run_dict["workspace"] = self.active_workspace.id
             pipeline_run_dict["stack"] = None
             pipeline_run_dict["pipeline"] = None
             pipeline_run = PipelineRunRequestModel.parse_obj(pipeline_run_dict)
-<<<<<<< HEAD
-            pipeline_run.updated = datetime.now()
-            pipeline_run.user = self.active_user.id
-            pipeline_run.workspace = self.active_workspace.id
-            pipeline_run.stack = None
-            pipeline_run.pipeline = None
-=======
->>>>>>> fbbec9b1
             pipeline_run.mlmd_id = None
             pipeline_run_response = self.zen_store.create_run(pipeline_run)
             for step_dict in steps:
@@ -2500,12 +2430,8 @@
             A list of all pipeline runs.
         """
         return self.zen_store.list_runs(
-<<<<<<< HEAD
-            workspace_name_or_id=workspace_name_or_id,
-=======
-            project_name_or_id=project_name_or_id or self.active_project.id,
+            workspace_name_or_id=workspace_name_or_id or self.active_workspace.id,
             user_name_or_id=user_name_or_id,
->>>>>>> fbbec9b1
             stack_id=stack_id,
             component_id=component_id,
             run_name=run_name,
