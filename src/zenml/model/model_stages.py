--- conflicted
+++ resolved
@@ -22,16 +22,4 @@
     NONE = "none"
     STAGING = "staging"
     PRODUCTION = "production"
-<<<<<<< HEAD
-    ARCHIVED = "archived"
-
-    @classmethod
-    def _members(cls) -> List[str]:
-        values = getattr(cls, "_value2member_map_", None)
-        if values is None:
-            return ["none", "staging", "production", "archived"]
-        else:
-            return list(values.keys())
-=======
-    ARCHIVED = "archived"
->>>>>>> e072eac3
+    ARCHIVED = "archived"