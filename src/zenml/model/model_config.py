--- conflicted
+++ resolved
@@ -105,18 +105,15 @@
         Returns:
             The model based on configuration.
         """
-<<<<<<< HEAD
         if self._model is not None:
             return self._model
 
-=======
->>>>>>> 0f5a07d8
         from zenml.client import Client
         from zenml.models.model_models import ModelRequestModel
 
         zenml_client = Client()
         try:
-            model = zenml_client.zen_store.get_model(
+            self._model = zenml_client.zen_store.get_model(
                 model_name_or_id=self.name
             )
         except KeyError:
@@ -135,16 +132,17 @@
             )
             model_request = ModelRequestModel.parse_obj(model_request)
             try:
-                model = zenml_client.zen_store.create_model(
+                self._model = zenml_client.zen_store.create_model(
                     model=model_request
                 )
                 logger.info(f"New model `{self.name}` was created implicitly.")
             except EntityExistsError:
                 # this is backup logic, if model was created somehow in between get and create calls
-                model = zenml_client.zen_store.get_model(
+                self._model = zenml_client.zen_store.get_model(
                     model_name_or_id=self.name
                 )
-        return model
+
+        return self._model
 
     def _create_model_version(
         self, model: "ModelResponseModel"
@@ -157,12 +155,9 @@
         Returns:
             The model version based on configuration.
         """
-<<<<<<< HEAD
         if self._model_version is not None:
             return self._model_version
 
-=======
->>>>>>> 0f5a07d8
         from zenml.client import Client
         from zenml.models.model_models import ModelVersionRequestModel
 
@@ -176,7 +171,7 @@
         )
         mv_request = ModelVersionRequestModel.parse_obj(model_version_request)
         try:
-            return zenml_client.zen_store.get_model_version(
+            self._model_version = zenml_client.zen_store.get_model_version(
                 model_name_or_id=self.name,
                 model_version_name_or_id=self.version,
             )
@@ -185,12 +180,12 @@
                 logger.warning(
                     f"Recovery mode: No `{self.version}` model version found."
                 )
-            mv = zenml_client.zen_store.create_model_version(
+            self._model_version = zenml_client.zen_store.create_model_version(
                 model_version=mv_request
             )
             logger.info(f"New model version `{self.name}` was created.")
 
-            return mv
+        return self._model_version
 
     def _get_model_version(
         self, model: "ModelResponseModel"
