#  Copyright (c) ZenML GmbH 2023. All Rights Reserved.
#
#  Licensed under the Apache License, Version 2.0 (the "License");
#  you may not use this file except in compliance with the License.
#  You may obtain a copy of the License at:
#
#       https://www.apache.org/licenses/LICENSE-2.0
#
#  Unless required by applicable law or agreed to in writing, software
#  distributed under the License is distributed on an "AS IS" BASIS,
#  WITHOUT WARRANTIES OR CONDITIONS OF ANY KIND, either express
#  or implied. See the License for the specific language governing
#  permissions and limitations under the License.
"""Model implementation to support Model Control Plane feature."""

import re
from typing import (
    TYPE_CHECKING,
    Any,
    ClassVar,
    Dict,
    List,
    Optional,
    Type,
    TypeVar,
    Union,
)
from uuid import UUID

from pydantic import BaseModel, Field, PrivateAttr, validator

from zenml.constants import (
    STR_FIELD_MAX_LENGTH,
    TEXT_FIELD_MAX_LENGTH,
)
from zenml.enums import ModelStages
from zenml.logger import get_logger
from zenml.models.base_models import (
    WorkspaceScopedRequestModel,
    WorkspaceScopedResponseModel,
)
from zenml.models.model_base_model import ModelBaseModel
from zenml.models.tag_models import TagResponseModel
from zenml.models.v2.base.scoped import WorkspaceScopedFilter
from zenml.models.v2.core.pipeline_run import PipelineRunResponse

if TYPE_CHECKING:
    from sqlmodel.sql.expression import Select, SelectOfScalar

    from zenml.model.model_version import ModelVersion
    from zenml.models.v2.core.artifact import ArtifactResponse
    from zenml.zen_stores.schemas import BaseSchema

    AnySchema = TypeVar("AnySchema", bound=BaseSchema)

logger = get_logger(__name__)


class ModelVersionBaseModel(BaseModel):
    """Model Version base model."""

    name: Optional[str] = Field(
        description="The name of the model version",
        max_length=STR_FIELD_MAX_LENGTH,
        default=None,
    )
<<<<<<< HEAD
    number: Optional[int] = Field(
        description="The number of the model version",
        default=None,
    )
=======
>>>>>>> 3f06da99
    description: Optional[str] = Field(
        description="The description of the model version",
        max_length=TEXT_FIELD_MAX_LENGTH,
        default=None,
    )
    stage: Optional[str] = Field(
        description="The stage of the model version",
        max_length=STR_FIELD_MAX_LENGTH,
        default=None,
    )


class ModelScopedFilterModel(WorkspaceScopedFilter):
    """Base filter model inside Model Scope."""

    _model_id: UUID = PrivateAttr(None)

    def set_scope_model(self, model_name_or_id: Union[str, UUID]) -> None:
        """Set the model to scope this response.

        Args:
            model_name_or_id: The model to scope this response to.
        """
        try:
            model_id = UUID(str(model_name_or_id))
        except ValueError:
            from zenml.client import Client

            model_id = Client().get_model(model_name_or_id).id

        self._model_id = model_id

    def apply_filter(
        self,
        query: Union["Select[AnySchema]", "SelectOfScalar[AnySchema]"],
        table: Type["AnySchema"],
    ) -> Union["Select[AnySchema]", "SelectOfScalar[AnySchema]"]:
        """Applies the filter to a query.

        Args:
            query: The query to which to apply the filter.
            table: The query table.

        Returns:
            The query with filter applied.
        """
        query = super().apply_filter(query=query, table=table)

        if self._model_id:
            query = query.where(getattr(table, "model_id") == self._model_id)

        return query


class ModelVersionScopedFilterModel(ModelScopedFilterModel):
    """Base filter model inside Model Version Scope."""

    _model_version_id: UUID = PrivateAttr(None)

    def set_scope_model_version(
        self, model_version_name_or_id: Union[str, UUID]
    ) -> None:
        """Set the model version to scope this response.

        Args:
            model_version_name_or_id: The model version to scope this response to.
        """
        try:
            model_version_id = UUID(str(model_version_name_or_id))
        except ValueError:
            from zenml.client import Client

            model_version_id = (
                Client()
                .get_model_version(
                    model_name_or_id=self._model_id,
                    model_version_name_or_number_or_id=model_version_name_or_id,
                )
                .id
            )
        self._model_version_id = model_version_id

    def apply_filter(
        self,
        query: Union["Select[AnySchema]", "SelectOfScalar[AnySchema]"],
        table: Type["AnySchema"],
    ) -> Union["Select[AnySchema]", "SelectOfScalar[AnySchema]"]:
        """Applies the filter to a query.

        Args:
            query: The query to which to apply the filter.
            table: The query table.

        Returns:
            The query with filter applied.
        """
        query = super().apply_filter(query=query, table=table)

        query = query.where(
            getattr(table, "model_version_id") == self._model_version_id
        )

        return query


class ModelVersionRequestModel(
    ModelVersionBaseModel,
    WorkspaceScopedRequestModel,
):
    """Model Version request model."""

    number: Optional[int] = Field(
        description="The number of the model version",
    )
    model: UUID = Field(
        description="The ID of the model containing version",
    )


class ModelVersionResponseModel(
    ModelVersionBaseModel,
    WorkspaceScopedResponseModel,
):
    """Model Version response model."""

    number: int = Field(
        description="The number of the model version",
    )
    model: "ModelResponseModel" = Field(
        description="The model containing version",
    )
    model_artifact_ids: Dict[str, Dict[str, UUID]] = Field(
        description="Model artifacts linked to the model version",
        default={},
    )
    data_artifact_ids: Dict[str, Dict[str, UUID]] = Field(
        description="Data artifacts linked to the model version",
        default={},
    )
    endpoint_artifact_ids: Dict[str, Dict[str, UUID]] = Field(
        description="Endpoint artifacts linked to the model version",
        default={},
    )
    pipeline_run_ids: Dict[str, UUID] = Field(
        description="Pipeline runs linked to the model version",
        default={},
    )

    def to_model_version(
        self,
        was_created_in_this_run: bool = False,
        suppress_class_validation_warnings: bool = False,
    ) -> "ModelVersion":
        """Convert response model to ModelVersion object.

        Args:
            was_created_in_this_run: Whether model version was created during current run.
            suppress_class_validation_warnings: internally used to suppress repeated warnings.

        Returns:
            ModelVersion object
        """
        from zenml.model.model_version import ModelVersion

        mv = ModelVersion(
            name=self.model.name,
            license=self.model.license,
            description=self.description,
            audience=self.model.audience,
            use_cases=self.model.use_cases,
            limitations=self.model.limitations,
            trade_offs=self.model.trade_offs,
            ethics=self.model.ethics,
            tags=[t.name for t in self.model.tags],
            version=self.name,
            was_created_in_this_run=was_created_in_this_run,
            suppress_class_validation_warnings=suppress_class_validation_warnings,
        )
        mv._id = self.id

        return mv

    @property
    def model_artifacts(self) -> Dict[str, Dict[str, "ArtifactResponse"]]:
        """Get all model artifacts linked to this model version.

        Returns:
            Dictionary of model artifacts with versions as Dict[str, Dict[str, ArtifactResponse]]
        """
        from zenml.client import Client

        return {
            name: {
                version: Client().get_artifact(a)
                for version, a in self.model_artifact_ids[name].items()
            }
            for name in self.model_artifact_ids
        }

    @property
    def data_artifacts(self) -> Dict[str, Dict[str, "ArtifactResponse"]]:
        """Get all data artifacts linked to this model version.

        Returns:
            Dictionary of data artifacts with versions as Dict[str, Dict[str, ArtifactResponse]]
        """
        from zenml.client import Client

        return {
            name: {
                version: Client().get_artifact(a)
                for version, a in self.data_artifact_ids[name].items()
            }
            for name in self.data_artifact_ids
        }

    @property
    def endpoint_artifacts(
        self,
    ) -> Dict[str, Dict[str, "ArtifactResponse"]]:
        """Get all endpoint artifacts linked to this model version.

        Returns:
            Dictionary of endpoint artifacts with versions as Dict[str, Dict[str, ArtifactResponse]]
        """
        from zenml.client import Client

        return {
            name: {
                version: Client().get_artifact(a)
                for version, a in self.endpoint_artifact_ids[name].items()
            }
            for name in self.endpoint_artifact_ids
        }

    @property
    def pipeline_runs(self) -> Dict[str, "PipelineRunResponse"]:
        """Get all pipeline runs linked to this version.

        Returns:
            Dictionary of Pipeline Runs as PipelineRunResponseModel
        """
        from zenml.client import Client

        return {
            name: Client().get_pipeline_run(pr)
            for name, pr in self.pipeline_run_ids.items()
        }

    def _get_linked_object(
        self,
        collection: Dict[str, Dict[str, UUID]],
        name: str,
        version: Optional[str] = None,
        pipeline_name: Optional[str] = None,
        step_name: Optional[str] = None,
    ) -> Optional["ArtifactResponse"]:
        """Get the artifact linked to this model version given type.

        Args:
            collection: The collection to search in (one of self.model_artifact_ids, self.data_artifact_ids, self.endpoint_artifact_ids)
            name: The name of the artifact to retrieve.
            version: The version of the artifact to retrieve (None for latest/non-versioned)
            pipeline_name: The name of the pipeline-generated the artifact.
            step_name: The name of the step-generated the artifact.

        Returns:
            Specific version of an artifact from collection or None

        Raises:
            RuntimeError: If more than one artifact found by given keys
        """
        from zenml.client import Client

        client = Client()

        search_pattern = re.compile(
            (pipeline_name or r"(.*)")
            + r"::"
            + (step_name or r"(.*)")
            + r"::"
            + name
        )
        names = []
        for key in collection:
            if search_pattern.match(key):
                names.append(key)
        if len(names) > 1:
            raise RuntimeError(
                f"Found more than one artifact linked to this model version using "
                f"filter: pipeline_name `{pipeline_name}`, step_name `{step_name}`, name `{name}`.\n"
                + str(names)
            )
        if len(names) == 0:
            return None
        name = names[0]
        if version is None:
            version = max(collection[name].keys())
        return client.get_artifact(collection[name][version])

    def get_model_artifact(
        self,
        name: str,
        version: Optional[str] = None,
        pipeline_name: Optional[str] = None,
        step_name: Optional[str] = None,
    ) -> Optional["ArtifactResponse"]:
        """Get the model artifact linked to this model version.

        Args:
            name: The name of the model artifact to retrieve.
            version: The version of the model artifact to retrieve (None for latest/non-versioned)
            pipeline_name: The name of the pipeline-generated the model artifact.
            step_name: The name of the step-generated the model artifact.

        Returns:
            Specific version of the model artifact or None
        """
        return self._get_linked_object(
            self.model_artifact_ids, name, version, pipeline_name, step_name
        )

    def get_data_artifact(
        self,
        name: str,
        version: Optional[str] = None,
        pipeline_name: Optional[str] = None,
        step_name: Optional[str] = None,
    ) -> Optional["ArtifactResponse"]:
        """Get the data artifact linked to this model version.

        Args:
            name: The name of the data artifact to retrieve.
            version: The version of the data artifact to retrieve (None for latest/non-versioned)
            pipeline_name: The name of the pipeline generated the data artifact.
            step_name: The name of the step generated the data artifact.

        Returns:
            Specific version of the data artifact or None
        """
        return self._get_linked_object(
            self.data_artifact_ids, name, version, pipeline_name, step_name
        )

    def get_endpoint_artifact(
        self,
        name: str,
        version: Optional[str] = None,
        pipeline_name: Optional[str] = None,
        step_name: Optional[str] = None,
    ) -> Optional["ArtifactResponse"]:
        """Get the endpoint artifact linked to this model version.

        Args:
            name: The name of the endpoint artifact to retrieve.
            version: The version of the endpoint artifact to retrieve (None for latest/non-versioned)
            pipeline_name: The name of the pipeline generated the endpoint artifact.
            step_name: The name of the step generated the endpoint artifact.

        Returns:
            Specific version of the endpoint artifact or None
        """
        return self._get_linked_object(
            self.endpoint_artifact_ids, name, version, pipeline_name, step_name
        )

    def get_pipeline_run(self, name: str) -> "PipelineRunResponse":
        """Get pipeline run linked to this version.

        Args:
            name: The name of the pipeline run to retrieve.

        Returns:
            PipelineRun as PipelineRunResponseModel
        """
        from zenml.client import Client

        return Client().get_pipeline_run(self.pipeline_run_ids[name])

    def set_stage(
        self, stage: Union[str, ModelStages], force: bool = False
    ) -> "ModelVersion":
        """Sets this Model Version to a desired stage.

        Args:
            stage: the target stage for model version.
            force: whether to force archiving of current model version in
                target stage or raise.

        Returns:
            Updated Model Version object.

        Raises:
            ValueError: if model_stage is not valid.
        """
        from zenml.client import Client

        stage = getattr(stage, "value", stage)
        if stage not in [stage.value for stage in ModelStages]:
            raise ValueError(f"`{stage}` is not a valid model stage.")

        return Client().update_model_version(
            model_name_or_id=self.model.id,
            version_name_or_id=self.id,
            stage=stage,
            force=force,
        )

    # TODO in https://zenml.atlassian.net/browse/OSS-2433
    # def generate_model_card(self, template_name: str) -> str:
    #     """Return HTML/PDF based on input template"""


class ModelVersionFilterModel(ModelScopedFilterModel):
    """Filter Model for Model Version."""

    name: Optional[str] = Field(
        default=None,
        description="The name of the Model Version",
    )
    number: Optional[int] = Field(
        default=None,
        description="The number of the Model Version",
    )
    workspace_id: Optional[Union[UUID, str]] = Field(
        default=None, description="The workspace of the Model Version"
    )
    user_id: Optional[Union[UUID, str]] = Field(
        default=None, description="The user of the Model Version"
    )
    stage: Optional[Union[str, ModelStages]] = Field(
        description="The model version stage", default=None
    )


class ModelVersionUpdateModel(BaseModel):
    """Update Model for Model Version."""

    model: UUID = Field(
        description="The ID of the model containing version",
    )
    stage: Optional[Union[str, ModelStages]] = Field(
        description="Target model version stage to be set", default=None
    )
    force: bool = Field(
        description="Whether existing model version in target stage should be "
        "silently archived or an error should be raised.",
        default=False,
    )
    name: Optional[str] = Field(
        description="Target model version name to be set", default=None
    )

    @validator("stage")
    def _validate_stage(cls, stage: str) -> str:
        stage = getattr(stage, "value", stage)
        if stage is not None and stage not in [
            stage.value for stage in ModelStages
        ]:
            raise ValueError(f"`{stage}` is not a valid model stage.")
        return stage


class ModelVersionArtifactBaseModel(BaseModel):
    """Model version links with artifact base model."""

    artifact: UUID
    model: UUID
    model_version: UUID
    is_model_artifact: bool = False
    is_endpoint_artifact: bool = False

    @validator("is_endpoint_artifact")
    def _validate_is_endpoint_artifact(
        cls, is_endpoint_artifact: bool, values: Dict[str, Any]
    ) -> bool:
        is_model_artifact = values.get("is_model_artifact", False)
        if is_model_artifact and is_endpoint_artifact:
            raise ValueError(
                "Artifact cannot be a model artifact and endpoint artifact at the same time."
            )
        return is_endpoint_artifact


class ModelVersionArtifactRequestModel(
    ModelVersionArtifactBaseModel, WorkspaceScopedRequestModel
):
    """Model version link with artifact request model."""


class ModelVersionArtifactResponseModel(
    ModelVersionArtifactBaseModel, WorkspaceScopedResponseModel
):
    """Model version link with artifact response model."""


class ModelVersionArtifactFilterModel(ModelVersionScopedFilterModel):
    """Model version pipeline run links filter model."""

    workspace_id: Optional[Union[UUID, str]] = Field(
        default=None, description="The workspace of the Model Version"
    )
    user_id: Optional[Union[UUID, str]] = Field(
        default=None, description="The user of the Model Version"
    )
    only_data_artifacts: Optional[bool] = False
    only_model_artifacts: Optional[bool] = False
    only_endpoint_artifacts: Optional[bool] = False

    CLI_EXCLUDE_FIELDS = [
        *ModelVersionScopedFilterModel.CLI_EXCLUDE_FIELDS,
        "only_data_artifacts",
        "only_model_artifacts",
        "only_endpoint_artifacts",
        "user_id",
        "workspace_id",
        "scope_workspace",
        "updated",
        "id",
    ]


class ModelVersionPipelineRunBaseModel(BaseModel):
    """Model version links with pipeline run base model."""

    pipeline_run: UUID
    model: UUID
    model_version: UUID


class ModelVersionPipelineRunRequestModel(
    ModelVersionPipelineRunBaseModel, WorkspaceScopedRequestModel
):
    """Model version link with pipeline run request model."""


class ModelVersionPipelineRunResponseModel(
    ModelVersionPipelineRunBaseModel, WorkspaceScopedResponseModel
):
    """Model version link with pipeline run response model."""


class ModelVersionPipelineRunFilterModel(ModelVersionScopedFilterModel):
    """Model version pipeline run links filter model."""

    workspace_id: Optional[Union[UUID, str]] = Field(
        default=None, description="The workspace of the Model Version"
    )
    user_id: Optional[Union[UUID, str]] = Field(
        default=None, description="The user of the Model Version"
    )


class ModelRequestModel(
    WorkspaceScopedRequestModel,
    ModelBaseModel,
):
    """Model request model."""

<<<<<<< HEAD
=======
    tags: Optional[List[str]] = Field(
        title="Tags associated with the model",
    )

>>>>>>> 3f06da99

class ModelResponseModel(
    WorkspaceScopedResponseModel,
    ModelBaseModel,
):
    """Model response model.

    latest_version: name of latest version, if any
    """

    tags: List[TagResponseModel] = Field(
        title="Tags associated with the model",
    )
    latest_version: Optional[str]

    @property
    def versions(self) -> List["ModelVersion"]:
        """List all versions of the model.

        Returns:
            The list of all model version.
        """
        from zenml.client import Client

        client = Client()
        model_versions = client.list_model_versions(
            model_name_or_id=self.id, page=1
        )
        ret = [
            mv.to_model_version(suppress_class_validation_warnings=True)
            for mv in model_versions.items
        ]
        for i in range(2, model_versions.total_pages + 1):
            ret += [
                mv.to_model_version(suppress_class_validation_warnings=True)
                for mv in model_versions.items
            ]

        return ret


class ModelFilterModel(WorkspaceScopedFilter):
    """Model to enable advanced filtering of all Workspaces."""

    name: Optional[str] = Field(
        default=None,
        description="Name of the Model",
    )
    workspace_id: Optional[Union[UUID, str]] = Field(
        default=None, description="Workspace of the Model"
    )
    user_id: Optional[Union[UUID, str]] = Field(
        default=None, description="User of the Model"
    )

    CLI_EXCLUDE_FIELDS: ClassVar[List[str]] = [
        *WorkspaceScopedFilter.CLI_EXCLUDE_FIELDS,
        "workspace_id",
        "user_id",
    ]


class ModelUpdateModel(BaseModel):
    """Model update model."""

<<<<<<< HEAD
    license: Optional[str] = None
    description: Optional[str] = None
    audience: Optional[str] = None
    use_cases: Optional[str] = None
    limitations: Optional[str] = None
    trade_offs: Optional[str] = None
    ethics: Optional[str] = None
    tags: Optional[List[str]] = None
=======
    license: Optional[str]
    description: Optional[str]
    audience: Optional[str]
    use_cases: Optional[str]
    limitations: Optional[str]
    trade_offs: Optional[str]
    ethics: Optional[str]
    add_tags: Optional[List[str]]
    remove_tags: Optional[List[str]]
>>>>>>> 3f06da99
<|MERGE_RESOLUTION|>--- conflicted
+++ resolved
@@ -64,13 +64,6 @@
         max_length=STR_FIELD_MAX_LENGTH,
         default=None,
     )
-<<<<<<< HEAD
-    number: Optional[int] = Field(
-        description="The number of the model version",
-        default=None,
-    )
-=======
->>>>>>> 3f06da99
     description: Optional[str] = Field(
         description="The description of the model version",
         max_length=TEXT_FIELD_MAX_LENGTH,
@@ -630,13 +623,10 @@
 ):
     """Model request model."""
 
-<<<<<<< HEAD
-=======
     tags: Optional[List[str]] = Field(
         title="Tags associated with the model",
     )
 
->>>>>>> 3f06da99
 
 class ModelResponseModel(
     WorkspaceScopedResponseModel,
@@ -702,7 +692,6 @@
 class ModelUpdateModel(BaseModel):
     """Model update model."""
 
-<<<<<<< HEAD
     license: Optional[str] = None
     description: Optional[str] = None
     audience: Optional[str] = None
@@ -710,15 +699,5 @@
     limitations: Optional[str] = None
     trade_offs: Optional[str] = None
     ethics: Optional[str] = None
-    tags: Optional[List[str]] = None
-=======
-    license: Optional[str]
-    description: Optional[str]
-    audience: Optional[str]
-    use_cases: Optional[str]
-    limitations: Optional[str]
-    trade_offs: Optional[str]
-    ethics: Optional[str]
-    add_tags: Optional[List[str]]
-    remove_tags: Optional[List[str]]
->>>>>>> 3f06da99
+    add_tags: Optional[List[str]] = None
+    remove_tags: Optional[List[str]] = None