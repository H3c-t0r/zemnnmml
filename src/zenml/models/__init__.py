#  Copyright (c) ZenML GmbH 2022. All Rights Reserved.
#
#  Licensed under the Apache License, Version 2.0 (the "License");
#  you may not use this file except in compliance with the License.
#  You may obtain a copy of the License at:
#
#       https://www.apache.org/licenses/LICENSE-2.0
#
#  Unless required by applicable law or agreed to in writing, software
#  distributed under the License is distributed on an "AS IS" BASIS,
#  WITHOUT WARRANTIES OR CONDITIONS OF ANY KIND, either express
#  or implied. See the License for the specific language governing
#  permissions and limitations under the License.
"""Pydantic models for the various concepts in ZenML."""

from zenml.models.artifact_models import (
    ArtifactFilterModel,
    ArtifactRequestModel,
    ArtifactResponseModel,
)
from zenml.models.component_models import (
    ComponentFilterModel,
    ComponentRequestModel,
    ComponentResponseModel,
    ComponentUpdateModel,
)
from zenml.models.filter_models import Filter, BaseFilterModel
from zenml.models.flavor_models import (
    FlavorFilterModel,
    FlavorRequestModel,
    FlavorResponseModel,
)
from zenml.models.pipeline_models import (
    PipelineFilterModel,
    PipelineRequestModel,
    PipelineResponseModel,
    PipelineUpdateModel,
)
from zenml.models.pipeline_run_models import (
    PipelineRunFilterModel,
    PipelineRunRequestModel,
    PipelineRunResponseModel,
    PipelineRunUpdateModel,
)
from zenml.models.project_models import (
    ProjectFilterModel,
    ProjectRequestModel,
    ProjectResponseModel,
    ProjectUpdateModel,
)
from zenml.models.role_models import (
    RoleFilterModel,
    RoleRequestModel,
    RoleResponseModel,
    RoleUpdateModel,
)
<<<<<<< HEAD
from zenml.models.run_metadata_models import (
    RunMetadataRequestModel,
    RunMetadataResponseModel,
=======
from zenml.models.schedule_model import (
    ScheduleRequestModel,
    ScheduleResponseModel,
    ScheduleUpdateModel,
    ScheduleFilterModel,
>>>>>>> 6daddf95
)
from zenml.models.stack_models import (
    StackFilterModel,
    StackRequestModel,
    StackResponseModel,
    StackUpdateModel,
)
from zenml.models.step_run_models import (
    StepRunFilterModel,
    StepRunRequestModel,
    StepRunResponseModel,
    StepRunUpdateModel,
)
from zenml.models.team_models import (
    TeamFilterModel,
    TeamRequestModel,
    TeamResponseModel,
    TeamUpdateModel,
)
from zenml.models.team_role_assignment_models import (
    TeamRoleAssignmentFilterModel,
    TeamRoleAssignmentRequestModel,
    TeamRoleAssignmentResponseModel,
)
from zenml.models.user_models import (
    UserAuthModel,
    UserFilterModel,
    UserRequestModel,
    UserResponseModel,
    UserUpdateModel,
)
from zenml.models.user_role_assignment_models import (
    UserRoleAssignmentFilterModel,
    UserRoleAssignmentRequestModel,
    UserRoleAssignmentResponseModel,
)

ComponentResponseModel.update_forward_refs(
    UserResponseModel=UserResponseModel,
    ProjectResponseModel=ProjectResponseModel,
)

StackResponseModel.update_forward_refs(
    UserResponseModel=UserResponseModel,
    ProjectResponseModel=ProjectResponseModel,
)

FlavorResponseModel.update_forward_refs(
    UserResponseModel=UserResponseModel,
    ProjectResponseModel=ProjectResponseModel,
)

UserResponseModel.update_forward_refs(TeamResponseModel=TeamResponseModel)

TeamResponseModel.update_forward_refs(UserResponseModel=UserResponseModel)

UserRoleAssignmentResponseModel.update_forward_refs(
    RoleResponseModel=RoleResponseModel,
    TeamResponseModel=TeamResponseModel,
    UserResponseModel=UserResponseModel,
    ProjectResponseModel=ProjectResponseModel,
)

TeamRoleAssignmentResponseModel.update_forward_refs(
    RoleResponseModel=RoleResponseModel,
    TeamResponseModel=TeamResponseModel,
    UserResponseModel=UserResponseModel,
    ProjectResponseModel=ProjectResponseModel,
)

PipelineResponseModel.update_forward_refs(
    UserResponseModel=UserResponseModel,
    ProjectResponseModel=ProjectResponseModel,
)

<<<<<<< HEAD
RunMetadataResponseModel.update_forward_refs(
=======
ScheduleResponseModel.update_forward_refs(
>>>>>>> 6daddf95
    UserResponseModel=UserResponseModel,
    ProjectResponseModel=ProjectResponseModel,
)

PipelineRunResponseModel.update_forward_refs(
    UserResponseModel=UserResponseModel,
    ProjectResponseModel=ProjectResponseModel,
    PipelineResponseModel=PipelineResponseModel,
    StackResponseModel=StackResponseModel,
    RunMetadataResponseModel=RunMetadataResponseModel,
)

StepRunResponseModel.update_forward_refs(
    UserResponseModel=UserResponseModel,
    ProjectResponseModel=ProjectResponseModel,
    ArtifactResponseModel=ArtifactResponseModel,
    RunMetadataResponseModel=RunMetadataResponseModel,
)

ArtifactResponseModel.update_forward_refs(
    UserResponseModel=UserResponseModel,
    ProjectResponseModel=ProjectResponseModel,
    RunMetadataResponseModel=RunMetadataResponseModel,
)

__all__ = [
    "ArtifactRequestModel",
    "ArtifactResponseModel",
<<<<<<< HEAD
=======
    "ArtifactUpdateModel",
    "ArtifactFilterModel",
>>>>>>> 6daddf95
    "ComponentRequestModel",
    "ComponentResponseModel",
    "ComponentUpdateModel",
    "ComponentFilterModel",
    "FlavorRequestModel",
    "FlavorResponseModel",
    "FlavorFilterModel",
    "BaseFilterModel",
    "PipelineRequestModel",
    "PipelineResponseModel",
    "PipelineUpdateModel",
    "PipelineFilterModel",
    "PipelineRunRequestModel",
    "PipelineRunResponseModel",
    "PipelineRunUpdateModel",
    "PipelineRunFilterModel",
    "ProjectRequestModel",
    "ProjectResponseModel",
    "ProjectUpdateModel",
    "ProjectFilterModel",
    "UserRoleAssignmentRequestModel",
    "UserRoleAssignmentResponseModel",
    "UserRoleAssignmentFilterModel",
    "TeamRoleAssignmentRequestModel",
    "TeamRoleAssignmentResponseModel",
    "TeamRoleAssignmentFilterModel",
    "RoleRequestModel",
    "RoleResponseModel",
    "RoleUpdateModel",
<<<<<<< HEAD
    "RunMetadataRequestModel",
    "RunMetadataResponseModel",
=======
    "RoleFilterModel",
    "ScheduleRequestModel",
    "ScheduleResponseModel",
    "ScheduleUpdateModel",
    "ScheduleFilterModel",
>>>>>>> 6daddf95
    "StackRequestModel",
    "StackResponseModel",
    "StackUpdateModel",
    "StackFilterModel",
    "StepRunRequestModel",
    "StepRunResponseModel",
    "StepRunUpdateModel",
    "StepRunFilterModel",
    "TeamRequestModel",
    "TeamResponseModel",
    "TeamUpdateModel",
    "TeamFilterModel",
    "UserRequestModel",
    "UserResponseModel",
    "UserUpdateModel",
    "UserFilterModel",
    "UserAuthModel",
]<|MERGE_RESOLUTION|>--- conflicted
+++ resolved
@@ -54,17 +54,15 @@
     RoleResponseModel,
     RoleUpdateModel,
 )
-<<<<<<< HEAD
 from zenml.models.run_metadata_models import (
     RunMetadataRequestModel,
     RunMetadataResponseModel,
-=======
+)
 from zenml.models.schedule_model import (
     ScheduleRequestModel,
     ScheduleResponseModel,
     ScheduleUpdateModel,
     ScheduleFilterModel,
->>>>>>> 6daddf95
 )
 from zenml.models.stack_models import (
     StackFilterModel,
@@ -140,11 +138,11 @@
     ProjectResponseModel=ProjectResponseModel,
 )
 
-<<<<<<< HEAD
 RunMetadataResponseModel.update_forward_refs(
-=======
+    UserResponseModel=UserResponseModel,
+    ProjectResponseModel=ProjectResponseModel,
+)
 ScheduleResponseModel.update_forward_refs(
->>>>>>> 6daddf95
     UserResponseModel=UserResponseModel,
     ProjectResponseModel=ProjectResponseModel,
 )
@@ -173,11 +171,8 @@
 __all__ = [
     "ArtifactRequestModel",
     "ArtifactResponseModel",
-<<<<<<< HEAD
-=======
     "ArtifactUpdateModel",
     "ArtifactFilterModel",
->>>>>>> 6daddf95
     "ComponentRequestModel",
     "ComponentResponseModel",
     "ComponentUpdateModel",
@@ -207,16 +202,13 @@
     "RoleRequestModel",
     "RoleResponseModel",
     "RoleUpdateModel",
-<<<<<<< HEAD
+    "RoleFilterModel",
     "RunMetadataRequestModel",
     "RunMetadataResponseModel",
-=======
-    "RoleFilterModel",
     "ScheduleRequestModel",
     "ScheduleResponseModel",
     "ScheduleUpdateModel",
     "ScheduleFilterModel",
->>>>>>> 6daddf95
     "StackRequestModel",
     "StackResponseModel",
     "StackUpdateModel",
