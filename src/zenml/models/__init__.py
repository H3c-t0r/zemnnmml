#  Copyright (c) ZenML GmbH 2023. All Rights Reserved.
#
#  Licensed under the Apache License, Version 2.0 (the "License");
#  you may not use this file except in compliance with the License.
#  You may obtain a copy of the License at:
#
#       https://www.apache.org/licenses/LICENSE-2.0
#
#  Unless required by applicable law or agreed to in writing, software
#  distributed under the License is distributed on an "AS IS" BASIS,
#  WITHOUT WARRANTIES OR CONDITIONS OF ANY KIND, either express
#  or implied. See the License for the specific language governing
#  permissions and limitations under the License.
"""Pydantic models for the various concepts in ZenML."""

from zenml.models.api_key_models import (
    APIKey,
    APIKeyFilterModel,
    APIKeyInternalResponseModel,
    APIKeyInternalUpdateModel,
    APIKeyRequestModel,
    APIKeyResponseModel,
    APIKeyRotateRequestModel,
    APIKeyUpdateModel,
)
from zenml.models.artifact_models import (
    ArtifactFilterModel,
    ArtifactRequestModel,
    ArtifactResponseModel,
)
from zenml.models.auth_models import (
    OAuthDeviceAuthorizationRequest,
    OAuthDeviceAuthorizationResponse,
    OAuthDeviceTokenRequest,
    OAuthDeviceUserAgentHeader,
    OAuthDeviceVerificationRequest,
    OAuthRedirectResponse,
    OAuthTokenResponse,
)
from zenml.models.base_models import BaseRequestModel, BaseResponseModel
from zenml.models.code_repository_models import (
    CodeReferenceRequestModel,
    CodeReferenceResponseModel,
    CodeRepositoryFilterModel,
    CodeRepositoryRequestModel,
    CodeRepositoryResponseModel,
    CodeRepositoryUpdateModel,
)
from zenml.models.component_models import (
    ComponentFilterModel,
    ComponentRequestModel,
    ComponentResponseModel,
    ComponentUpdateModel,
)
from zenml.models.device_models import (
    OAuthDeviceFilterModel,
    OAuthDeviceInternalRequestModel,
    OAuthDeviceInternalResponseModel,
    OAuthDeviceInternalUpdateModel,
    OAuthDeviceResponseModel,
    OAuthDeviceUpdateModel,
)
from zenml.models.filter_models import Filter, BaseFilterModel
from zenml.models.flavor_models import (
    FlavorFilterModel,
    FlavorRequestModel,
    FlavorResponseModel,
    FlavorUpdateModel,
)
from zenml.models.logs_models import (
    LogsBaseModel,
    LogsRequestModel,
    LogsResponseModel,
)
from zenml.models.page_model import Page
from zenml.models.pipeline_build_models import (
    PipelineBuildFilterModel,
    PipelineBuildRequestModel,
    PipelineBuildResponseModel,
)
from zenml.models.pipeline_deployment_models import (
    PipelineDeploymentFilterModel,
    PipelineDeploymentRequestModel,
    PipelineDeploymentResponseModel,
)
from zenml.models.pipeline_models import (
    PipelineFilterModel,
    PipelineRequestModel,
    PipelineResponseModel,
    PipelineUpdateModel,
)
from zenml.models.pipeline_run_models import (
    PipelineRunFilterModel,
    PipelineRunRequestModel,
    PipelineRunResponseModel,
    PipelineRunUpdateModel,
)
from zenml.models.role_models import (
    RoleFilterModel,
    RoleRequestModel,
    RoleResponseModel,
    RoleUpdateModel,
)
from zenml.models.run_metadata_models import (
    RunMetadataFilterModel,
    RunMetadataRequestModel,
    RunMetadataResponseModel,
)
from zenml.models.schedule_model import (
    ScheduleFilterModel,
    ScheduleRequestModel,
    ScheduleResponseModel,
    ScheduleUpdateModel,
)
from zenml.models.secret_models import (
    SecretBaseModel,
    SecretFilterModel,
    SecretRequestModel,
    SecretResponseModel,
    SecretUpdateModel,
)
from zenml.models.server_models import ServerDatabaseType, ServerModel
from zenml.models.service_account_models import (
    ServiceAccountFilterModel,
    ServiceAccountRequestModel,
    ServiceAccountResponseModel,
    ServiceAccountUpdateModel,
)
from zenml.models.service_connector_models import (
    AuthenticationMethodModel,
    ResourceTypeModel,
    ServiceConnectorBaseModel,
    ServiceConnectorFilterModel,
    ServiceConnectorRequestModel,
    ServiceConnectorRequirements,
    ServiceConnectorResourcesModel,
    ServiceConnectorResponseModel,
    ServiceConnectorTypeModel,
    ServiceConnectorUpdateModel,
)
from zenml.models.stack_models import (
    StackFilterModel,
    StackRequestModel,
    StackResponseModel,
    StackUpdateModel,
)
from zenml.models.step_run_models import (
    StepRunFilterModel,
    StepRunRequestModel,
    StepRunResponseModel,
    StepRunUpdateModel,
)
from zenml.models.team_models import (
    TeamFilterModel,
    TeamRequestModel,
    TeamResponseModel,
    TeamUpdateModel,
)
from zenml.models.team_role_assignment_models import (
    TeamRoleAssignmentFilterModel,
    TeamRoleAssignmentRequestModel,
    TeamRoleAssignmentResponseModel,
)
from zenml.models.user_models import (
    ExternalUserModel,
    UserAuthModel,
    UserFilterModel,
    UserRequestModel,
    UserResponseModel,
    UserUpdateModel,
)
from zenml.models.user_role_assignment_models import (
    UserRoleAssignmentFilterModel,
    UserRoleAssignmentRequestModel,
    UserRoleAssignmentResponseModel,
)
from zenml.models.workspace_models import (
    WorkspaceFilterModel,
    WorkspaceRequestModel,
    WorkspaceResponseModel,
    WorkspaceUpdateModel,
)
from zenml.models.model_models import (
    ModelFilterModel,
    ModelResponseModel,
    ModelRequestModel,
    ModelUpdateModel,
    ModelVersionBaseModel,
    ModelVersionResponseModel,
    ModelVersionRequestModel,
    ModelVersionArtifactBaseModel,
    ModelVersionArtifactFilterModel,
    ModelVersionArtifactRequestModel,
    ModelVersionArtifactResponseModel,
    ModelVersionPipelineRunBaseModel,
    ModelVersionPipelineRunFilterModel,
    ModelVersionPipelineRunRequestModel,
    ModelVersionPipelineRunResponseModel,
    ModelVersionFilterModel,
    ModelVersionUpdateModel,
)
<<<<<<< HEAD
from zenml.models.tag_models import (
    TagFilterModel,
    TagResourceResponseModel,
    TagResourceRequestModel,
    TagResponseModel,
    TagRequestModel,
    TagUpdateModel,
=======

APIKeyResponseModel.update_forward_refs(
    ServiceAccountResponseModel=ServiceAccountResponseModel,
)

APIKeyInternalResponseModel.update_forward_refs(
    ServiceAccountResponseModel=ServiceAccountResponseModel,
>>>>>>> 4076cee8
)

ComponentResponseModel.update_forward_refs(
    UserResponseModel=UserResponseModel,
    WorkspaceResponseModel=WorkspaceResponseModel,
)

StackResponseModel.update_forward_refs(
    UserResponseModel=UserResponseModel,
    WorkspaceResponseModel=WorkspaceResponseModel,
)

FlavorResponseModel.update_forward_refs(
    UserResponseModel=UserResponseModel,
    WorkspaceResponseModel=WorkspaceResponseModel,
)

UserResponseModel.update_forward_refs(TeamResponseModel=TeamResponseModel)

ServiceAccountResponseModel.update_forward_refs(
    TeamResponseModel=TeamResponseModel
)

TeamResponseModel.update_forward_refs(UserResponseModel=UserResponseModel)

UserRoleAssignmentResponseModel.update_forward_refs(
    RoleResponseModel=RoleResponseModel,
    TeamResponseModel=TeamResponseModel,
    UserResponseModel=UserResponseModel,
    WorkspaceResponseModel=WorkspaceResponseModel,
)

TeamRoleAssignmentResponseModel.update_forward_refs(
    RoleResponseModel=RoleResponseModel,
    TeamResponseModel=TeamResponseModel,
    UserResponseModel=UserResponseModel,
    WorkspaceResponseModel=WorkspaceResponseModel,
)

PipelineResponseModel.update_forward_refs(
    UserResponseModel=UserResponseModel,
    WorkspaceResponseModel=WorkspaceResponseModel,
)

RunMetadataResponseModel.update_forward_refs(
    UserResponseModel=UserResponseModel,
    WorkspaceResponseModel=WorkspaceResponseModel,
)
ScheduleResponseModel.update_forward_refs(
    UserResponseModel=UserResponseModel,
    WorkspaceResponseModel=WorkspaceResponseModel,
)
PipelineBuildResponseModel.update_forward_refs(
    UserResponseModel=UserResponseModel,
    WorkspaceResponseModel=WorkspaceResponseModel,
    PipelineResponseModel=PipelineResponseModel,
    StackResponseModel=StackResponseModel,
)

PipelineDeploymentResponseModel.update_forward_refs(
    UserResponseModel=UserResponseModel,
    WorkspaceResponseModel=WorkspaceResponseModel,
    PipelineResponseModel=PipelineResponseModel,
    StackResponseModel=StackResponseModel,
    PipelineBuildResponseModel=PipelineBuildResponseModel,
    ScheduleResponseModel=ScheduleResponseModel,
    CodeReferenceResponseModel=CodeReferenceResponseModel,
)

PipelineDeploymentRequestModel.update_forward_refs(
    CodeReferenceRequestModel=CodeReferenceRequestModel,
)

PipelineRunResponseModel.update_forward_refs(
    UserResponseModel=UserResponseModel,
    WorkspaceResponseModel=WorkspaceResponseModel,
    PipelineResponseModel=PipelineResponseModel,
    StackResponseModel=StackResponseModel,
    RunMetadataResponseModel=RunMetadataResponseModel,
    PipelineBuildResponseModel=PipelineBuildResponseModel,
    StepRunResponseModel=StepRunResponseModel,
    ScheduleResponseModel=ScheduleResponseModel,
    CodeReferenceResponseModel=CodeReferenceResponseModel,
)

StepRunResponseModel.update_forward_refs(
    UserResponseModel=UserResponseModel,
    WorkspaceResponseModel=WorkspaceResponseModel,
    ArtifactResponseModel=ArtifactResponseModel,
    RunMetadataResponseModel=RunMetadataResponseModel,
)

ArtifactResponseModel.update_forward_refs(
    UserResponseModel=UserResponseModel,
    WorkspaceResponseModel=WorkspaceResponseModel,
    RunMetadataResponseModel=RunMetadataResponseModel,
)

SecretResponseModel.update_forward_refs(
    UserResponseModel=UserResponseModel,
    WorkspaceResponseModel=WorkspaceResponseModel,
)
CodeRepositoryResponseModel.update_forward_refs(
    UserResponseModel=UserResponseModel,
    WorkspaceResponseModel=WorkspaceResponseModel,
)
ServiceConnectorResponseModel.update_forward_refs(
    UserResponseModel=UserResponseModel,
    WorkspaceResponseModel=WorkspaceResponseModel,
)
ServiceConnectorResponseModel.update_forward_refs(
    UserResponseModel=UserResponseModel,
    WorkspaceResponseModel=WorkspaceResponseModel,
)

ModelRequestModel.update_forward_refs(
    UserResponseModel=UserResponseModel,
    WorkspaceResponseModel=WorkspaceResponseModel,
)

ModelResponseModel.update_forward_refs(
    UserResponseModel=UserResponseModel,
    WorkspaceResponseModel=WorkspaceResponseModel,
)

ModelVersionRequestModel.update_forward_refs(
    UserResponseModel=UserResponseModel,
    WorkspaceResponseModel=WorkspaceResponseModel,
)

ModelVersionResponseModel.update_forward_refs(
    UserResponseModel=UserResponseModel,
    WorkspaceResponseModel=WorkspaceResponseModel,
)

ModelVersionArtifactRequestModel.update_forward_refs(
    UserResponseModel=UserResponseModel,
    WorkspaceResponseModel=WorkspaceResponseModel,
)
ModelVersionArtifactResponseModel.update_forward_refs(
    UserResponseModel=UserResponseModel,
    WorkspaceResponseModel=WorkspaceResponseModel,
)
ModelVersionPipelineRunRequestModel.update_forward_refs(
    UserResponseModel=UserResponseModel,
    WorkspaceResponseModel=WorkspaceResponseModel,
)
ModelVersionPipelineRunResponseModel.update_forward_refs(
    UserResponseModel=UserResponseModel,
    WorkspaceResponseModel=WorkspaceResponseModel,
)

OAuthDeviceResponseModel.update_forward_refs(
    UserResponseModel=UserResponseModel,
)
OAuthDeviceInternalResponseModel.update_forward_refs(
    UserResponseModel=UserResponseModel,
)

__all__ = [
    "APIKey",
    "APIKeyFilterModel",
    "APIKeyInternalResponseModel",
    "APIKeyInternalUpdateModel",
    "APIKeyRequestModel",
    "APIKeyResponseModel",
    "APIKeyRotateRequestModel",
    "APIKeyUpdateModel",
    "ArtifactFilterModel",
    "ArtifactRequestModel",
    "ArtifactResponseModel",
    "AuthenticationMethodModel",
    "BaseFilterModel",
    "BaseRequestModel",
    "BaseResponseModel",
    "CodeReferenceRequestModel",
    "CodeReferenceResponseModel",
    "CodeRepositoryFilterModel",
    "CodeRepositoryRequestModel",
    "CodeRepositoryResponseModel",
    "CodeRepositoryUpdateModel",
    "ComponentFilterModel",
    "ComponentRequestModel",
    "ComponentResponseModel",
    "ComponentUpdateModel",
    "ExternalUserModel",
    "Filter",
    "FlavorFilterModel",
    "FlavorRequestModel",
    "FlavorResponseModel",
    "FlavorUpdateModel",
    "LogsBaseModel",
    "LogsRequestModel",
    "LogsResponseModel",
    "ModelFilterModel",
    "ModelRequestModel",
    "ModelResponseModel",
    "ModelUpdateModel",
    "ModelVersionBaseModel",
    "ModelVersionFilterModel",
    "ModelVersionRequestModel",
    "ModelVersionResponseModel",
    "ModelVersionUpdateModel",
    "ModelVersionArtifactBaseModel",
    "ModelVersionArtifactFilterModel",
    "ModelVersionArtifactRequestModel",
    "ModelVersionArtifactResponseModel",
    "ModelVersionPipelineRunBaseModel",
    "ModelVersionPipelineRunFilterModel",
    "ModelVersionPipelineRunRequestModel",
    "ModelVersionPipelineRunResponseModel",
    "OAuthDeviceAuthorizationRequest",
    "OAuthDeviceAuthorizationResponse",
    "OAuthDeviceFilterModel",
    "OAuthDeviceInternalRequestModel",
    "OAuthDeviceInternalResponseModel",
    "OAuthDeviceInternalUpdateModel",
    "OAuthDeviceResponseModel",
    "OAuthDeviceTokenRequest",
    "OAuthDeviceUpdateModel",
    "OAuthDeviceUserAgentHeader",
    "OAuthDeviceVerificationRequest",
    "OAuthRedirectResponse",
    "OAuthTokenResponse",
    "Page",
    "PipelineBuildFilterModel",
    "PipelineBuildRequestModel",
    "PipelineBuildResponseModel",
    "PipelineDeploymentFilterModel",
    "PipelineDeploymentRequestModel",
    "PipelineDeploymentResponseModel",
    "PipelineFilterModel",
    "PipelineRequestModel",
    "PipelineResponseModel",
    "PipelineRunFilterModel",
    "PipelineRunRequestModel",
    "PipelineRunResponseModel",
    "PipelineRunUpdateModel",
    "PipelineUpdateModel",
    "ResourceTypeModel",
    "RoleFilterModel",
    "RoleRequestModel",
    "RoleResponseModel",
    "RoleUpdateModel",
    "RunMetadataFilterModel",
    "RunMetadataRequestModel",
    "RunMetadataResponseModel",
    "ScheduleFilterModel",
    "ScheduleRequestModel",
    "ScheduleResponseModel",
    "ScheduleUpdateModel",
    "SecretBaseModel",
    "SecretFilterModel",
    "SecretRequestModel",
    "SecretResponseModel",
    "SecretUpdateModel",
    "ServiceAccountRequestModel",
    "ServiceAccountUpdateModel",
    "ServerDatabaseType",
    "ServerModel",
    "ServiceAccountFilterModel",
    "ServiceAccountRequestModel",
    "ServiceAccountResponseModel",
    "ServiceAccountUpdateModel",
    "ServiceConnectorBaseModel",
    "ServiceConnectorFilterModel",
    "ServiceConnectorRequirements",
    "ServiceConnectorRequestModel",
    "ServiceConnectorResourcesModel",
    "ServiceConnectorResponseModel",
    "ServiceConnectorTypeModel",
    "ServiceConnectorUpdateModel",
    "StackFilterModel",
    "StackRequestModel",
    "StackResponseModel",
    "StackUpdateModel",
    "StepRunFilterModel",
    "StepRunRequestModel",
    "StepRunResponseModel",
    "StepRunUpdateModel",
    "TagFilterModel",
    "TagResourceResponseModel",
    "TagResourceRequestModel",
    "TagResponseModel",
    "TagRequestModel",
    "TagUpdateModel",
    "TeamFilterModel",
    "TeamRequestModel",
    "TeamResponseModel",
    "TeamRoleAssignmentFilterModel",
    "TeamRoleAssignmentRequestModel",
    "TeamRoleAssignmentResponseModel",
    "TeamUpdateModel",
    "UserRoleAssignmentFilterModel",
    "UserRoleAssignmentRequestModel",
    "UserRoleAssignmentResponseModel",
    "UserAuthModel",
    "UserFilterModel",
    "UserRequestModel",
    "UserResponseModel",
    "UserUpdateModel",
    "WorkspaceFilterModel",
    "WorkspaceRequestModel",
    "WorkspaceResponseModel",
    "WorkspaceUpdateModel",
]<|MERGE_RESOLUTION|>--- conflicted
+++ resolved
@@ -199,7 +199,6 @@
     ModelVersionFilterModel,
     ModelVersionUpdateModel,
 )
-<<<<<<< HEAD
 from zenml.models.tag_models import (
     TagFilterModel,
     TagResourceResponseModel,
@@ -207,7 +206,7 @@
     TagResponseModel,
     TagRequestModel,
     TagUpdateModel,
-=======
+)
 
 APIKeyResponseModel.update_forward_refs(
     ServiceAccountResponseModel=ServiceAccountResponseModel,
@@ -215,7 +214,6 @@
 
 APIKeyInternalResponseModel.update_forward_refs(
     ServiceAccountResponseModel=ServiceAccountResponseModel,
->>>>>>> 4076cee8
 )
 
 ComponentResponseModel.update_forward_refs(
