#  Copyright (c) ZenML GmbH 2022. All Rights Reserved.
#
#  Licensed under the Apache License, Version 2.0 (the "License");
#  you may not use this file except in compliance with the License.
#  You may obtain a copy of the License at:
#
#       https://www.apache.org/licenses/LICENSE-2.0
#
#  Unless required by applicable law or agreed to in writing, software
#  distributed under the License is distributed on an "AS IS" BASIS,
#  WITHOUT WARRANTIES OR CONDITIONS OF ANY KIND, either express
#  or implied. See the License for the specific language governing
#  permissions and limitations under the License.
"""Models representing steps of pipeline runs."""

from datetime import datetime
from typing import TYPE_CHECKING, Dict, List, Optional
from uuid import UUID

from pydantic import BaseModel, Field

from zenml.config.step_configurations import Step
from zenml.enums import ExecutionStatus
from zenml.models.base_models import (
    ProjectScopedRequestModel,
    ProjectScopedResponseModel,
)
from zenml.models.constants import (
    MODEL_NAME_FIELD_MAX_LENGTH,
    MODEL_TEXT_FIELD_MAX_LENGTH,
)

if TYPE_CHECKING:
    from zenml.models import ArtifactResponseModel

# ---- #
# BASE #
# ---- #


class StepRunBaseModel(BaseModel):
    """Base model for step runs."""

    name: str = Field(
        title="The name of the pipeline run step.",
        max_length=MODEL_NAME_FIELD_MAX_LENGTH,
    )
    step: Step
    pipeline_run_id: UUID
    original_step_run_id: Optional[UUID] = None
    status: ExecutionStatus
<<<<<<< HEAD

    entrypoint_name: str = Field(
        title="The entrypoint name of the step.",
        max_length=MODEL_NAME_FIELD_MAX_LENGTH,
    )
    parameters: Dict[str, str]
    step_configuration: Dict[str, Any]
    docstring: Optional[str] = Field(
        title="The docstring of the step run.",
        max_length=MODEL_TEXT_FIELD_MAX_LENGTH,
    )
    num_outputs: Optional[int]

    # IDs in MLMD - needed for some metadata store methods
    mlmd_id: Optional[int]
    mlmd_parent_step_ids: List[int]
=======
    parent_step_ids: List[UUID] = []
    cache_key: Optional[str] = None
    start_time: Optional[datetime] = None
    end_time: Optional[datetime] = None
>>>>>>> da448d17


# -------- #
# RESPONSE #
# -------- #


class StepRunResponseModel(StepRunBaseModel, ProjectScopedResponseModel):
    """Response model for step runs."""

    input_artifacts: Dict[str, "ArtifactResponseModel"] = {}
    output_artifacts: Dict[str, "ArtifactResponseModel"] = {}


# ------- #
# REQUEST #
# ------- #


class StepRunRequestModel(StepRunBaseModel, ProjectScopedRequestModel):
    """Request model for step runs."""

    input_artifacts: Dict[str, UUID] = {}
    output_artifacts: Dict[str, UUID] = {}


# ------ #
# UPDATE #
# ------ #


class StepRunUpdateModel(BaseModel):
    """Update model for step runs."""

    output_artifacts: Dict[str, UUID] = {}
    status: Optional[ExecutionStatus] = None
    end_time: Optional[datetime] = None<|MERGE_RESOLUTION|>--- conflicted
+++ resolved
@@ -49,29 +49,10 @@
     pipeline_run_id: UUID
     original_step_run_id: Optional[UUID] = None
     status: ExecutionStatus
-<<<<<<< HEAD
-
-    entrypoint_name: str = Field(
-        title="The entrypoint name of the step.",
-        max_length=MODEL_NAME_FIELD_MAX_LENGTH,
-    )
-    parameters: Dict[str, str]
-    step_configuration: Dict[str, Any]
-    docstring: Optional[str] = Field(
-        title="The docstring of the step run.",
-        max_length=MODEL_TEXT_FIELD_MAX_LENGTH,
-    )
-    num_outputs: Optional[int]
-
-    # IDs in MLMD - needed for some metadata store methods
-    mlmd_id: Optional[int]
-    mlmd_parent_step_ids: List[int]
-=======
     parent_step_ids: List[UUID] = []
     cache_key: Optional[str] = None
     start_time: Optional[datetime] = None
     end_time: Optional[datetime] = None
->>>>>>> da448d17
 
 
 # -------- #
