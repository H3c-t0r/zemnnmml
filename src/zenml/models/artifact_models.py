#  Copyright (c) ZenML GmbH 2022. All Rights Reserved.
#
#  Licensed under the Apache License, Version 2.0 (the "License");
#  you may not use this file except in compliance with the License.
#  You may obtain a copy of the License at:
#
#       https://www.apache.org/licenses/LICENSE-2.0
#
#  Unless required by applicable law or agreed to in writing, software
#  distributed under the License is distributed on an "AS IS" BASIS,
#  WITHOUT WARRANTIES OR CONDITIONS OF ANY KIND, either express
#  or implied. See the License for the specific language governing
#  permissions and limitations under the License.
"""Models representing artifacts."""

from typing import TYPE_CHECKING, ClassVar, List, Optional, Union
from uuid import UUID

from pydantic import BaseModel, Field

from zenml.enums import ArtifactType
from zenml.models.base_models import (
<<<<<<< HEAD
    ProjectScopedRequestModel,
    ProjectScopedResponseModel,
=======
    WorkspaceScopedRequestModel,
    WorkspaceScopedResponseModel,
    update_model,
>>>>>>> ae300bbe
)
from zenml.models.constants import STR_FIELD_MAX_LENGTH
from zenml.models.filter_models import WorkspaceScopedFilterModel

if TYPE_CHECKING:
    from zenml.models.run_metadata_models import RunMetadataResponseModel

# ---- #
# BASE #
# ---- #


class ArtifactBaseModel(BaseModel):
    """Base model for artifacts."""

    name: str = Field(
        title="Name of the output in the parent step.",
        max_length=STR_FIELD_MAX_LENGTH,
    )
    artifact_store_id: Optional[UUID]
    type: ArtifactType
    uri: str = Field(
        title="URI of the artifact.", max_length=STR_FIELD_MAX_LENGTH
    )
    materializer: str = Field(
        title="Materializer class to use for this artifact.",
        max_length=STR_FIELD_MAX_LENGTH,
    )
    data_type: str = Field(
        title="Data type of the artifact.",
        max_length=STR_FIELD_MAX_LENGTH,
    )


# -------- #
# RESPONSE #
# -------- #


class ArtifactResponseModel(ArtifactBaseModel, WorkspaceScopedResponseModel):
    """Response model for artifacts."""

    producer_step_run_id: Optional[UUID]
    metadata: List["RunMetadataResponseModel"] = Field(
        default=[], title="Metadata of the artifact."
    )


# ------ #
# FILTER #
# ------ #


class ArtifactFilterModel(WorkspaceScopedFilterModel):
    """Model to enable advanced filtering of all Artifacts."""

    FILTER_EXCLUDE_FIELDS: ClassVar[List[str]] = [
        *WorkspaceScopedFilterModel.FILTER_EXCLUDE_FIELDS,
        "only_unused",
    ]

    name: str = Field(
        default=None,
        description="Name of the artifact",
    )
    uri: str = Field(
        default=None,
        description="Uri of the artifact",
    )
    materializer: str = Field(
        default=None,
        description="Materializer used to produce the artifact",
    )
    type: str = Field(
        default=None,
        description="Type of the artifact",
    )
    data_type: str = Field(
        default=None,
        description="Datatype of the artifact",
    )
    artifact_store_id: Union[UUID, str] = Field(
        default=None, description="Artifact store for this artifact"
    )
    workspace_id: Union[UUID, str] = Field(
        default=None, description="Workspace for this artifact"
    )
    user_id: Union[UUID, str] = Field(
        default=None, description="User that produced this artifact"
    )
    only_unused: bool = Field(
        default=False, description="Filter only for unused artifacts"
    )


# ------- #
# REQUEST #
# ------- #


<<<<<<< HEAD
class ArtifactRequestModel(ArtifactBaseModel, ProjectScopedRequestModel):
    """Request model for artifacts."""
=======
class ArtifactRequestModel(ArtifactBaseModel, WorkspaceScopedRequestModel):
    """Request model for artifacts."""


# ------ #
# UPDATE #
# ------ #


@update_model
class ArtifactUpdateModel(ArtifactRequestModel):
    """Update model for artifacts."""
>>>>>>> ae300bbe
<|MERGE_RESOLUTION|>--- conflicted
+++ resolved
@@ -20,14 +20,8 @@
 
 from zenml.enums import ArtifactType
 from zenml.models.base_models import (
-<<<<<<< HEAD
-    ProjectScopedRequestModel,
-    ProjectScopedResponseModel,
-=======
     WorkspaceScopedRequestModel,
     WorkspaceScopedResponseModel,
-    update_model,
->>>>>>> ae300bbe
 )
 from zenml.models.constants import STR_FIELD_MAX_LENGTH
 from zenml.models.filter_models import WorkspaceScopedFilterModel
@@ -128,20 +122,5 @@
 # ------- #
 
 
-<<<<<<< HEAD
-class ArtifactRequestModel(ArtifactBaseModel, ProjectScopedRequestModel):
-    """Request model for artifacts."""
-=======
 class ArtifactRequestModel(ArtifactBaseModel, WorkspaceScopedRequestModel):
-    """Request model for artifacts."""
-
-
-# ------ #
-# UPDATE #
-# ------ #
-
-
-@update_model
-class ArtifactUpdateModel(ArtifactRequestModel):
-    """Update model for artifacts."""
->>>>>>> ae300bbe
+    """Request model for artifacts."""