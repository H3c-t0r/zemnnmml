--- conflicted
+++ resolved
@@ -20,15 +20,9 @@
 from zenml.config.pipeline_configurations import PipelineSpec
 from zenml.enums import ExecutionStatus
 from zenml.models.base_models import (
-<<<<<<< HEAD
     WorkspaceScopedRequestModel,
     WorkspaceScopedResponseModel,
-    update,
-=======
-    ProjectScopedRequestModel,
-    ProjectScopedResponseModel,
     update_model,
->>>>>>> a87d7efe
 )
 from zenml.models.constants import MODEL_NAME_FIELD_MAX_LENGTH
 from zenml.models.pipeline_run_models import PipelineRunResponseModel
