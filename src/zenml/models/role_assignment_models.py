--- conflicted
+++ resolved
@@ -54,30 +54,6 @@
         return values
 
 
-<<<<<<< HEAD
-# ------- #
-# REQUEST #
-# ------- #
-
-
-class RoleAssignmentRequestModel(RoleAssignmentBaseModel, BaseRequestModel):
-    """Request model for role assignments using UUIDs for all entities."""
-
-    workspace: Optional[UUID] = Field(
-        None, title="The project that the role is limited to."
-    )
-    team: Optional[UUID] = Field(
-        None, title="The team that the role is assigned to."
-    )
-    user: Optional[UUID] = Field(
-        None, title="The user that the role is assigned to."
-    )
-
-    role: UUID = Field(title="The role.")
-
-
-=======
->>>>>>> a87d7efe
 # -------- #
 # RESPONSE #
 # -------- #
