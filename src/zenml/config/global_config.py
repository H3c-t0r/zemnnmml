#  Copyright (c) ZenML GmbH 2022. All Rights Reserved.
#
#  Licensed under the Apache License, Version 2.0 (the "License");
#  you may not use this file except in compliance with the License.
#  You may obtain a copy of the License at:
#
#       https://www.apache.org/licenses/LICENSE-2.0
#
#  Unless required by applicable law or agreed to in writing, software
#  distributed under the License is distributed on an "AS IS" BASIS,
#  WITHOUT WARRANTIES OR CONDITIONS OF ANY KIND, either express
#  or implied. See the License for the specific language governing
#  permissions and limitations under the License.
import json
import os
import shutil
import uuid
from typing import Any, Dict, Optional, cast

from pydantic import BaseModel, Field, ValidationError, validator
from pydantic.main import ModelMetaclass
from semver import VersionInfo  # type: ignore [import]

<<<<<<< HEAD
from zenml.io import fileio, utils
=======
from zenml import __version__
from zenml.config.base_config import BaseConfiguration
from zenml.config.profile_config import (
    DEFAULT_PROFILE_NAME,
    ProfileConfiguration,
)
from zenml.io import fileio
from zenml.io.utils import get_global_config_directory
from zenml.logger import get_logger
>>>>>>> f900bda5
from zenml.utils import yaml_utils
from zenml.utils.analytics_utils import AnalyticsEvent, track_event

logger = get_logger(__name__)


LEGACY_CONFIG_FILE_NAME = ".zenglobal.json"
CONFIG_ENV_VAR_PREFIX = "ZENML_"


class GlobalConfigMetaClass(ModelMetaclass):
    """Global configuration metaclass.

    This metaclass is used to enforce a singleton instance of the
    GlobalConfiguration class with the following additional properties:

    * the GlobalConfiguration is initialized automatically on import with the
    default configuration, if no config file exists yet.
    * an empty default profile is added to the global config on initialization
    if no other profiles are configured yet.
    * the GlobalConfiguration undergoes a schema migration if the version of the
    config file is older than the current version of the ZenML package.
    """

    def __init__(cls, *args: Any, **kwargs: Any) -> None:
        """Initialize a singleton class."""
        super().__init__(*args, **kwargs)
        cls._global_config: Optional["GlobalConfiguration"] = None

    def __call__(cls, *args: Any, **kwargs: Any) -> "GlobalConfiguration":
        """Create or return the default global config instance.

        If the GlobalConfiguration constructor is called with custom arguments,
        the singleton functionality of the metaclass is bypassed: a new
        GlobalConfiguration instance is created and returned immediately and
        without saving it as the global GlobalConfiguration singleton.
        """
        if args or kwargs:
            return cast(
                "GlobalConfiguration", super().__call__(*args, **kwargs)
            )

        if not cls._global_config:
            cls._global_config = cast(
                "GlobalConfiguration", super().__call__(*args, **kwargs)
            )
            cls._global_config._migrate_config()
            cls._global_config._add_and_activate_default_profile()

        return cls._global_config


class GlobalConfiguration(
    BaseModel, BaseConfiguration, metaclass=GlobalConfigMetaClass
):
    """Stores global configuration options.

    Configuration options are read from a config file, but can be overwritten
    by environment variables. See `GlobalConfiguration.__getattribute__` for
    more details.

    Attributes:
        user_id: Unique user id.
        analytics_opt_in: If a user agreed to sending analytics or not.
        version: Version of ZenML that was last used to create or update the
            global config.
        activated_profile: The name of the active configuration profile.
        profiles: Map of configuration profiles, indexed by name.
        _config_path: Directory where the global config file is stored.
    """

    user_id: uuid.UUID = Field(default_factory=uuid.uuid4, allow_mutation=False)
    analytics_opt_in: bool = True
    version: Optional[str]
    activated_profile: Optional[str]
    profiles: Dict[str, ProfileConfiguration] = Field(default_factory=dict)
    _config_path: str

    def __init__(self, config_path: Optional[str] = None) -> None:
        """Initializes a GlobalConfiguration object using values from the config file.

        GlobalConfiguration is a singleton class: only one instance can exist.
        Calling this constructor multiple times will always yield the same
        instance (see the exception below).

        The `config_path` argument is only meant for internal use and testing
        purposes. User code must never pass it to the constructor. When a custom
        `config_path` value is passed, an anonymous GlobalConfiguration instance
        is created and returned independently of the GlobalConfiguration
        singleton and that will have no effect as far as the rest of the ZenML
        core code is concerned.

        If the config file doesn't exist yet, we try to read values from the
        legacy (ZenML version < 0.6) config file.

        Args:
            config_path: (internal use) custom config file path. When not
                specified, the default global configuration path is used and the
                global configuration singleton instance is returned. Only used
                to create configuration copies for transfer to different
                runtime environments.
        """
        self._config_path = config_path or self.default_config_directory()
        config_values = self._read_config()
        super().__init__(**config_values)

<<<<<<< HEAD
        if not fileio.exists(self.config_file()):
            # the config file hasn't been written to disk, make sure to persist
            # the unique user id
            utils.create_dir_recursive_if_not_exists(self.config_directory())
=======
        if not fileio.file_exists(self._config_file(config_path)):
            # if the config file hasn't been written to disk, write it now to
            # make sure to persist the unique user id
>>>>>>> f900bda5
            self._write_config()

    @classmethod
    def get_instance(cls) -> Optional["GlobalConfiguration"]:
        """Return the GlobalConfiguration singleton instance.

        Returns:
            The GlobalConfiguration singleton instance or None, if the
            GlobalConfiguration hasn't been initialized yet.
        """
        return cls._global_config

    @classmethod
    def _reset_instance(
        cls, config: Optional["GlobalConfiguration"] = None
    ) -> None:
        """Reset the GlobalConfiguration singleton instance.

        This method is only meant for internal use and testing purposes.

        Args:
            repo: The GlobalConfiguration instance to set as the global
                singleton. If None, the global GlobalConfiguration singleton is
                reset to an empty value.
        """
        cls._global_config = config

    @validator("version")
    def _validate_version(cls, v: Optional[str]) -> Optional[str]:
        """Validate the version attribute."""
        if v is None:
            return v

        VersionInfo.parse(v)
        return v

    def __setattr__(self, key: str, value: Any) -> None:
        """Sets an attribute on the config and persists the new value in the
        global configuration."""
        super().__setattr__(key, value)
        if key.startswith("_"):
            return
        self._write_config()

    def __getattribute__(self, key: str) -> Any:
        """Gets an attribute value for a specific key.

        If a value for this attribute was specified using an environment
        variable called `$(CONFIG_ENV_VAR_PREFIX)$(ATTRIBUTE_NAME)` and its
        value can be parsed to the attribute type, the value from this
        environment variable is returned instead.
        """
        value = super().__getattribute__(key)
        if key.startswith("_"):
            return value

        environment_variable_name = f"{CONFIG_ENV_VAR_PREFIX}{key.upper()}"
        try:
            environment_variable_value = os.environ[environment_variable_name]
            # set the environment variable value to leverage pydantics type
            # conversion and validation
            super().__setattr__(key, environment_variable_value)
            return_value = super().__getattribute__(key)
            # set back the old value as we don't want to permanently store
            # the environment variable value here
            super().__setattr__(key, value)
            return return_value
        except (ValidationError, KeyError, TypeError):
            return value

    def _migrate_config(self) -> None:
        """Migrates the global config to the latest version."""

        curr_version = VersionInfo.parse(__version__)
        if self.version is None:
            logger.info(
                "Initializing the ZenML global configuration version to %s",
                curr_version,
            )
        else:
            config_version = VersionInfo.parse(self.version)
            if self.version > curr_version:
                raise RuntimeError(
                    "The ZenML global configuration version (%s) is higher "
                    "than the version of ZenML currently being used (%s). "
                    "Please update ZenML to at least match the global "
                    "configuration version to avoid loss of information.",
                    config_version,
                    curr_version,
                )
            if config_version == curr_version:
                return

            logger.info(
                "Migrating the ZenML global configuration from version %s "
                "to version %s...",
                config_version,
                curr_version,
            )

        # this will also trigger rewriting the config file to disk
        # to ensure the schema migration results are persisted
        self.version = __version__

    def _read_config(self) -> Dict[str, Any]:
        """Reads configuration options from disk.

        If the config file doesn't exist yet, this method falls back to reading
        options from a legacy config file or returns an empty dictionary.
        """
        legacy_config_file = os.path.join(
            self.config_directory, LEGACY_CONFIG_FILE_NAME
        )

        config_values = {}
<<<<<<< HEAD
        if fileio.exists(self.config_file()):
=======
        if fileio.file_exists(self._config_file()):
>>>>>>> f900bda5
            config_values = cast(
                Dict[str, Any],
                yaml_utils.read_yaml(self._config_file()),
            )
        elif fileio.exists(legacy_config_file):
            config_values = cast(
                Dict[str, Any], yaml_utils.read_json(legacy_config_file)
            )

        return config_values

    def _write_config(self, config_path: Optional[str] = None) -> None:
        """Writes the global configuration options to disk.

        Args:
            config_path: custom config file path. When not specified, the default
                global configuration path is used.
        """
        config_file = self._config_file(config_path)
        yaml_dict = json.loads(self.json())
        logger.debug(f"Writing config to {config_file}")

        if not fileio.file_exists(config_file):
            fileio.create_dir_recursive_if_not_exists(
                config_path or self.config_directory
            )

        yaml_utils.write_yaml(config_file, yaml_dict)

    @staticmethod
<<<<<<< HEAD
    def config_directory() -> str:
        """Path to the global configuration directory."""
        return utils.get_global_config_directory()
=======
    def default_config_directory() -> str:
        """Path to the default global configuration directory."""
        return get_global_config_directory()
>>>>>>> f900bda5

    def _config_file(self, config_path: Optional[str] = None) -> str:
        """Path to the file where global configuration options are stored.

        Args:
            config_path: custom config file path. When not specified, the default
                global configuration path is used.
        """
        return os.path.join(config_path or self._config_path, "config.yaml")

    def copy_config_with_active_profile(
        self,
        config_path: str,
        load_config_path: Optional[str] = None,
    ) -> "GlobalConfiguration":
        """Create a copy of the global config and the active repository profile
        using a different config path.

        Args:
            config_path: path where the global config copy should be saved
            load_config_path: path that will be used to load the global config
                copy. This can be set to a value different than `config_path`
                if the global config copy will be loaded from a different
                path, e.g. when the global config copy is copied to a
                container image. This will be reflected in the paths and URLs
                encoded in the copied profile.
        """
        from zenml.repository import Repository

        self._write_config(config_path)

        config_copy = GlobalConfiguration(config_path=config_path)
        config_copy.profiles = {}
        profile = Repository().active_profile

        profile_copy = config_copy.add_or_update_profile(profile)
        profile_copy.active_stack = Repository().active_stack_name
        config_copy.activate_profile(profile.name)

        if not profile.store_type or not profile.store_url:
            # should not happen, but just in case
            raise RuntimeError(
                f"No store type or URL set for profile " f"`{profile.name}`."
            )

        # if the profile stores its state locally inside a local directory,
        # we need to copy that as well
        store_class = Repository.get_store_class(profile.store_type)
        if not store_class:
            raise RuntimeError(
                f"No store implementation found for store type "
                f"`{profile.store_type}`."
            )

        profile_path = store_class.get_path_from_url(profile.store_url)
        dst_profile_url = store_class.get_local_url(
            profile_copy.config_directory
        )
        dst_profile_path = store_class.get_path_from_url(dst_profile_url)
        if profile_path and dst_profile_path:
            if profile_path.is_dir():
                shutil.copytree(
                    profile_path,
                    dst_profile_path,
                )
            else:
                fileio.create_dir_recursive_if_not_exists(
                    str(dst_profile_path.parent)
                )
                shutil.copyfile(profile_path, dst_profile_path)

            if load_config_path:
                dst_profile_url = dst_profile_url.replace(
                    config_path, load_config_path
                )
            profile_copy.store_url = dst_profile_url
        config_copy._write_config()
        return config_copy

    @property
    def config_directory(self) -> str:
        """Directory where the global configuration file is located."""
        return self._config_path

    def add_or_update_profile(
        self, profile: ProfileConfiguration
    ) -> ProfileConfiguration:
        """Adds or updates a profile in the global configuration.

        Args:
            profile: profile configuration
        """
        profile = profile.copy()
        profile._config = self
        if profile.name not in self.profiles:
            profile.initialize()
            track_event(
                AnalyticsEvent.INITIALIZED_PROFILE,
                {"store_type": profile.store_type.value},
            )
        self.profiles[profile.name] = profile
        self._write_config()
        return profile

    def get_profile(self, profile_name: str) -> Optional[ProfileConfiguration]:
        """Get a global configuration profile.

        Args:
            profile_name: name of the profile to get

        Returns:
            The profile configuration or None if the profile doesn't exist
        """
        return self.profiles.get(profile_name)

    def has_profile(self, profile_name: str) -> bool:
        """Check if a named global configuration profile exists.

        Args:
            profile_name: name of the profile to check

        Returns:
            True if the profile exists, otherwise False
        """
        return profile_name in self.profiles

    def activate_profile(self, profile_name: str) -> None:
        """Set a profile as the active.

        Args:
            profile_name: name of the profile to add

        Raises:
            KeyError: If the profile with the given name does not exist.
        """
        if profile_name not in self.profiles:
            raise KeyError(f"Profile '{profile_name}' not found.")
        self.activated_profile = profile_name
        self._write_config()

    def _add_and_activate_default_profile(
        self,
    ) -> Optional[ProfileConfiguration]:
        """Creates and activates the default configuration profile if no
        profiles are configured.

        Returns:
            The newly created default profile or None if other profiles are
            configured.
        """

        if self.profiles:
            return None
        logger.info("Creating default profile...")
        default_profile = ProfileConfiguration(
            name=DEFAULT_PROFILE_NAME,
        )
        self.add_or_update_profile(default_profile)
        self.activate_profile(DEFAULT_PROFILE_NAME)
        logger.info("Created and activated default profile.")

        return default_profile

    @property
    def active_profile(self) -> Optional[ProfileConfiguration]:
        """Return the active profile.

        Returns:
            The active profile.
        """
        if not self.activated_profile:
            return None
        return self.profiles[self.activated_profile]

    @property
    def active_profile_name(self) -> Optional[str]:
        """Return the name of the active profile.

        Returns:
            The name of the active profile.
        """
        return self.activated_profile

    def delete_profile(self, profile_name: str) -> None:
        """Deletes a profile from the global configuration.

        If the profile is active, it cannot be removed.

        Args:
            profile_name: name of the profile to delete

        Raises:
            KeyError: if the profile does not exist
            ValueError: if the profile is active
        """
        if profile_name not in self.profiles:
            raise KeyError(f"Profile '{profile_name}' not found.")
        if profile_name == self.active_profile:
            raise ValueError(
                f"Unable to delete active profile '{profile_name}'."
            )

        profile = self.profiles[profile_name]
        del self.profiles[profile_name]
        profile.cleanup()

        self._write_config()

    def activate_stack(self, stack_name: str) -> None:
        """Set the active stack for the active profile.

        Args:
            stack_name: name of the stack to activate
        """
        if not self.active_profile:
            return
        self.active_profile.active_stack = stack_name
        self._write_config()

    @property
    def active_stack_name(self) -> Optional[str]:
        """Get the active stack name from the active profile.

        Returns:
            The active stack name or None if no active stack is set or if
            no active profile is set.
        """
        if not self.active_profile:
            return None
        return self.active_profile.active_stack

    class Config:
        """Pydantic configuration class."""

        # Validate attributes when assigning them. We need to set this in order
        # to have a mix of mutable and immutable attributes
        validate_assignment = True
        # Ignore extra attributes from configs of previous ZenML versions
        extra = "ignore"
        # all attributes with leading underscore are private and therefore
        # are mutable and not included in serialization
        underscore_attrs_are_private = True<|MERGE_RESOLUTION|>--- conflicted
+++ resolved
@@ -19,21 +19,16 @@
 
 from pydantic import BaseModel, Field, ValidationError, validator
 from pydantic.main import ModelMetaclass
-from semver import VersionInfo  # type: ignore [import]
-
-<<<<<<< HEAD
-from zenml.io import fileio, utils
-=======
+from semver import VersionInfo  # type: ignore[import]
+
 from zenml import __version__
 from zenml.config.base_config import BaseConfiguration
 from zenml.config.profile_config import (
     DEFAULT_PROFILE_NAME,
     ProfileConfiguration,
 )
-from zenml.io import fileio
-from zenml.io.utils import get_global_config_directory
+from zenml.io import fileio, utils
 from zenml.logger import get_logger
->>>>>>> f900bda5
 from zenml.utils import yaml_utils
 from zenml.utils.analytics_utils import AnalyticsEvent, track_event
 
@@ -113,7 +108,8 @@
     _config_path: str
 
     def __init__(self, config_path: Optional[str] = None) -> None:
-        """Initializes a GlobalConfiguration object using values from the config file.
+        """Initializes a GlobalConfiguration object using values from the config
+        file.
 
         GlobalConfiguration is a singleton class: only one instance can exist.
         Calling this constructor multiple times will always yield the same
@@ -140,16 +136,7 @@
         config_values = self._read_config()
         super().__init__(**config_values)
 
-<<<<<<< HEAD
-        if not fileio.exists(self.config_file()):
-            # the config file hasn't been written to disk, make sure to persist
-            # the unique user id
-            utils.create_dir_recursive_if_not_exists(self.config_directory())
-=======
-        if not fileio.file_exists(self._config_file(config_path)):
-            # if the config file hasn't been written to disk, write it now to
-            # make sure to persist the unique user id
->>>>>>> f900bda5
+        if not fileio.exists(self._config_file(config_path)):
             self._write_config()
 
     @classmethod
@@ -171,7 +158,7 @@
         This method is only meant for internal use and testing purposes.
 
         Args:
-            repo: The GlobalConfiguration instance to set as the global
+            config: The GlobalConfiguration instance to set as the global
                 singleton. If None, the global GlobalConfiguration singleton is
                 reset to an empty value.
         """
@@ -265,11 +252,7 @@
         )
 
         config_values = {}
-<<<<<<< HEAD
-        if fileio.exists(self.config_file()):
-=======
-        if fileio.file_exists(self._config_file()):
->>>>>>> f900bda5
+        if fileio.exists(self._config_file()):
             config_values = cast(
                 Dict[str, Any],
                 yaml_utils.read_yaml(self._config_file()),
@@ -292,23 +275,17 @@
         yaml_dict = json.loads(self.json())
         logger.debug(f"Writing config to {config_file}")
 
-        if not fileio.file_exists(config_file):
-            fileio.create_dir_recursive_if_not_exists(
+        if not fileio.exists(config_file):
+            utils.create_dir_recursive_if_not_exists(
                 config_path or self.config_directory
             )
 
         yaml_utils.write_yaml(config_file, yaml_dict)
 
     @staticmethod
-<<<<<<< HEAD
-    def config_directory() -> str:
-        """Path to the global configuration directory."""
-        return utils.get_global_config_directory()
-=======
     def default_config_directory() -> str:
         """Path to the default global configuration directory."""
-        return get_global_config_directory()
->>>>>>> f900bda5
+        return utils.get_global_config_directory()
 
     def _config_file(self, config_path: Optional[str] = None) -> str:
         """Path to the file where global configuration options are stored.
@@ -375,7 +352,7 @@
                     dst_profile_path,
                 )
             else:
-                fileio.create_dir_recursive_if_not_exists(
+                utils.create_dir_recursive_if_not_exists(
                     str(dst_profile_path.parent)
                 )
                 shutil.copyfile(profile_path, dst_profile_path)
