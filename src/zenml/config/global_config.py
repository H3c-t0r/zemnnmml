#  Copyright (c) ZenML GmbH 2022. All Rights Reserved.
#
#  Licensed under the Apache License, Version 2.0 (the "License");
#  you may not use this file except in compliance with the License.
#  You may obtain a copy of the License at:
#
#       https://www.apache.org/licenses/LICENSE-2.0
#
#  Unless required by applicable law or agreed to in writing, software
#  distributed under the License is distributed on an "AS IS" BASIS,
#  WITHOUT WARRANTIES OR CONDITIONS OF ANY KIND, either express
#  or implied. See the License for the specific language governing
#  permissions and limitations under the License.
import json
import os
import uuid
from typing import Any, Dict, Optional, cast

from pydantic import BaseModel, Field, ValidationError, validator
from pydantic.main import ModelMetaclass
from semver import VersionInfo  # type: ignore[import]

from zenml import __version__
from zenml.config.base_config import BaseConfiguration
from zenml.config.profile_config import (
    DEFAULT_PROFILE_NAME,
    ProfileConfiguration,
)
from zenml.io import fileio, utils
from zenml.logger import get_logger
from zenml.utils import yaml_utils
from zenml.utils.analytics_utils import AnalyticsEvent, track_event

logger = get_logger(__name__)


LEGACY_CONFIG_FILE_NAME = ".zenglobal.json"
CONFIG_ENV_VAR_PREFIX = "ZENML_"


class GlobalConfigMetaClass(ModelMetaclass):
    """Global configuration metaclass.

    This metaclass is used to enforce a singleton instance of the
    GlobalConfiguration class with the following additional properties:

    * the GlobalConfiguration is initialized automatically on import with the
    default configuration, if no config file exists yet.
    * an empty default profile is added to the global config on initialization
    if no other profiles are configured yet.
    * the GlobalConfiguration undergoes a schema migration if the version of the
    config file is older than the current version of the ZenML package.
    """

    def __init__(cls, *args: Any, **kwargs: Any) -> None:
        """Initialize a singleton class."""
        super().__init__(*args, **kwargs)
        cls._global_config: Optional["GlobalConfiguration"] = None

    def __call__(cls, *args: Any, **kwargs: Any) -> "GlobalConfiguration":
        """Create or return the default global config instance.

        If the GlobalConfiguration constructor is called with custom arguments,
        the singleton functionality of the metaclass is bypassed: a new
        GlobalConfiguration instance is created and returned immediately and
        without saving it as the global GlobalConfiguration singleton.
        """
        if args or kwargs:
            return cast(
                "GlobalConfiguration", super().__call__(*args, **kwargs)
            )

        if not cls._global_config:
            cls._global_config = cast(
                "GlobalConfiguration", super().__call__(*args, **kwargs)
            )
            cls._global_config._migrate_config()
            cls._global_config._add_and_activate_default_profile()

        return cls._global_config


class GlobalConfiguration(
    BaseModel, BaseConfiguration, metaclass=GlobalConfigMetaClass
):
    """Stores global configuration options.

    Configuration options are read from a config file, but can be overwritten
    by environment variables. See `GlobalConfiguration.__getattribute__` for
    more details.

    Attributes:
        user_id: Unique user id.
        analytics_opt_in: If a user agreed to sending analytics or not.
        version: Version of ZenML that was last used to create or update the
            global config.
        activated_profile: The name of the active configuration profile.
        profiles: Map of configuration profiles, indexed by name.
        _config_path: Directory where the global config file is stored.
    """

    user_id: uuid.UUID = Field(default_factory=uuid.uuid4, allow_mutation=False)
    analytics_opt_in: bool = True
    version: Optional[str]
    activated_profile: Optional[str]
    profiles: Dict[str, ProfileConfiguration] = Field(default_factory=dict)
    _config_path: str

    def __init__(self, config_path: Optional[str] = None) -> None:
        """Initializes a GlobalConfiguration object using values from the config
        file.

        GlobalConfiguration is a singleton class: only one instance can exist.
        Calling this constructor multiple times will always yield the same
        instance (see the exception below).

        The `config_path` argument is only meant for internal use and testing
        purposes. User code must never pass it to the constructor. When a custom
        `config_path` value is passed, an anonymous GlobalConfiguration instance
        is created and returned independently of the GlobalConfiguration
        singleton and that will have no effect as far as the rest of the ZenML
        core code is concerned.

        If the config file doesn't exist yet, we try to read values from the
        legacy (ZenML version < 0.6) config file.

        Args:
            config_path: (internal use) custom config file path. When not
                specified, the default global configuration path is used and the
                global configuration singleton instance is returned. Only used
                to create configuration copies for transfer to different
                runtime environments.
        """
        self._config_path = config_path or self.default_config_directory()
        config_values = self._read_config()
        super().__init__(**config_values)

        if not fileio.exists(self._config_file(config_path)):
            self._write_config()

    @classmethod
    def get_instance(cls) -> Optional["GlobalConfiguration"]:
        """Return the GlobalConfiguration singleton instance.

        Returns:
            The GlobalConfiguration singleton instance or None, if the
            GlobalConfiguration hasn't been initialized yet.
        """
        return cls._global_config

    @classmethod
    def _reset_instance(
        cls, config: Optional["GlobalConfiguration"] = None
    ) -> None:
        """Reset the GlobalConfiguration singleton instance.

        This method is only meant for internal use and testing purposes.

        Args:
            config: The GlobalConfiguration instance to set as the global
                singleton. If None, the global GlobalConfiguration singleton is
                reset to an empty value.
        """
        cls._global_config = config

    @validator("version")
    def _validate_version(cls, v: Optional[str]) -> Optional[str]:
        """Validate the version attribute."""
        if v is None:
            return v

        VersionInfo.parse(v)
        return v

    def __setattr__(self, key: str, value: Any) -> None:
        """Sets an attribute on the config and persists the new value in the
        global configuration."""
        super().__setattr__(key, value)
        if key.startswith("_"):
            return
        self._write_config()

    def __getattribute__(self, key: str) -> Any:
        """Gets an attribute value for a specific key.

        If a value for this attribute was specified using an environment
        variable called `$(CONFIG_ENV_VAR_PREFIX)$(ATTRIBUTE_NAME)` and its
        value can be parsed to the attribute type, the value from this
        environment variable is returned instead.
        """
        value = super().__getattribute__(key)
        if key.startswith("_"):
            return value

        environment_variable_name = f"{CONFIG_ENV_VAR_PREFIX}{key.upper()}"
        try:
            environment_variable_value = os.environ[environment_variable_name]
            # set the environment variable value to leverage pydantics type
            # conversion and validation
            super().__setattr__(key, environment_variable_value)
            return_value = super().__getattribute__(key)
            # set back the old value as we don't want to permanently store
            # the environment variable value here
            super().__setattr__(key, value)
            return return_value
        except (ValidationError, KeyError, TypeError):
            return value

    def _migrate_config(self) -> None:
        """Migrates the global config to the latest version."""

        curr_version = VersionInfo.parse(__version__)
        if self.version is None:
            logger.info(
                "Initializing the ZenML global configuration version to %s",
                curr_version,
            )
        else:
            config_version = VersionInfo.parse(self.version)
            if self.version > curr_version:
                raise RuntimeError(
                    "The ZenML global configuration version (%s) is higher "
                    "than the version of ZenML currently being used (%s). "
                    "Please update ZenML to at least match the global "
                    "configuration version to avoid loss of information.",
                    config_version,
                    curr_version,
                )
            if config_version == curr_version:
                return

            logger.info(
                "Migrating the ZenML global configuration from version %s "
                "to version %s...",
                config_version,
                curr_version,
            )

        # this will also trigger rewriting the config file to disk
        # to ensure the schema migration results are persisted
        self.version = __version__

    def _read_config(self) -> Dict[str, Any]:
        """Reads configuration options from disk.

        If the config file doesn't exist yet, this method falls back to reading
        options from a legacy config file or returns an empty dictionary.
        """
        legacy_config_file = os.path.join(
            self.config_directory, LEGACY_CONFIG_FILE_NAME
        )

        config_values = {}
        if fileio.exists(self._config_file()):
            config_values = cast(
                Dict[str, Any],
                yaml_utils.read_yaml(self._config_file()),
            )
        elif fileio.exists(legacy_config_file):
            config_values = cast(
                Dict[str, Any], yaml_utils.read_json(legacy_config_file)
            )

        return config_values

    def _write_config(self, config_path: Optional[str] = None) -> None:
        """Writes the global configuration options to disk.

        Args:
            config_path: custom config file path. When not specified, the default
                global configuration path is used.
        """
        config_file = self._config_file(config_path)
        yaml_dict = json.loads(self.json())
        logger.debug(f"Writing config to {config_file}")

        if not fileio.exists(config_file):
            utils.create_dir_recursive_if_not_exists(
                config_path or self.config_directory
            )

        yaml_utils.write_yaml(config_file, yaml_dict)

    @staticmethod
    def default_config_directory() -> str:
        """Path to the default global configuration directory."""
        return utils.get_global_config_directory()

    def _config_file(self, config_path: Optional[str] = None) -> str:
        """Path to the file where global configuration options are stored.

        Args:
            config_path: custom config file path. When not specified, the default
                global configuration path is used.
        """
        return os.path.join(config_path or self._config_path, "config.yaml")

    def copy_active_configuration(
        self,
        config_path: str,
        load_config_path: Optional[str] = None,
    ) -> "GlobalConfiguration":
        """Create a copy of the global config, the active repository profile
        and the active stack using a different configuration path.

        This method is used to extract the active slice of the current state
        (consisting only of the global configuration, the active profile and the
        active stack) and store it in a different configuration path, where it
        can be loaded in the context of a new environment, such as a container
        image.

        Args:
            config_path: path where the active configuration copy should be saved
            load_config_path: path that will be used to load the configuration
                copy. This can be set to a value different than `config_path`
                if the configuration copy will be loaded from a different
                path, e.g. when the global config copy is copied to a
                container image. This will be reflected in the paths and URLs
                encoded in the profile copy.
        """
        from zenml.repository import Repository

        self._write_config(config_path)

        config_copy = GlobalConfiguration(config_path=config_path)
        config_copy.profiles = {}

        repo = Repository()
        profile = ProfileConfiguration(
            name=repo.active_profile_name,
            active_stack=repo.active_stack_name,
        )
<<<<<<< HEAD
        dst_profile_path = store_class.get_path_from_url(dst_profile_url)
        if profile_path and dst_profile_path:
            if profile_path.is_dir():
                shutil.copytree(
                    profile_path,
                    dst_profile_path,
                )
            else:
                utils.create_dir_recursive_if_not_exists(
                    str(dst_profile_path.parent)
                )
                shutil.copyfile(profile_path, dst_profile_path)
=======
        profile._config = config_copy
        # circumvent the profile initialization done in the
        # ProfileConfiguration and the Repository classes to avoid triggering
        # the analytics and interact directly with the store creation
        config_copy.profiles[profile.name] = profile
        store = Repository.create_store(profile, skip_default_stack=True)
        # transfer the active stack to the new store
        store.register_stack(repo.stack_store.get_stack(repo.active_stack_name))

        # if a custom load config path is specified, use it to replace the
        # current store local path in the profile URL
        if load_config_path:
            profile.store_url = store.url.replace(
                str(config_copy.config_directory), load_config_path
            )
>>>>>>> eaef3c01

        config_copy._write_config()
        return config_copy

    @property
    def config_directory(self) -> str:
        """Directory where the global configuration file is located."""
        return self._config_path

    def add_or_update_profile(
        self, profile: ProfileConfiguration
    ) -> ProfileConfiguration:
        """Adds or updates a profile in the global configuration.

        Args:
            profile: profile configuration

        Returns:
            the profile configuration added to the global configuration
        """
        profile = profile.copy()
        profile._config = self
        if profile.name not in self.profiles:
            profile.initialize()
            track_event(
                AnalyticsEvent.INITIALIZED_PROFILE,
                {"store_type": profile.store_type.value},
            )
        self.profiles[profile.name] = profile
        self._write_config()
        return profile

    def get_profile(self, profile_name: str) -> Optional[ProfileConfiguration]:
        """Get a global configuration profile.

        Args:
            profile_name: name of the profile to get

        Returns:
            The profile configuration or None if the profile doesn't exist
        """
        return self.profiles.get(profile_name)

    def has_profile(self, profile_name: str) -> bool:
        """Check if a named global configuration profile exists.

        Args:
            profile_name: name of the profile to check

        Returns:
            True if the profile exists, otherwise False
        """
        return profile_name in self.profiles

    def activate_profile(self, profile_name: str) -> None:
        """Set a profile as the active.

        Args:
            profile_name: name of the profile to add

        Raises:
            KeyError: If the profile with the given name does not exist.
        """
        if profile_name not in self.profiles:
            raise KeyError(f"Profile '{profile_name}' not found.")
        self.activated_profile = profile_name
        self._write_config()

    def _add_and_activate_default_profile(
        self,
    ) -> Optional[ProfileConfiguration]:
        """Creates and activates the default configuration profile if no
        profiles are configured.

        Returns:
            The newly created default profile or None if other profiles are
            configured.
        """

        if self.profiles:
            return None
        logger.info("Creating default profile...")
        default_profile = ProfileConfiguration(
            name=DEFAULT_PROFILE_NAME,
        )
        self.add_or_update_profile(default_profile)
        self.activate_profile(DEFAULT_PROFILE_NAME)
        logger.info("Created and activated default profile.")

        return default_profile

    @property
    def active_profile(self) -> Optional[ProfileConfiguration]:
        """Return the active profile.

        Returns:
            The active profile.
        """
        if not self.activated_profile:
            return None
        return self.profiles[self.activated_profile]

    @property
    def active_profile_name(self) -> Optional[str]:
        """Return the name of the active profile.

        Returns:
            The name of the active profile.
        """
        return self.activated_profile

    def delete_profile(self, profile_name: str) -> None:
        """Deletes a profile from the global configuration.

        If the profile is active, it cannot be removed.

        Args:
            profile_name: name of the profile to delete

        Raises:
            KeyError: if the profile does not exist
            ValueError: if the profile is active
        """
        if profile_name not in self.profiles:
            raise KeyError(f"Profile '{profile_name}' not found.")
        if profile_name == self.active_profile:
            raise ValueError(
                f"Unable to delete active profile '{profile_name}'."
            )

        profile = self.profiles[profile_name]
        del self.profiles[profile_name]
        profile.cleanup()

        self._write_config()

    def activate_stack(self, stack_name: str) -> None:
        """Set the active stack for the active profile.

        Args:
            stack_name: name of the stack to activate
        """
        if not self.active_profile:
            return
        self.active_profile.active_stack = stack_name
        self._write_config()

    @property
    def active_stack_name(self) -> Optional[str]:
        """Get the active stack name from the active profile.

        Returns:
            The active stack name or None if no active stack is set or if
            no active profile is set.
        """
        if not self.active_profile:
            return None
        return self.active_profile.active_stack

    class Config:
        """Pydantic configuration class."""

        # Validate attributes when assigning them. We need to set this in order
        # to have a mix of mutable and immutable attributes
        validate_assignment = True
        # Ignore extra attributes from configs of previous ZenML versions
        extra = "ignore"
        # all attributes with leading underscore are private and therefore
        # are mutable and not included in serialization
        underscore_attrs_are_private = True<|MERGE_RESOLUTION|>--- conflicted
+++ resolved
@@ -330,20 +330,7 @@
             name=repo.active_profile_name,
             active_stack=repo.active_stack_name,
         )
-<<<<<<< HEAD
-        dst_profile_path = store_class.get_path_from_url(dst_profile_url)
-        if profile_path and dst_profile_path:
-            if profile_path.is_dir():
-                shutil.copytree(
-                    profile_path,
-                    dst_profile_path,
-                )
-            else:
-                utils.create_dir_recursive_if_not_exists(
-                    str(dst_profile_path.parent)
-                )
-                shutil.copyfile(profile_path, dst_profile_path)
-=======
+
         profile._config = config_copy
         # circumvent the profile initialization done in the
         # ProfileConfiguration and the Repository classes to avoid triggering
@@ -359,7 +346,6 @@
             profile.store_url = store.url.replace(
                 str(config_copy.config_directory), load_config_path
             )
->>>>>>> eaef3c01
 
         config_copy._write_config()
         return config_copy
