#  Copyright (c) ZenML GmbH 2022. All Rights Reserved.
#
#  Licensed under the Apache License, Version 2.0 (the "License");
#  you may not use this file except in compliance with the License.
#  You may obtain a copy of the License at:
#
#       https://www.apache.org/licenses/LICENSE-2.0
#
#  Unless required by applicable law or agreed to in writing, software
#  distributed under the License is distributed on an "AS IS" BASIS,
#  WITHOUT WARRANTIES OR CONDITIONS OF ANY KIND, either express
#  or implied. See the License for the specific language governing
#  permissions and limitations under the License.
"""Pipeline configuration classes."""
from typing import TYPE_CHECKING, Any, Dict, Optional

from pydantic import validator

from zenml.config.constants import DOCKER_SETTINGS_KEY
from zenml.config.source import Source, convert_source_validator
from zenml.config.strict_base_model import StrictBaseModel

if TYPE_CHECKING:
    from zenml.config import DockerSettings

from zenml.config.base_settings import BaseSettings, SettingsOrDict

DISALLOWED_PIPELINE_NAMES = ["unlisted"]


class PipelineConfigurationUpdate(StrictBaseModel):
    """Class for pipeline configuration updates."""

    enable_cache: Optional[bool] = None
    enable_artifact_metadata: Optional[bool] = None
    enable_artifact_visualization: Optional[bool] = None
    settings: Dict[str, BaseSettings] = {}
    extra: Dict[str, Any] = {}
    failure_hook_source: Optional[Source] = None
    success_hook_source: Optional[Source] = None

    _convert_source = convert_source_validator(
        "failure_hook_source", "success_hook_source"
    )


class PipelineConfiguration(PipelineConfigurationUpdate):
    """Pipeline configuration class."""

    name: str

    @validator("name")
    def ensure_pipeline_name_allowed(cls, name: str) -> str:
        """Ensures the pipeline name is allowed.

        Args:
            name: Name of the pipeline.

        Returns:
            The validated name of the pipeline.

        Raises:
            ValueError: If the name is not allowed.
        """
        if name in DISALLOWED_PIPELINE_NAMES:
            raise ValueError(
                f"Pipeline name '{name}' is not allowed since '{name}' is a "
                "reserved key word. Please choose another name."
            )
        return name

    @property
    def docker_settings(self) -> "DockerSettings":
        """Docker settings of this pipeline.

        Returns:
            The Docker settings of this pipeline.
        """
        from zenml.config import DockerSettings

        model_or_dict: SettingsOrDict = self.settings.get(
            DOCKER_SETTINGS_KEY, {}
        )
<<<<<<< HEAD
        return DockerSettings.parse_obj(model_or_dict)


class PipelineRunConfiguration(
    StrictBaseModel, pydantic_utils.YAMLSerializationMixin
):
    """Class for pipeline run configurations."""

    run_name: Optional[str] = None
    enable_cache: Optional[bool] = None
    enable_artifact_metadata: Optional[bool] = None
    enable_artifact_visualization: Optional[bool] = None
    schedule: Optional[Schedule] = None
    build: Union[PipelineBuildBaseModel, UUID, None] = None
    steps: Dict[str, StepConfigurationUpdate] = {}
    settings: Dict[str, BaseSettings] = {}
    extra: Dict[str, Any] = {}
=======
        return DockerSettings.parse_obj(model_or_dict)
>>>>>>> d8e1d1c6
<|MERGE_RESOLUTION|>--- conflicted
+++ resolved
@@ -81,24 +81,4 @@
         model_or_dict: SettingsOrDict = self.settings.get(
             DOCKER_SETTINGS_KEY, {}
         )
-<<<<<<< HEAD
-        return DockerSettings.parse_obj(model_or_dict)
-
-
-class PipelineRunConfiguration(
-    StrictBaseModel, pydantic_utils.YAMLSerializationMixin
-):
-    """Class for pipeline run configurations."""
-
-    run_name: Optional[str] = None
-    enable_cache: Optional[bool] = None
-    enable_artifact_metadata: Optional[bool] = None
-    enable_artifact_visualization: Optional[bool] = None
-    schedule: Optional[Schedule] = None
-    build: Union[PipelineBuildBaseModel, UUID, None] = None
-    steps: Dict[str, StepConfigurationUpdate] = {}
-    settings: Dict[str, BaseSettings] = {}
-    extra: Dict[str, Any] = {}
-=======
-        return DockerSettings.parse_obj(model_or_dict)
->>>>>>> d8e1d1c6
+        return DockerSettings.parse_obj(model_or_dict)