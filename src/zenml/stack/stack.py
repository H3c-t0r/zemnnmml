#  Copyright (c) ZenML GmbH 2022. All Rights Reserved.
#
#  Licensed under the Apache License, Version 2.0 (the "License");
#  you may not use this file except in compliance with the License.
#  You may obtain a copy of the License at:
#
#       https://www.apache.org/licenses/LICENSE-2.0
#
#  Unless required by applicable law or agreed to in writing, software
#  distributed under the License is distributed on an "AS IS" BASIS,
#  WITHOUT WARRANTIES OR CONDITIONS OF ANY KIND, either express
#  or implied. See the License for the specific language governing
#  permissions and limitations under the License.
import os
import time
import uuid
from datetime import datetime
from typing import (
    TYPE_CHECKING,
    AbstractSet,
    Any,
    Dict,
    NoReturn,
    Optional,
    Set,
    Type,
)

from zenml.config.global_config import GlobalConfiguration
from zenml.enums import StackComponentType
from zenml.exceptions import ProvisioningError, StackValidationError
from zenml.io import utils
from zenml.logger import get_logger
from zenml.runtime_configuration import (
    RUN_NAME_OPTION_KEY,
    RuntimeConfiguration,
)
from zenml.utils import string_utils

if TYPE_CHECKING:
    from zenml.artifact_stores import BaseArtifactStore
    from zenml.container_registries import BaseContainerRegistry
    from zenml.experiment_trackers.base_experiment_tracker import (
        BaseExperimentTracker,
    )
    from zenml.feature_stores import BaseFeatureStore
    from zenml.metadata_stores import BaseMetadataStore
    from zenml.model_deployers import BaseModelDeployer
    from zenml.orchestrators import BaseOrchestrator
    from zenml.pipelines import BasePipeline
    from zenml.secrets_managers import BaseSecretsManager
    from zenml.stack import StackComponent
    from zenml.step_operators import BaseStepOperator


logger = get_logger(__name__)


class Stack:
    """ZenML stack class.

    A ZenML stack is a collection of multiple stack components that are
    required to run ZenML pipelines. Some of these components (orchestrator,
    metadata store and artifact store) are required to run any kind of
    pipeline, other components like the container registry are only required
    if other stack components depend on them.
    """

    def __init__(
        self,
        name: str,
        *,
        orchestrator: "BaseOrchestrator",
        metadata_store: "BaseMetadataStore",
        artifact_store: "BaseArtifactStore",
        container_registry: Optional["BaseContainerRegistry"] = None,
        secrets_manager: Optional["BaseSecretsManager"] = None,
        step_operator: Optional["BaseStepOperator"] = None,
        feature_store: Optional["BaseFeatureStore"] = None,
        model_deployer: Optional["BaseModelDeployer"] = None,
        experiment_tracker: Optional["BaseExperimentTracker"] = None,
    ):
        """Initializes and validates a stack instance.

        Raises:
             StackValidationError: If the stack configuration is not valid.
        """
        self._name = name
        self._orchestrator = orchestrator
        self._metadata_store = metadata_store
        self._artifact_store = artifact_store
        self._container_registry = container_registry
        self._step_operator = step_operator
        self._secrets_manager = secrets_manager
        self._feature_store = feature_store
        self._model_deployer = model_deployer
        self._experiment_tracker = experiment_tracker

    @classmethod
    def from_components(
        cls, name: str, components: Dict[StackComponentType, "StackComponent"]
    ) -> "Stack":
        """Creates a stack instance from a dict of stack components.

        Args:
            name: The name of the stack.
            components: The components of the stack.

        Returns:
            A stack instance consisting of the given components.

        Raises:
            TypeError: If a required component is missing or a component
                doesn't inherit from the expected base class.
        """
        from zenml.artifact_stores import BaseArtifactStore
        from zenml.container_registries import BaseContainerRegistry
        from zenml.experiment_trackers import BaseExperimentTracker
        from zenml.feature_stores import BaseFeatureStore
        from zenml.metadata_stores import BaseMetadataStore
        from zenml.model_deployers import BaseModelDeployer
        from zenml.orchestrators import BaseOrchestrator
        from zenml.secrets_managers import BaseSecretsManager
        from zenml.step_operators import BaseStepOperator

        def _raise_type_error(
            component: Optional["StackComponent"], expected_class: Type[Any]
        ) -> NoReturn:
            """Raises a TypeError that the component has an unexpected type."""
            raise TypeError(
                f"Unable to create stack: Wrong stack component type "
                f"`{component.__class__.__name__}` (expected: subclass "
                f"of `{expected_class.__name__}`)"
            )

        orchestrator = components.get(StackComponentType.ORCHESTRATOR)
        if not isinstance(orchestrator, BaseOrchestrator):
            _raise_type_error(orchestrator, BaseOrchestrator)

        metadata_store = components.get(StackComponentType.METADATA_STORE)
        if not isinstance(metadata_store, BaseMetadataStore):
            _raise_type_error(metadata_store, BaseMetadataStore)

        artifact_store = components.get(StackComponentType.ARTIFACT_STORE)
        if not isinstance(artifact_store, BaseArtifactStore):
            _raise_type_error(artifact_store, BaseArtifactStore)

        container_registry = components.get(
            StackComponentType.CONTAINER_REGISTRY
        )
        if container_registry is not None and not isinstance(
            container_registry, BaseContainerRegistry
        ):
            _raise_type_error(container_registry, BaseContainerRegistry)

        secrets_manager = components.get(StackComponentType.SECRETS_MANAGER)
        if secrets_manager is not None and not isinstance(
            secrets_manager, BaseSecretsManager
        ):
            _raise_type_error(secrets_manager, BaseSecretsManager)

        step_operator = components.get(StackComponentType.STEP_OPERATOR)
        if step_operator is not None and not isinstance(
            step_operator, BaseStepOperator
        ):
            _raise_type_error(step_operator, BaseStepOperator)

        feature_store = components.get(StackComponentType.FEATURE_STORE)
        if feature_store is not None and not isinstance(
            feature_store, BaseFeatureStore
        ):
            _raise_type_error(feature_store, BaseFeatureStore)

        model_deployer = components.get(StackComponentType.MODEL_DEPLOYER)
        if model_deployer is not None and not isinstance(
            model_deployer, BaseModelDeployer
        ):
            _raise_type_error(model_deployer, BaseModelDeployer)

        experiment_tracker = components.get(
            StackComponentType.EXPERIMENT_TRACKER
        )
        if experiment_tracker is not None and not isinstance(
            experiment_tracker, BaseExperimentTracker
        ):
            _raise_type_error(experiment_tracker, BaseExperimentTracker)

        return Stack(
            name=name,
            orchestrator=orchestrator,
            metadata_store=metadata_store,
            artifact_store=artifact_store,
            container_registry=container_registry,
            secrets_manager=secrets_manager,
            step_operator=step_operator,
            feature_store=feature_store,
            model_deployer=model_deployer,
            experiment_tracker=experiment_tracker,
        )

    @classmethod
    def default_local_stack(cls) -> "Stack":
        """Creates a stack instance which is configured to run locally."""
        from zenml.artifact_stores import LocalArtifactStore
        from zenml.metadata_stores import SQLiteMetadataStore
        from zenml.orchestrators import LocalOrchestrator

        orchestrator = LocalOrchestrator(name="default")

        artifact_store_uuid = uuid.uuid4()
        artifact_store_path = os.path.join(
            GlobalConfiguration().config_directory,
            "local_stores",
            str(artifact_store_uuid),
        )
        utils.create_dir_recursive_if_not_exists(artifact_store_path)
        artifact_store = LocalArtifactStore(
            name="default",
            uuid=artifact_store_uuid,
            path=artifact_store_path,
        )

        metadata_store_path = os.path.join(artifact_store_path, "metadata.db")
        metadata_store = SQLiteMetadataStore(
            name="default", uri=metadata_store_path
        )

        return cls(
            name="default",
            orchestrator=orchestrator,
            metadata_store=metadata_store,
            artifact_store=artifact_store,
        )

    @property
    def components(self) -> Dict[StackComponentType, "StackComponent"]:
        """All components of the stack."""
        return {
            component.TYPE: component
            for component in [
                self.orchestrator,
                self.metadata_store,
                self.artifact_store,
                self.container_registry,
                self.secrets_manager,
                self.step_operator,
                self.feature_store,
                self.model_deployer,
                self.experiment_tracker,
            ]
            if component is not None
        }

    @property
    def name(self) -> str:
        """The name of the stack."""
        return self._name

    @property
    def orchestrator(self) -> "BaseOrchestrator":
        """The orchestrator of the stack."""
        return self._orchestrator

    @property
    def metadata_store(self) -> "BaseMetadataStore":
        """The metadata store of the stack."""
        return self._metadata_store

    @property
    def artifact_store(self) -> "BaseArtifactStore":
        """The artifact store of the stack."""
        return self._artifact_store

    @property
    def container_registry(self) -> Optional["BaseContainerRegistry"]:
        """The container registry of the stack."""
        return self._container_registry

    @property
    def secrets_manager(self) -> Optional["BaseSecretsManager"]:
        """The secrets manager of the stack."""
        return self._secrets_manager

    @property
    def step_operator(self) -> Optional["BaseStepOperator"]:
        """The step operator of the stack."""
        return self._step_operator

    @property
    def feature_store(self) -> Optional["BaseFeatureStore"]:
        """The feature store of the stack."""
        return self._feature_store

    @property
    def model_deployer(self) -> Optional["BaseModelDeployer"]:
        """The model deployer of the stack."""
        return self._model_deployer

    @property
    def experiment_tracker(self) -> Optional["BaseExperimentTracker"]:
        """The experiment tracker of the stack."""
        return self._experiment_tracker

    @property
    def runtime_options(self) -> Dict[str, Any]:
        """Runtime options that are available to configure this stack.

        This method combines the available runtime options for all components
        of this stack. See `StackComponent.runtime_options()` for
        more information.
        """
        runtime_options: Dict[str, Any] = {}
        for component in self.components.values():
            duplicate_runtime_options = (
                runtime_options.keys() & component.runtime_options.keys()
            )
            if duplicate_runtime_options:
                logger.warning(
                    "Found duplicate runtime options %s.",
                    duplicate_runtime_options,
                )

            runtime_options.update(component.runtime_options)

        return runtime_options

    def dict(self) -> Dict[str, str]:
        """Converts the stack into a dictionary."""
        component_dict = {
            component_type.value: component.json(sort_keys=True)
            for component_type, component in self.components.items()
        }
        component_dict.update({"name": self.name})
        return component_dict

    def requirements(
        self,
        exclude_components: Optional[AbstractSet[StackComponentType]] = None,
    ) -> Set[str]:
        """Set of PyPI requirements for the stack.

        This method combines the requirements of all stack components (except
        the ones specified in `exclude_components`).

        Args:
            exclude_components: Set of component types for which the
                requirements should not be included in the output.
        """
        exclude_components = exclude_components or set()
        requirements = [
            component.requirements
            for component in self.components.values()
            if component.TYPE not in exclude_components
        ]
        return set.union(*requirements) if requirements else set()

    def validate(self) -> None:
        """Checks whether the stack configuration is valid.

        To check if a stack configuration is valid, the following criteria must
        be met:
        - all components must support the execution mode (either local or
         remote execution) specified by the orchestrator of the stack
        - the `StackValidator` of each stack component has to validate the
         stack to make sure all the components are compatible with each other

        Raises:
             StackValidationError: If the stack configuration is not valid.
        """

        for component in self.components.values():
            if component.validator:
                component.validator.validate(stack=self)

    def _register_pipeline_run(
        self,
        pipeline: "BasePipeline",
        runtime_configuration: "RuntimeConfiguration",
    ) -> None:
        """Registers a pipeline run in the ZenStore."""
        from zenml.repository import Repository
        from zenml.zen_stores.models import StackWrapper
        from zenml.zen_stores.models.pipeline_models import (
            PipelineRunWrapper,
            PipelineWrapper,
        )

        repo = Repository()
        active_project = repo.active_project
        pipeline_run_wrapper = PipelineRunWrapper(
            name=runtime_configuration.run_name,
            pipeline=PipelineWrapper.from_pipeline(pipeline),
            stack=StackWrapper.from_stack(self),
            runtime_configuration=runtime_configuration,
            user_id=repo.active_user.id,
            project_name=active_project.name if active_project else None,
        )

        Repository().zen_store.register_pipeline_run(pipeline_run_wrapper)

    def deploy_pipeline(
        self,
        pipeline: "BasePipeline",
        runtime_configuration: RuntimeConfiguration,
    ) -> Any:
        """Deploys a pipeline on this stack.

        Args:
            pipeline: The pipeline to deploy.
            runtime_configuration: Contains all the runtime configuration
                options specified for the pipeline run.

        Returns:
            The return value of the call to `orchestrator.run_pipeline(...)`.
        """
        self.validate()

        for component in self.components.values():
            if not component.is_running:
                raise StackValidationError(
                    f"The '{component.name}' {component.TYPE} stack component "
                    f"is not currently running. Please run the following "
                    f"command to provision and start the component:\n\n"
                    f"    `zenml stack up`\n"
                )

        for component in self.components.values():
            component.prepare_pipeline_deployment(
                pipeline=pipeline,
                stack=self,
                runtime_configuration=runtime_configuration,
            )

        for component in self.components.values():
            component.prepare_pipeline_run()

        runtime_configuration[
            RUN_NAME_OPTION_KEY
        ] = runtime_configuration.run_name or (
            f"{pipeline.name}-"
            f'{datetime.now().strftime("%d_%h_%y-%H_%M_%S_%f")}'
        )

        logger.info(
            "Using stack `%s` to run pipeline `%s`...",
            self.name,
            pipeline.name,
        )
        start_time = time.time()

        original_cache_boolean = pipeline.enable_cache
        if "enable_cache" in runtime_configuration:
            logger.info(
                "Runtime configuration overwriting the pipeline cache settings"
                " to enable_cache=`%s` for this pipeline run. The default "
                "caching strategy is retained for future pipeline runs.",
                runtime_configuration["enable_cache"],
            )
            pipeline.enable_cache = runtime_configuration.get("enable_cache")

<<<<<<< HEAD
        self._register_pipeline_run(
            pipeline=pipeline, runtime_configuration=runtime_configuration
        )

        return_value = self.orchestrator.run_pipeline(
=======
        return_value = self.orchestrator.run(
>>>>>>> 13f649be
            pipeline, stack=self, runtime_configuration=runtime_configuration
        )

        # Put pipeline level cache policy back to make sure the next runs
        #  default to that policy again in case the runtime configuration
        #  is not set explicitly
        pipeline.enable_cache = original_cache_boolean

        run_duration = time.time() - start_time
        logger.info(
            "Pipeline run `%s` has finished in %s.",
            runtime_configuration.run_name,
            string_utils.get_human_readable_time(run_duration),
        )

        for component in self.components.values():
            component.cleanup_pipeline_run()

        return return_value

    def prepare_step_run(self) -> None:
        """Prepares running a step."""
        for component in self.components.values():
            component.prepare_step_run()

    def cleanup_step_run(self) -> None:
        """Cleans up resources after the step run is finished."""
        for component in self.components.values():
            component.cleanup_step_run()

    @property
    def is_provisioned(self) -> bool:
        """If the stack provisioned resources to run locally."""
        return all(
            component.is_provisioned for component in self.components.values()
        )

    @property
    def is_running(self) -> bool:
        """If the stack is running locally."""
        return all(
            component.is_running for component in self.components.values()
        )

    def provision(self) -> None:
        """Provisions resources to run the stack locally.

        Raises:
            NotImplementedError: If any unprovisioned component does not
                implement provisioning.
        """
        logger.info("Provisioning resources for stack '%s'.", self.name)
        for component in self.components.values():
            if not component.is_provisioned:
                component.provision()
                logger.info("Provisioned resources for %s.", component)

    def deprovision(self) -> None:
        """Deprovisions all local resources of the stack.

        Raises:
            NotImplementedError: If any provisioned component does not
                implement deprovisioning.
        """
        logger.info("Deprovisioning resources for stack '%s'.", self.name)
        for component in self.components.values():
            if component.is_provisioned:
                try:
                    component.deprovision()
                    logger.info("Deprovisioned resources for %s.", component)
                except NotImplementedError as e:
                    logger.warning(e)

    def resume(self) -> None:
        """Resumes the provisioned local resources of the stack.

        Raises:
            ProvisioningError: If any stack component is missing provisioned
                resources.
        """
        logger.info("Resuming provisioned resources for stack %s.", self.name)
        for component in self.components.values():
            if component.is_running:
                # the component is already running, no need to resume anything
                pass
            elif component.is_provisioned:
                component.resume()
                logger.info("Resumed resources for %s.", component)
            else:
                raise ProvisioningError(
                    f"Unable to resume resources for {component}: No "
                    f"resources have been provisioned for this component."
                )

    def suspend(self) -> None:
        """Suspends the provisioned local resources of the stack."""
        logger.info(
            "Suspending provisioned resources for stack '%s'.", self.name
        )
        for component in self.components.values():
            if not component.is_suspended:
                try:
                    component.suspend()
                    logger.info("Suspended resources for %s.", component)
                except NotImplementedError:
                    logger.warning(
                        "Suspending provisioned resources not implemented "
                        "for %s. Continuing without suspending resources...",
                        component,
                    )<|MERGE_RESOLUTION|>--- conflicted
+++ resolved
@@ -458,15 +458,11 @@
             )
             pipeline.enable_cache = runtime_configuration.get("enable_cache")
 
-<<<<<<< HEAD
         self._register_pipeline_run(
             pipeline=pipeline, runtime_configuration=runtime_configuration
         )
 
-        return_value = self.orchestrator.run_pipeline(
-=======
         return_value = self.orchestrator.run(
->>>>>>> 13f649be
             pipeline, stack=self, runtime_configuration=runtime_configuration
         )
 
