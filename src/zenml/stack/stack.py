#  Copyright (c) ZenML GmbH 2022. All Rights Reserved.
#
#  Licensed under the Apache License, Version 2.0 (the "License");
#  you may not use this file except in compliance with the License.
#  You may obtain a copy of the License at:
#
#       https://www.apache.org/licenses/LICENSE-2.0
#
#  Unless required by applicable law or agreed to in writing, software
#  distributed under the License is distributed on an "AS IS" BASIS,
#  WITHOUT WARRANTIES OR CONDITIONS OF ANY KIND, either express
#  or implied. See the License for the specific language governing
#  permissions and limitations under the License.
import os
import time
import uuid
from datetime import datetime
from typing import (
    TYPE_CHECKING,
    AbstractSet,
    Any,
    Dict,
    NoReturn,
    Optional,
    Set,
    Type,
)

from zenml.config.global_config import GlobalConfiguration
from zenml.enums import StackComponentType
from zenml.exceptions import ProvisioningError
from zenml.io import utils
from zenml.logger import get_logger
from zenml.runtime_configuration import (
    RUN_NAME_OPTION_KEY,
    RuntimeConfiguration,
)
from zenml.utils import string_utils

if TYPE_CHECKING:
    from zenml.artifact_stores import BaseArtifactStore
    from zenml.container_registries import BaseContainerRegistry
    from zenml.feature_stores import BaseFeatureStore
    from zenml.metadata_stores import BaseMetadataStore
    from zenml.model_deployers import BaseModelDeployer
    from zenml.orchestrators import BaseOrchestrator
    from zenml.pipelines import BasePipeline
    from zenml.secrets_managers import BaseSecretsManager
    from zenml.stack import StackComponent
    from zenml.step_operators import BaseStepOperator


logger = get_logger(__name__)


class Stack:
    """ZenML stack class.

    A ZenML stack is a collection of multiple stack components that are
    required to run ZenML pipelines. Some of these components (orchestrator,
    metadata store and artifact store) are required to run any kind of
    pipeline, other components like the container registry are only required
    if other stack components depend on them.
    """

    def __init__(
        self,
        name: str,
        *,
        orchestrator: "BaseOrchestrator",
        metadata_store: "BaseMetadataStore",
        artifact_store: "BaseArtifactStore",
        container_registry: Optional["BaseContainerRegistry"] = None,
        secrets_manager: Optional["BaseSecretsManager"] = None,
        step_operator: Optional["BaseStepOperator"] = None,
<<<<<<< HEAD
        feature_store: Optional["BaseFeatureStore"] = None,
=======
        model_deployer: Optional["BaseModelDeployer"] = None,
>>>>>>> eef2c1a0
    ):
        """Initializes and validates a stack instance.

        Raises:
             StackValidationError: If the stack configuration is not valid.
        """
        self._name = name
        self._orchestrator = orchestrator
        self._metadata_store = metadata_store
        self._artifact_store = artifact_store
        self._container_registry = container_registry
        self._step_operator = step_operator
        self._secrets_manager = secrets_manager
<<<<<<< HEAD
        self._feature_store = feature_store
=======
        self._model_deployer = model_deployer
>>>>>>> eef2c1a0

        self.validate()

    @classmethod
    def from_components(
        cls, name: str, components: Dict[StackComponentType, "StackComponent"]
    ) -> "Stack":
        """Creates a stack instance from a dict of stack components.

        Args:
            name: The name of the stack.
            components: The components of the stack.

        Returns:
            A stack instance consisting of the given components.

        Raises:
            TypeError: If a required component is missing or a component
                doesn't inherit from the expected base class.
        """
        from zenml.artifact_stores import BaseArtifactStore
        from zenml.container_registries import BaseContainerRegistry
        from zenml.feature_stores import BaseFeatureStore
        from zenml.metadata_stores import BaseMetadataStore
        from zenml.model_deployers import BaseModelDeployer
        from zenml.orchestrators import BaseOrchestrator
        from zenml.secrets_managers import BaseSecretsManager
        from zenml.step_operators import BaseStepOperator

        def _raise_type_error(
            component: Optional["StackComponent"], expected_class: Type[Any]
        ) -> NoReturn:
            """Raises a TypeError that the component has an unexpected type."""
            raise TypeError(
                f"Unable to create stack: Wrong stack component type "
                f"`{component.__class__.__name__}` (expected: subclass "
                f"of `{expected_class.__name__}`)"
            )

        orchestrator = components.get(StackComponentType.ORCHESTRATOR)
        if not isinstance(orchestrator, BaseOrchestrator):
            _raise_type_error(orchestrator, BaseOrchestrator)

        metadata_store = components.get(StackComponentType.METADATA_STORE)
        if not isinstance(metadata_store, BaseMetadataStore):
            _raise_type_error(metadata_store, BaseMetadataStore)

        artifact_store = components.get(StackComponentType.ARTIFACT_STORE)
        if not isinstance(artifact_store, BaseArtifactStore):
            _raise_type_error(artifact_store, BaseArtifactStore)

        container_registry = components.get(
            StackComponentType.CONTAINER_REGISTRY
        )
        if container_registry is not None and not isinstance(
            container_registry, BaseContainerRegistry
        ):
            _raise_type_error(container_registry, BaseContainerRegistry)

        secrets_manager = components.get(StackComponentType.SECRETS_MANAGER)
        if secrets_manager is not None and not isinstance(
            secrets_manager, BaseSecretsManager
        ):
            _raise_type_error(secrets_manager, BaseSecretsManager)

        step_operator = components.get(StackComponentType.STEP_OPERATOR)
        if step_operator is not None and not isinstance(
            step_operator, BaseStepOperator
        ):
            _raise_type_error(step_operator, BaseStepOperator)

<<<<<<< HEAD
        feature_store = components.get(StackComponentType.FEATURE_STORE)
        if feature_store is not None and not isinstance(
            feature_store, BaseFeatureStore
        ):
            _raise_type_error(feature_store, BaseFeatureStore)
=======
        model_deployer = components.get(StackComponentType.MODEL_DEPLOYER)
        if model_deployer is not None and not isinstance(
            model_deployer, BaseModelDeployer
        ):
            _raise_type_error(model_deployer, BaseModelDeployer)
>>>>>>> eef2c1a0

        return Stack(
            name=name,
            orchestrator=orchestrator,
            metadata_store=metadata_store,
            artifact_store=artifact_store,
            container_registry=container_registry,
            secrets_manager=secrets_manager,
            step_operator=step_operator,
<<<<<<< HEAD
            feature_store=feature_store,
=======
            model_deployer=model_deployer,
>>>>>>> eef2c1a0
        )

    @classmethod
    def default_local_stack(cls) -> "Stack":
        """Creates a stack instance which is configured to run locally."""
        from zenml.artifact_stores import LocalArtifactStore
        from zenml.metadata_stores import SQLiteMetadataStore
        from zenml.orchestrators import LocalOrchestrator

        orchestrator = LocalOrchestrator(name="default")

        artifact_store_uuid = uuid.uuid4()
        artifact_store_path = os.path.join(
            GlobalConfiguration().config_directory,
            "local_stores",
            str(artifact_store_uuid),
        )
        utils.create_dir_recursive_if_not_exists(artifact_store_path)
        artifact_store = LocalArtifactStore(
            name="default",
            uuid=artifact_store_uuid,
            path=artifact_store_path,
        )

        metadata_store_path = os.path.join(artifact_store_path, "metadata.db")
        metadata_store = SQLiteMetadataStore(
            name="default", uri=metadata_store_path
        )

        return cls(
            name="default",
            orchestrator=orchestrator,
            metadata_store=metadata_store,
            artifact_store=artifact_store,
        )

    @property
    def components(self) -> Dict[StackComponentType, "StackComponent"]:
        """All components of the stack."""
        return {
            component.TYPE: component
            for component in [
                self.orchestrator,
                self.metadata_store,
                self.artifact_store,
                self.container_registry,
                self.secrets_manager,
                self.step_operator,
<<<<<<< HEAD
                self.feature_store,
=======
                self.model_deployer,
>>>>>>> eef2c1a0
            ]
            if component is not None
        }

    @property
    def name(self) -> str:
        """The name of the stack."""
        return self._name

    @property
    def orchestrator(self) -> "BaseOrchestrator":
        """The orchestrator of the stack."""
        return self._orchestrator

    @property
    def metadata_store(self) -> "BaseMetadataStore":
        """The metadata store of the stack."""
        return self._metadata_store

    @property
    def artifact_store(self) -> "BaseArtifactStore":
        """The artifact store of the stack."""
        return self._artifact_store

    @property
    def container_registry(self) -> Optional["BaseContainerRegistry"]:
        """The container registry of the stack."""
        return self._container_registry

    @property
    def secrets_manager(self) -> Optional["BaseSecretsManager"]:
        """The secrets manager of the stack."""
        return self._secrets_manager

    @property
    def step_operator(self) -> Optional["BaseStepOperator"]:
        """The step operator of the stack."""
        return self._step_operator

    @property
<<<<<<< HEAD
    def feature_store(self) -> Optional["BaseFeatureStore"]:
        """The feature store of the stack."""
        return self._feature_store
=======
    def model_deployer(self) -> Optional["BaseModelDeployer"]:
        """The model deployer of the stack."""
        return self._model_deployer
>>>>>>> eef2c1a0

    @property
    def runtime_options(self) -> Dict[str, Any]:
        """Runtime options that are available to configure this stack.

        This method combines the available runtime options for all components
        of this stack. See `StackComponent.runtime_options()` for
        more information.
        """
        runtime_options: Dict[str, Any] = {}
        for component in self.components.values():
            duplicate_runtime_options = (
                runtime_options.keys() & component.runtime_options.keys()
            )
            if duplicate_runtime_options:
                logger.warning(
                    "Found duplicate runtime options %s.",
                    duplicate_runtime_options,
                )

            runtime_options.update(component.runtime_options)

        return runtime_options

    def dict(self) -> Dict[str, str]:
        """Converts the stack into a dictionary."""
        component_dict = {
            component_type.value: component.json(sort_keys=True)
            for component_type, component in self.components.items()
        }
        component_dict.update({"name": self.name})
        return component_dict

    def requirements(
        self,
        exclude_components: Optional[AbstractSet[StackComponentType]] = None,
    ) -> Set[str]:
        """Set of PyPI requirements for the stack.

        This method combines the requirements of all stack components (except
        the ones specified in `exclude_components`).

        Args:
            exclude_components: Set of component types for which the
                requirements should not be included in the output.
        """
        exclude_components = exclude_components or set()
        requirements = [
            component.requirements
            for component in self.components.values()
            if component.TYPE not in exclude_components
        ]
        return set.union(*requirements) if requirements else set()

    def validate(self) -> None:
        """Checks whether the stack configuration is valid.

        To check if a stack configuration is valid, the following criteria must
        be met:
        - all components must support the execution mode (either local or
         remote execution) specified by the orchestrator of the stack
        - the `StackValidator` of each stack component has to validate the
         stack to make sure all the components are compatible with each other

        Raises:
             StackValidationError: If the stack configuration is not valid.
        """

        for component in self.components.values():
            if component.validator:
                component.validator.validate(stack=self)

    def deploy_pipeline(
        self,
        pipeline: "BasePipeline",
        runtime_configuration: RuntimeConfiguration,
    ) -> Any:
        """Deploys a pipeline on this stack.

        Args:
            pipeline: The pipeline to deploy.
            runtime_configuration: Contains all the runtime configuration
                options specified for the pipeline run.

        Returns:
            The return value of the call to `orchestrator.run_pipeline(...)`.
        """
        for component in self.components.values():
            component.prepare_pipeline_deployment(
                pipeline=pipeline,
                stack=self,
                runtime_configuration=runtime_configuration,
            )

        for component in self.components.values():
            component.prepare_pipeline_run()

        runtime_configuration[
            RUN_NAME_OPTION_KEY
        ] = runtime_configuration.run_name or (
            f"{pipeline.name}-"
            f'{datetime.now().strftime("%d_%h_%y-%H_%M_%S_%f")}'
        )

        logger.info(
            "Using stack `%s` to run pipeline `%s`...",
            self.name,
            pipeline.name,
        )
        start_time = time.time()

        original_cache_boolean = pipeline.enable_cache
        if "enable_cache" in runtime_configuration:
            logger.info(
                "Runtime configuration overwriting the pipeline cache settings"
                " to enable_cache=`%s` for this pipeline run. The default "
                "caching strategy is retained for future pipeline runs.",
                runtime_configuration["enable_cache"],
            )
            pipeline.enable_cache = runtime_configuration.get("enable_cache")

        return_value = self.orchestrator.run_pipeline(
            pipeline, stack=self, runtime_configuration=runtime_configuration
        )

        # Put pipeline level cache policy back to make sure the next runs
        #  default to that policy again in case the runtime configuration
        #  is not set explicitly
        pipeline.enable_cache = original_cache_boolean

        run_duration = time.time() - start_time
        logger.info(
            "Pipeline run `%s` has finished in %s.",
            runtime_configuration.run_name,
            string_utils.get_human_readable_time(run_duration),
        )

        for component in self.components.values():
            component.cleanup_pipeline_run()

        return return_value

    @property
    def is_provisioned(self) -> bool:
        """If the stack provisioned resources to run locally."""
        return all(
            component.is_provisioned for component in self.components.values()
        )

    @property
    def is_running(self) -> bool:
        """If the stack is running locally."""
        return all(
            component.is_running for component in self.components.values()
        )

    def provision(self) -> None:
        """Provisions resources to run the stack locally.

        Raises:
            NotImplementedError: If any unprovisioned component does not
                implement provisioning.
        """
        logger.info("Provisioning resources for stack '%s'.", self.name)
        for component in self.components.values():
            if not component.is_provisioned:
                component.provision()
                logger.info("Provisioned resources for %s.", component)

    def deprovision(self) -> None:
        """Deprovisions all local resources of the stack.

        Raises:
            NotImplementedError: If any provisioned component does not
                implement deprovisioning.
        """
        logger.info("Deprovisioning resources for stack '%s'.", self.name)
        for component in self.components.values():
            if component.is_provisioned:
                try:
                    component.deprovision()
                    logger.info("Deprovisioned resources for %s.", component)
                except NotImplementedError as e:
                    logger.warning(e)

    def resume(self) -> None:
        """Resumes the provisioned local resources of the stack.

        Raises:
            ProvisioningError: If any stack component is missing provisioned
                resources.
        """
        logger.info("Resuming provisioned resources for stack %s.", self.name)
        for component in self.components.values():
            if component.is_running:
                # the component is already running, no need to resume anything
                pass
            elif component.is_provisioned:
                component.resume()
                logger.info("Resumed resources for %s.", component)
            else:
                raise ProvisioningError(
                    f"Unable to resume resources for {component}: No "
                    f"resources have been provisioned for this component."
                )

    def suspend(self) -> None:
        """Suspends the provisioned local resources of the stack."""
        logger.info(
            "Suspending provisioned resources for stack '%s'.", self.name
        )
        for component in self.components.values():
            if component.is_running:
                try:
                    component.suspend()
                    logger.info("Suspended resources for %s.", component)
                except NotImplementedError:
                    logger.warning(
                        "Suspending provisioned resources not implemented "
                        "for %s. Continuing without suspending resources...",
                        component,
                    )<|MERGE_RESOLUTION|>--- conflicted
+++ resolved
@@ -73,11 +73,8 @@
         container_registry: Optional["BaseContainerRegistry"] = None,
         secrets_manager: Optional["BaseSecretsManager"] = None,
         step_operator: Optional["BaseStepOperator"] = None,
-<<<<<<< HEAD
         feature_store: Optional["BaseFeatureStore"] = None,
-=======
         model_deployer: Optional["BaseModelDeployer"] = None,
->>>>>>> eef2c1a0
     ):
         """Initializes and validates a stack instance.
 
@@ -91,11 +88,8 @@
         self._container_registry = container_registry
         self._step_operator = step_operator
         self._secrets_manager = secrets_manager
-<<<<<<< HEAD
         self._feature_store = feature_store
-=======
         self._model_deployer = model_deployer
->>>>>>> eef2c1a0
 
         self.validate()
 
@@ -167,19 +161,16 @@
         ):
             _raise_type_error(step_operator, BaseStepOperator)
 
-<<<<<<< HEAD
         feature_store = components.get(StackComponentType.FEATURE_STORE)
         if feature_store is not None and not isinstance(
             feature_store, BaseFeatureStore
         ):
             _raise_type_error(feature_store, BaseFeatureStore)
-=======
         model_deployer = components.get(StackComponentType.MODEL_DEPLOYER)
         if model_deployer is not None and not isinstance(
             model_deployer, BaseModelDeployer
         ):
             _raise_type_error(model_deployer, BaseModelDeployer)
->>>>>>> eef2c1a0
 
         return Stack(
             name=name,
@@ -189,11 +180,8 @@
             container_registry=container_registry,
             secrets_manager=secrets_manager,
             step_operator=step_operator,
-<<<<<<< HEAD
             feature_store=feature_store,
-=======
             model_deployer=model_deployer,
->>>>>>> eef2c1a0
         )
 
     @classmethod
@@ -242,11 +230,8 @@
                 self.container_registry,
                 self.secrets_manager,
                 self.step_operator,
-<<<<<<< HEAD
                 self.feature_store,
-=======
                 self.model_deployer,
->>>>>>> eef2c1a0
             ]
             if component is not None
         }
@@ -287,15 +272,12 @@
         return self._step_operator
 
     @property
-<<<<<<< HEAD
     def feature_store(self) -> Optional["BaseFeatureStore"]:
         """The feature store of the stack."""
         return self._feature_store
-=======
     def model_deployer(self) -> Optional["BaseModelDeployer"]:
         """The model deployer of the stack."""
         return self._model_deployer
->>>>>>> eef2c1a0
 
     @property
     def runtime_options(self) -> Dict[str, Any]:
