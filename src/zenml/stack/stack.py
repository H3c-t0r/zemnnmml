#  Copyright (c) ZenML GmbH 2022. All Rights Reserved.
#
#  Licensed under the Apache License, Version 2.0 (the "License");
#  you may not use this file except in compliance with the License.
#  You may obtain a copy of the License at:
#
#       https://www.apache.org/licenses/LICENSE-2.0
#
#  Unless required by applicable law or agreed to in writing, software
#  distributed under the License is distributed on an "AS IS" BASIS,
#  WITHOUT WARRANTIES OR CONDITIONS OF ANY KIND, either express
#  or implied. See the License for the specific language governing
#  permissions and limitations under the License.
"""Implementation of the ZenML Stack class."""

import os
import time
from typing import (
    TYPE_CHECKING,
    AbstractSet,
    Any,
    Dict,
    NoReturn,
    Optional,
    Set,
    Type,
)
from uuid import UUID

from zenml.constants import ENV_ZENML_SECRET_VALIDATION_LEVEL
from zenml.enums import SecretValidationLevel, StackComponentType
from zenml.exceptions import ProvisioningError, StackValidationError
from zenml.logger import get_logger
from zenml.models.stack_models import HydratedStackModel, StackModel
from zenml.runtime_configuration import RuntimeConfiguration
from zenml.utils import string_utils

if TYPE_CHECKING:
    from zenml.alerter import BaseAlerter
    from zenml.annotators import BaseAnnotator
    from zenml.artifact_stores import BaseArtifactStore
    from zenml.container_registries import BaseContainerRegistry
    from zenml.data_validators import BaseDataValidator
    from zenml.experiment_trackers.base_experiment_tracker import (
        BaseExperimentTracker,
    )
    from zenml.feature_stores import BaseFeatureStore
    from zenml.model_deployers import BaseModelDeployer
    from zenml.orchestrators import BaseOrchestrator
    from zenml.pipelines import BasePipeline
    from zenml.secrets_managers import BaseSecretsManager
    from zenml.stack import StackComponent
    from zenml.step_operators import BaseStepOperator
    from zenml.utils import secret_utils


logger = get_logger(__name__)


class Stack:
    """ZenML stack class.

    A ZenML stack is a collection of multiple stack components that are
    required to run ZenML pipelines. Some of these components (orchestrator,
    and artifact store) are required to run any kind of
    pipeline, other components like the container registry are only required
    if other stack components depend on them.
    """

    def __init__(
        self,
        id: UUID,
        name: str,
        *,
        orchestrator: "BaseOrchestrator",
        artifact_store: "BaseArtifactStore",
        container_registry: Optional["BaseContainerRegistry"] = None,
        secrets_manager: Optional["BaseSecretsManager"] = None,
        step_operator: Optional["BaseStepOperator"] = None,
        feature_store: Optional["BaseFeatureStore"] = None,
        model_deployer: Optional["BaseModelDeployer"] = None,
        experiment_tracker: Optional["BaseExperimentTracker"] = None,
        alerter: Optional["BaseAlerter"] = None,
        annotator: Optional["BaseAnnotator"] = None,
        data_validator: Optional["BaseDataValidator"] = None,
    ):
        """Initializes and validates a stack instance.

        # noqa: DAR402

        Args:
            id: Unique ID of the stack.
            name: Name of the stack.
            orchestrator: Orchestrator component of the stack.
            artifact_store: Artifact store component of the stack.
            container_registry: Container registry component of the stack.
            secrets_manager: Secrets manager component of the stack.
            step_operator: Step operator component of the stack.
            feature_store: Feature store component of the stack.
            model_deployer: Model deployer component of the stack.
            experiment_tracker: Experiment tracker component of the stack.
            alerter: Alerter component of the stack.
            annotator: Annotator component of the stack.
            data_validator: Data validator component of the stack.

        Raises:
            StackValidationError: If the stack configuration is not valid.
        """
        self._id = id
        self._name = name
        self._orchestrator = orchestrator
        self._artifact_store = artifact_store
        self._container_registry = container_registry
        self._step_operator = step_operator
        self._secrets_manager = secrets_manager
        self._feature_store = feature_store
        self._model_deployer = model_deployer
        self._experiment_tracker = experiment_tracker
        self._alerter = alerter
        self._annotator = annotator
        self._data_validator = data_validator

    def to_model(self) -> "StackModel":
        """Creates a StackModel from an actual Stack instance.

        Returns:
            a StackModel
        """
        return StackModel(
            id=self.id,
            name=self.name,
            components={
                type_: component.to_model()
                for type_, component in self.components.items()
            },
        )

    @classmethod
    def from_model(cls, stack_model: HydratedStackModel) -> "Stack":
        """Creates a Stack instance from a StackModel.

        Args:
            stack_model: The StackModel to create the Stack from.

        Returns:
            The created Stack instance.
        """
        from zenml.stack import StackComponent

        stack_components = {
<<<<<<< HEAD
            type_: StackComponent.from_model(model[0])
            for type_, model in stack_model.components.items()
=======
            type_: models[0].to_component()
            for type_, models in stack_model.components.items()
>>>>>>> 25e57a64
        }
        return Stack.from_components(
            id=stack_model.id,
            name=stack_model.name,
            components=stack_components,
        )

    @classmethod
    def from_components(
        cls,
        id: UUID,
        name: str,
        components: Dict[StackComponentType, "StackComponent"],
    ) -> "Stack":
        """Creates a stack instance from a dict of stack components.

        # noqa: DAR402

        Args:
            id: Unique ID of the stack.
            name: The name of the stack.
            components: The components of the stack.

        Returns:
            A stack instance consisting of the given components.

        Raises:
            TypeError: If a required component is missing or a component
                doesn't inherit from the expected base class.
        """
        from zenml.alerter import BaseAlerter
        from zenml.annotators import BaseAnnotator
        from zenml.artifact_stores import BaseArtifactStore
        from zenml.container_registries import BaseContainerRegistry
        from zenml.data_validators import BaseDataValidator
        from zenml.experiment_trackers import BaseExperimentTracker
        from zenml.feature_stores import BaseFeatureStore
        from zenml.model_deployers import BaseModelDeployer
        from zenml.orchestrators import BaseOrchestrator
        from zenml.secrets_managers import BaseSecretsManager
        from zenml.step_operators import BaseStepOperator

        def _raise_type_error(
            component: Optional["StackComponent"], expected_class: Type[Any]
        ) -> NoReturn:
            """Raises a TypeError that the component has an unexpected type.

            Args:
                component: The component that has an unexpected type.
                expected_class: The expected type of the component.

            Raises:
                TypeError: If the component has an unexpected type.
            """
            raise TypeError(
                f"Unable to create stack: Wrong stack component type "
                f"`{component.__class__.__name__}` (expected: subclass "
                f"of `{expected_class.__name__}`)"
            )

        orchestrator = components.get(StackComponentType.ORCHESTRATOR)
        if not isinstance(orchestrator, BaseOrchestrator):
            _raise_type_error(orchestrator, BaseOrchestrator)

        artifact_store = components.get(StackComponentType.ARTIFACT_STORE)
        if not isinstance(artifact_store, BaseArtifactStore):
            _raise_type_error(artifact_store, BaseArtifactStore)

        container_registry = components.get(
            StackComponentType.CONTAINER_REGISTRY
        )
        if container_registry is not None and not isinstance(
            container_registry, BaseContainerRegistry
        ):
            _raise_type_error(container_registry, BaseContainerRegistry)

        secrets_manager = components.get(StackComponentType.SECRETS_MANAGER)
        if secrets_manager is not None and not isinstance(
            secrets_manager, BaseSecretsManager
        ):
            _raise_type_error(secrets_manager, BaseSecretsManager)

        step_operator = components.get(StackComponentType.STEP_OPERATOR)
        if step_operator is not None and not isinstance(
            step_operator, BaseStepOperator
        ):
            _raise_type_error(step_operator, BaseStepOperator)

        feature_store = components.get(StackComponentType.FEATURE_STORE)
        if feature_store is not None and not isinstance(
            feature_store, BaseFeatureStore
        ):
            _raise_type_error(feature_store, BaseFeatureStore)

        model_deployer = components.get(StackComponentType.MODEL_DEPLOYER)
        if model_deployer is not None and not isinstance(
            model_deployer, BaseModelDeployer
        ):
            _raise_type_error(model_deployer, BaseModelDeployer)

        experiment_tracker = components.get(
            StackComponentType.EXPERIMENT_TRACKER
        )
        if experiment_tracker is not None and not isinstance(
            experiment_tracker, BaseExperimentTracker
        ):
            _raise_type_error(experiment_tracker, BaseExperimentTracker)

        alerter = components.get(StackComponentType.ALERTER)
        if alerter is not None and not isinstance(alerter, BaseAlerter):
            _raise_type_error(alerter, BaseAlerter)

        annotator = components.get(StackComponentType.ANNOTATOR)
        if annotator is not None and not isinstance(annotator, BaseAnnotator):
            _raise_type_error(annotator, BaseAnnotator)

        data_validator = components.get(StackComponentType.DATA_VALIDATOR)
        if data_validator is not None and not isinstance(
            data_validator, BaseDataValidator
        ):
            _raise_type_error(data_validator, BaseDataValidator)

        return Stack(
            id=id,
            name=name,
            orchestrator=orchestrator,
            artifact_store=artifact_store,
            container_registry=container_registry,
            secrets_manager=secrets_manager,
            step_operator=step_operator,
            feature_store=feature_store,
            model_deployer=model_deployer,
            experiment_tracker=experiment_tracker,
            alerter=alerter,
            annotator=annotator,
            data_validator=data_validator,
        )

    @property
    def components(self) -> Dict[StackComponentType, "StackComponent"]:
        """All components of the stack.

        Returns:
            A dictionary of all components of the stack.
        """
        return {
            component.type: component
            for component in [
                self.orchestrator,
                self.artifact_store,
                self.container_registry,
                self.secrets_manager,
                self.step_operator,
                self.feature_store,
                self.model_deployer,
                self.experiment_tracker,
                self.alerter,
                self.annotator,
                self.data_validator,
            ]
            if component is not None
        }

    @property
    def id(self) -> UUID:
        """The ID of the stack.

        Returns:
            The ID of the stack.
        """
        return self._id

    @property
    def name(self) -> str:
        """The name of the stack.

        Returns:
            str: The name of the stack.
        """
        return self._name

    @property
    def orchestrator(self) -> "BaseOrchestrator":
        """The orchestrator of the stack.

        Returns:
            The orchestrator of the stack.
        """
        return self._orchestrator

    @property
    def artifact_store(self) -> "BaseArtifactStore":
        """The artifact store of the stack.

        Returns:
            The artifact store of the stack.
        """
        return self._artifact_store

    @property
    def container_registry(self) -> Optional["BaseContainerRegistry"]:
        """The container registry of the stack.

        Returns:
            The container registry of the stack or None if the stack does not
            have a container registry.
        """
        return self._container_registry

    @property
    def secrets_manager(self) -> Optional["BaseSecretsManager"]:
        """The secrets manager of the stack.

        Returns:
            The secrets manager of the stack.
        """
        return self._secrets_manager

    @property
    def step_operator(self) -> Optional["BaseStepOperator"]:
        """The step operator of the stack.

        Returns:
            The step operator of the stack.
        """
        return self._step_operator

    @property
    def feature_store(self) -> Optional["BaseFeatureStore"]:
        """The feature store of the stack.

        Returns:
            The feature store of the stack.
        """
        return self._feature_store

    @property
    def model_deployer(self) -> Optional["BaseModelDeployer"]:
        """The model deployer of the stack.

        Returns:
            The model deployer of the stack.
        """
        return self._model_deployer

    @property
    def experiment_tracker(self) -> Optional["BaseExperimentTracker"]:
        """The experiment tracker of the stack.

        Returns:
            The experiment tracker of the stack.
        """
        return self._experiment_tracker

    @property
    def alerter(self) -> Optional["BaseAlerter"]:
        """The alerter of the stack.

        Returns:
            The alerter of the stack.
        """
        return self._alerter

    @property
    def annotator(self) -> Optional["BaseAnnotator"]:
        """The annotator of the stack.

        Returns:
            The annotator of the stack.
        """
        return self._annotator

    @property
    def data_validator(self) -> Optional["BaseDataValidator"]:
        """The data validator of the stack.

        Returns:
            The data validator of the stack.
        """
        return self._data_validator

    @property
    def runtime_options(self) -> Dict[str, Any]:
        """Runtime options that are available to configure this stack.

        This method combines the available runtime options for all components
        of this stack. See `StackComponent.runtime_options()` for
        more information.

        Returns:
            A dictionary of runtime options.
        """
        runtime_options: Dict[str, Any] = {}
        for component in self.components.values():
            duplicate_runtime_options = (
                runtime_options.keys() & component.runtime_options.keys()
            )
            if duplicate_runtime_options:
                logger.warning(
                    "Found duplicate runtime options %s.",
                    duplicate_runtime_options,
                )

            runtime_options.update(component.runtime_options)

        return runtime_options

    def dict(self) -> Dict[str, str]:
        """Converts the stack into a dictionary.

        Returns:
            A dictionary containing the stack components.
        """
        component_dict = {
            component_type.value: component.config.json(sort_keys=True)
            for component_type, component in self.components.items()
        }
        component_dict.update({"name": self.name})
        return component_dict

    def requirements(
        self,
        exclude_components: Optional[AbstractSet[StackComponentType]] = None,
    ) -> Set[str]:
        """Set of PyPI requirements for the stack.

        This method combines the requirements of all stack components (except
        the ones specified in `exclude_components`).

        Args:
            exclude_components: Set of component types for which the
                requirements should not be included in the output.

        Returns:
            Set of PyPI requirements.
        """
        exclude_components = exclude_components or set()
        requirements = [
            component.requirements
            for component in self.components.values()
            if component.type not in exclude_components
        ]
        return set.union(*requirements) if requirements else set()

    @property
    def required_secrets(self) -> Set["secret_utils.SecretReference"]:
        """All required secrets for this stack.

        Returns:
            The required secrets of this stack.
        """
        secrets = [
            component.config.required_secrets for
            component in self.components.values()
        ]
        return set.union(*secrets) if secrets else set()

    def _validate_secrets(self, raise_exception: bool) -> None:
        """Validates that all secrets of the stack exists.

        Args:
            raise_exception: If `True`, raises an exception if the stack has
                no secrets manager or a secret is missing. Otherwise a
                warning is logged.

        # noqa: DAR402
        Raises:
            StackValidationError: If the stack has no secrets manager or a
                secret is missing.
        """
        env_value = os.getenv(
            ENV_ZENML_SECRET_VALIDATION_LEVEL,
            default=SecretValidationLevel.SECRET_AND_KEY_EXISTS.value,
        )
        secret_validation_level = SecretValidationLevel(env_value)

        required_secrets = self.required_secrets
        if (
            secret_validation_level != SecretValidationLevel.NONE
            and required_secrets
        ):

            def _handle_error(message: str) -> None:
                """Handles the error by raising an exception or logging.

                Args:
                    message: The error message.

                Raises:
                    StackValidationError: If called and `raise_exception` of
                        the outer method is `True`.
                """
                if raise_exception:
                    raise StackValidationError(message)
                else:
                    message += (
                        "\nYou need to solve this issue before running "
                        "a pipeline on this stack."
                    )
                    logger.warning(message)

            if not self.secrets_manager:
                _handle_error(
                    f"Some component in stack `{self.name}` reference secret "
                    "values, but there is no secrets manager in this stack."
                )
                return

            missing = []
            existing_secrets = set(self.secrets_manager.get_all_secret_keys())
            for secret_ref in required_secrets:
                if (
                    secret_validation_level
                    == SecretValidationLevel.SECRET_AND_KEY_EXISTS
                ):
                    try:
                        _ = self.secrets_manager.get_secret(
                            secret_ref.name
                        ).content[secret_ref.key]
                    except KeyError:
                        missing.append(secret_ref)
                elif (
                    secret_validation_level
                    == SecretValidationLevel.SECRET_EXISTS
                ):
                    if secret_ref.name not in existing_secrets:
                        missing.append(secret_ref)

            if missing:
                _handle_error(
                    f"Missing secrets for stack: {missing}.\nTo register the "
                    "missing secrets for this stack, run `zenml stack "
                    f"register-secrets {self.name}`\nIf you want to "
                    "adjust the degree to which ZenML validates the existence "
                    "of secrets in your stack, you can do so by setting the "
                    f"environment variable {ENV_ZENML_SECRET_VALIDATION_LEVEL} "
                    "to one of the following values: "
                    f"{SecretValidationLevel.values()}."
                )

    def validate(
        self,
        fail_if_secrets_missing: bool = False,
    ) -> None:
        """Checks whether the stack configuration is valid.

        To check if a stack configuration is valid, the following criteria must
        be met:
        - the `StackValidator` of each stack component has to validate the
            stack to make sure all the components are compatible with each other
        - the required secrets of all components need to exist

        Args:
            fail_if_secrets_missing: If this is `True`, an error will be raised
                if a secret for a component is missing. Otherwise, only a
                warning will be logged.
        """
        for component in self.components.values():
            if component.validator:
                component.validator.validate(stack=self)

        self._validate_secrets(raise_exception=fail_if_secrets_missing)

    def prepare_pipeline_run(
        self,
        pipeline: "BasePipeline",
        runtime_configuration: "RuntimeConfiguration",
    ) -> None:
        """Prepares the stack for a pipeline run.

        This method is called before a pipeline run is executed.

        Args:
            pipeline: The pipeline to be executed.
            runtime_configuration: Contains all the runtime configuration
                options specified for the pipeline run.

        Raises:
            StackValidationError: If the stack configuration is not valid.
        """
        self.validate(fail_if_secrets_missing=True)

        for component in self.components.values():
            if not component.is_running:
                raise StackValidationError(
                    f"The '{component.name}' {component.type} stack component "
                    f"is not currently running. Please run the following "
                    f"command to provision and start the component:\n\n"
                    f"    `zenml stack up`\n"
                )

        for component in self.components.values():
            component.prepare_pipeline_deployment(
                pipeline=pipeline,
                stack=self,
                runtime_configuration=runtime_configuration,
            )

        for component in self.components.values():
            component.prepare_pipeline_run()

    def deploy_pipeline(
        self,
        pipeline: "BasePipeline",
        runtime_configuration: "RuntimeConfiguration",
    ) -> Any:
        """Deploys a pipeline on this stack.

        Args:
            pipeline: The pipeline to deploy.
            runtime_configuration: Contains all the runtime configuration
                options specified for the pipeline run.

        Returns:
            The return value of the call to `orchestrator.run_pipeline(...)`.
        """
        logger.info(
            "Using stack `%s` to run pipeline `%s`...",
            self.name,
            pipeline.name,
        )
        start_time = time.time()

        original_cache_boolean = pipeline.enable_cache
        if "enable_cache" in runtime_configuration:
            logger.info(
                "Runtime configuration overwriting the pipeline cache settings"
                " to enable_cache=`%s` for this pipeline run. The default "
                "caching strategy is retained for future pipeline runs.",
                runtime_configuration["enable_cache"],
            )
            pipeline.enable_cache = runtime_configuration.get("enable_cache")

        return_value = self.orchestrator.run(
            pipeline, stack=self, runtime_configuration=runtime_configuration
        )

        # Put pipeline level cache policy back to make sure the next runs
        #  default to that policy again in case the runtime configuration
        #  is not set explicitly
        pipeline.enable_cache = original_cache_boolean

        run_duration = time.time() - start_time
        logger.info(
            "Pipeline run `%s` has finished in %s.",
            runtime_configuration.run_name,
            string_utils.get_human_readable_time(run_duration),
        )

        for component in self.components.values():
            component.cleanup_pipeline_run()

        return return_value

    def prepare_step_run(self) -> None:
        """Prepares running a step."""
        for component in self.components.values():
            component.prepare_step_run()

    def cleanup_step_run(self) -> None:
        """Cleans up resources after the step run is finished."""
        for component in self.components.values():
            component.cleanup_step_run()

    @property
    def is_provisioned(self) -> bool:
        """If the stack provisioned resources to run locally.

        Returns:
            True if the stack provisioned resources to run locally.
        """
        return all(
            component.is_provisioned for component in self.components.values()
        )

    @property
    def is_running(self) -> bool:
        """If the stack is running locally.

        Returns:
            True if the stack is running locally, False otherwise.
        """
        return all(
            component.is_running for component in self.components.values()
        )

    def provision(self) -> None:
        """Provisions resources to run the stack locally."""
        logger.info("Provisioning resources for stack '%s'.", self.name)
        for component in self.components.values():
            if not component.is_provisioned:
                component.provision()
                logger.info("Provisioned resources for %s.", component)

    def deprovision(self) -> None:
        """Deprovisions all local resources of the stack."""
        logger.info("Deprovisioning resources for stack '%s'.", self.name)
        for component in self.components.values():
            if component.is_provisioned:
                try:
                    component.deprovision()
                    logger.info("Deprovisioned resources for %s.", component)
                except NotImplementedError as e:
                    logger.warning(e)

    def resume(self) -> None:
        """Resumes the provisioned local resources of the stack.

        Raises:
            ProvisioningError: If any stack component is missing provisioned
                resources.
        """
        logger.info("Resuming provisioned resources for stack %s.", self.name)
        for component in self.components.values():
            if component.is_running:
                # the component is already running, no need to resume anything
                pass
            elif component.is_provisioned:
                component.resume()
                logger.info("Resumed resources for %s.", component)
            else:
                raise ProvisioningError(
                    f"Unable to resume resources for {component}: No "
                    f"resources have been provisioned for this component."
                )

    def suspend(self) -> None:
        """Suspends the provisioned local resources of the stack."""
        logger.info(
            "Suspending provisioned resources for stack '%s'.", self.name
        )
        for component in self.components.values():
            if not component.is_suspended:
                try:
                    component.suspend()
                    logger.info("Suspended resources for %s.", component)
                except NotImplementedError:
                    logger.warning(
                        "Suspending provisioned resources not implemented "
                        "for %s. Continuing without suspending resources...",
                        component,
                    )<|MERGE_RESOLUTION|>--- conflicted
+++ resolved
@@ -148,13 +148,8 @@
         from zenml.stack import StackComponent
 
         stack_components = {
-<<<<<<< HEAD
             type_: StackComponent.from_model(model[0])
             for type_, model in stack_model.components.items()
-=======
-            type_: models[0].to_component()
-            for type_, models in stack_model.components.items()
->>>>>>> 25e57a64
         }
         return Stack.from_components(
             id=stack_model.id,
