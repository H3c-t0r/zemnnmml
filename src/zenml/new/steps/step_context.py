--- conflicted
+++ resolved
@@ -31,10 +31,7 @@
     from zenml.config.step_run_info import StepRunInfo
     from zenml.materializers.base_materializer import BaseMaterializer
     from zenml.metadata.metadata_types import MetadataType
-<<<<<<< HEAD
-=======
     from zenml.model.artifact_config import ArtifactConfig
->>>>>>> b47a7180
     from zenml.model.model_config import ModelConfig
     from zenml.models.pipeline_models import PipelineResponseModel
     from zenml.models.pipeline_run_models import PipelineRunResponseModel
