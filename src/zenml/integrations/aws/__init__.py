#  Copyright (c) ZenML GmbH 2022. All Rights Reserved.
#
#  Licensed under the Apache License, Version 2.0 (the "License");
#  you may not use this file except in compliance with the License.
#  You may obtain a copy of the License at:
#
#       https://www.apache.org/licenses/LICENSE-2.0
#
#  Unless required by applicable law or agreed to in writing, software
#  distributed under the License is distributed on an "AS IS" BASIS,
#  WITHOUT WARRANTIES OR CONDITIONS OF ANY KIND, either express
#  or implied. See the License for the specific language governing
#  permissions and limitations under the License.
"""Integrates multiple AWS Tools as Stack Components.

The AWS integration provides a way for our users to manage their secrets
through AWS, a way to use the aws container registry. Additionally, the
Sagemaker integration submodule provides a way to run ZenML steps in
Sagemaker.
"""
from typing import List

from zenml.enums import StackComponentType
from zenml.integrations.constants import AWS
from zenml.integrations.integration import Integration
from zenml.zen_stores.models import FlavorWrapper

AWS_SECRET_MANAGER_FLAVOR = "aws"
AWS_CONTAINER_REGISTRY_FLAVOR = "aws"
AWS_SAGEMAKER_STEP_OPERATOR_FLAVOR = "sagemaker"


class AWSIntegration(Integration):
    """Definition of AWS integration for ZenML."""

    NAME = AWS
<<<<<<< HEAD
    REQUIREMENTS = ["boto3==1.20.24"]
=======
    REQUIREMENTS = ["boto3==1.21.21", "sagemaker==2.82.2"]
>>>>>>> f5ecde68

    @classmethod
    def flavors(cls) -> List[FlavorWrapper]:
        """Declare the stack component flavors for the AWS integration.

        Returns:
            List of stack component flavors for this integration.
        """
        return [
            FlavorWrapper(
                name=AWS_SECRET_MANAGER_FLAVOR,
                source="zenml.integrations.aws.secrets_managers"
                ".AWSSecretsManager",
                type=StackComponentType.SECRETS_MANAGER,
                integration=cls.NAME,
            ),
            FlavorWrapper(
                name=AWS_CONTAINER_REGISTRY_FLAVOR,
                source="zenml.integrations.aws.container_registries"
                ".AWSContainerRegistry",
                type=StackComponentType.CONTAINER_REGISTRY,
                integration=cls.NAME,
            ),
            FlavorWrapper(
                name=AWS_SAGEMAKER_STEP_OPERATOR_FLAVOR,
                source="zenml.integrations.aws.step_operators"
                ".SagemakerStepOperator",
                type=StackComponentType.STEP_OPERATOR,
                integration=cls.NAME,
            ),
        ]


AWSIntegration.check_installation()<|MERGE_RESOLUTION|>--- conflicted
+++ resolved
@@ -34,11 +34,7 @@
     """Definition of AWS integration for ZenML."""
 
     NAME = AWS
-<<<<<<< HEAD
-    REQUIREMENTS = ["boto3==1.20.24"]
-=======
-    REQUIREMENTS = ["boto3==1.21.21", "sagemaker==2.82.2"]
->>>>>>> f5ecde68
+    REQUIREMENTS = ["boto3==1.20.24", "sagemaker==2.75.0"]
 
     @classmethod
     def flavors(cls) -> List[FlavorWrapper]:
