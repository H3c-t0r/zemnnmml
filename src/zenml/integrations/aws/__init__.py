--- conflicted
+++ resolved
@@ -35,14 +35,9 @@
 
     NAME = AWS
     REQUIREMENTS = [
-<<<<<<< HEAD
-        "boto3==1.21.0",
-        "sagemaker==2.117.0",
-=======
         "boto3>=1.24.59,<=1.26.31",
         "botocore>=1.27.59,<=1.29.31",
         "sagemaker>=2.117.0,<=2.124.0",
->>>>>>> 897630b5
     ]
 
     @classmethod
