--- conflicted
+++ resolved
@@ -32,11 +32,7 @@
         """Activates the integration."""
         from zenml.integrations.aws import artifact_stores  # noqa
         from zenml.integrations.aws import io  # noqa
-<<<<<<< HEAD
         from zenml.integrations.aws import secrets_managers  # noqa
-        from zenml.integrations.aws import step_operators  # noqa
-=======
->>>>>>> 0f1dfbc5
 
 
 AWSIntegration.check_installation()