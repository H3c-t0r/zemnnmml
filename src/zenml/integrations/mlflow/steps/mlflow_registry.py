#  Copyright (c) ZenML GmbH 2023. All Rights Reserved.
#
#  Licensed under the Apache License, Version 2.0 (the "License");
#  you may not use this file except in compliance with the License.
#  You may obtain a copy of the License at:
#
#       http://www.apache.org/licenses/LICENSE-2.0
#
#  Unless required by applicable law or agreed to in writing, software
#  distributed under the License is distributed on an "AS IS" BASIS,
#  WITHOUT WARRANTIES OR CONDITIONS OF ANY KIND, either express
#  or implied. See the License for the specific language governing
#  permissions and limitations under the License.
"""Implementation of the MLflow model registration pipeline step."""

from typing import Optional, cast

from mlflow.tracking import artifact_utils

from zenml import __version__, step
from zenml.client import Client
from zenml.environment import Environment
from zenml.integrations.mlflow.model_registries.mlflow_model_registry import (
    MLFlowModelRegistry,
)
from zenml.logger import get_logger
from zenml.materializers.unmaterialized_artifact import UnmaterializedArtifact
from zenml.model_registries.base_model_registry import (
    ModelRegistryModelMetadata,
)
from zenml.steps import (
    STEP_ENVIRONMENT_NAME,
    StepEnvironment,
)

logger = get_logger(__name__)


@step(enable_cache=True)
def mlflow_register_model_step(
    model: UnmaterializedArtifact,
    name: str,
    version: Optional[str] = None,
    trained_model_name: Optional[str] = "model",
    model_source_uri: Optional[str] = None,
    experiment_name: Optional[str] = None,
    run_name: Optional[str] = None,
    run_id: Optional[str] = None,
    description: Optional[str] = None,
    metadata: Optional[ModelRegistryModelMetadata] = None,
) -> None:
    """MLflow model registry step.

    Args:
        model: Model to be registered, This is not used in the step, but is
            required to trigger the step when the model is trained.
        name: Name of the registered model.
        version: Version of the registered model.
        trained_model_name: Name of the model to be deployed.
        experiment_name: Name of the experiment to be used for the run.
        run_name: Name of the run to be created.
        run_id: ID of the run to be used.
        model_source_uri: URI of the model source. If not provided, the model
            will be fetched from the MLflow tracking server.
        description: Description of the model.
        metadata: Metadata of the model version to be added to the model registry.

    Raises:
        ValueError: If the model registry is not an MLflow model registry.
        ValueError: If the experiment tracker is not an MLflow experiment tracker.
        RuntimeError: If no model source URI is provided and no model is found.
        RuntimeError: If no run ID is provided and no run is found.
    """
    # fetch the MLflow model registry
    model_registry = Client().active_stack.model_registry
    if not isinstance(model_registry, MLFlowModelRegistry):
        raise ValueError(
            "The MLflow model registry step can only be used with an "
            "MLflow model registry."
        )

    # get pipeline name, step name and run id
    step_env = cast(StepEnvironment, Environment()[STEP_ENVIRONMENT_NAME])
    pipeline_name = step_env.pipeline_name
    run_name = step_env.run_name
    pipeline_run_uuid = str(step_env.step_run_info.run_id)
    zenml_workspace = str(model_registry.workspace)

    # Get MLflow run ID either from params or from experiment tracker using
    # pipeline name and run name
<<<<<<< HEAD
    mlflow_run_id = params.run_id or model_registry.get_run_id(
        experiment_name=params.experiment_name or pipeline_name,
        run_name=params.run_name or run_name,
=======
    mlflow_run_id = run_id or experiment_tracker.get_run_id(
        experiment_name=experiment_name or pipeline_name,
        run_name=run_name or run_name,
>>>>>>> 16515da1
    )
    # If no value was set at all, raise an error
    if not mlflow_run_id:
        raise RuntimeError(
            f"Could not find MLflow run for experiment {pipeline_name} "
            f"and run {run_name}."
        )

    # Get MLflow client
    client = model_registry.mlflow_client
    # Lastly, check if the run ID is valid
    try:
        client.get_run(run_id=mlflow_run_id).info.run_id
    except Exception:
        raise RuntimeError(
            f"Could not find MLflow run with ID {mlflow_run_id}."
        )

    # Set model source URI
    model_source_uri = model_source_uri or None

    # Check if the run ID have a model artifact if no model source URI is set.
    if not model_source_uri and client.list_artifacts(
        mlflow_run_id, trained_model_name
    ):
        model_source_uri = artifact_utils.get_artifact_uri(
            run_id=mlflow_run_id, artifact_path=trained_model_name
        )
    if not model_source_uri:
        raise RuntimeError(
            "No model source URI provided or no model found in the "
            "MLflow tracking server for the given inputs."
        )

    # Check metadata
    if not metadata:
        metadata = ModelRegistryModelMetadata()
    if metadata.zenml_version is None:
        metadata.zenml_version = __version__
    if metadata.zenml_pipeline_name is None:
        metadata.zenml_pipeline_name = pipeline_name
    if metadata.zenml_run_name is None:
        metadata.zenml_run_name = run_name
    if metadata.zenml_pipeline_run_uuid is None:
        metadata.zenml_pipeline_run_uuid = pipeline_run_uuid
    if metadata.zenml_workspace is None:
        metadata.zenml_workspace = zenml_workspace

    # Register model version
    model_version = model_registry.register_model_version(
        name=name,
        version=version or "1",
        model_source_uri=model_source_uri,
        description=description,
        metadata=metadata,
    )

    logger.info(
        f"Registered model {name} "
        f"with version {model_version.version} "
        f"from source {model_source_uri}."
    )<|MERGE_RESOLUTION|>--- conflicted
+++ resolved
@@ -82,21 +82,16 @@
     # get pipeline name, step name and run id
     step_env = cast(StepEnvironment, Environment()[STEP_ENVIRONMENT_NAME])
     pipeline_name = step_env.pipeline_name
-    run_name = step_env.run_name
+    experiment_name = experiment_name or pipeline_name
+    run_name = run_name or step_env.run_name
     pipeline_run_uuid = str(step_env.step_run_info.run_id)
     zenml_workspace = str(model_registry.workspace)
 
     # Get MLflow run ID either from params or from experiment tracker using
     # pipeline name and run name
-<<<<<<< HEAD
-    mlflow_run_id = params.run_id or model_registry.get_run_id(
-        experiment_name=params.experiment_name or pipeline_name,
-        run_name=params.run_name or run_name,
-=======
-    mlflow_run_id = run_id or experiment_tracker.get_run_id(
-        experiment_name=experiment_name or pipeline_name,
-        run_name=run_name or run_name,
->>>>>>> 16515da1
+    mlflow_run_id = run_id or model_registry.get_run_id(
+        experiment_name=experiment_name,
+        run_name=run_name,
     )
     # If no value was set at all, raise an error
     if not mlflow_run_id:
