--- conflicted
+++ resolved
@@ -104,155 +104,14 @@
         )
         self._set_env()
 
-<<<<<<< HEAD
     @property
     def settings_class(self) -> Optional[Type["BaseSettings"]]:
         """Settings class for the Kubeflow orchestrator.
-=======
-    @staticmethod
-    def _translate_schedule(
-        schedule: Optional[Schedule] = None,
-    ) -> Dict[str, Any]:
-        """Convert ZenML schedule into Airflow schedule.
-
-        The Airflow schedule uses slightly different naming and needs some
-        default entries for execution without a schedule.
-
-        Args:
-            schedule: Containing the interval, start and end date and
-                a boolean flag that defines if past runs should be caught up
-                on
-
-        Returns:
-            Airflow configuration dict.
-        """
-        if schedule:
-            if schedule.cron_expression:
-                start_time = schedule.start_time or (
-                    datetime.datetime.now() - datetime.timedelta(1)
-                )
-                return {
-                    "schedule_interval": schedule.cron_expression,
-                    "start_date": start_time,
-                    "end_date": schedule.end_time,
-                    "catchup": schedule.catchup,
-                }
-            else:
-                return {
-                    "schedule_interval": schedule.interval_second,
-                    "start_date": schedule.start_time,
-                    "end_date": schedule.end_time,
-                    "catchup": schedule.catchup,
-                }
-
-        return {
-            "schedule_interval": "@once",
-            # set the a start time in the past and disable catchup so airflow runs the dag immediately
-            "start_date": datetime.datetime.now() - datetime.timedelta(7),
-            "catchup": False,
-        }
-
-    def get_orchestrator_run_id(self) -> str:
-        """Returns the active orchestrator run id.
-
-        Raises:
-            RuntimeError: If no run id exists. This happens when this method
-                gets called while the orchestrator is not running a pipeline.
-
-        Returns:
-            The orchestrator run id.
-        """
-        if not self._orchestrator_run_id:
-            raise RuntimeError("No run id set.")
-
-        return self._orchestrator_run_id
-
-    def prepare_or_run_pipeline(
-        self,
-        deployment: "PipelineDeployment",
-        stack: "Stack",
-    ) -> Any:
-        """Creates an Airflow DAG as the intermediate representation for the pipeline.
-
-        This DAG will be loaded by airflow in the target environment
-        and used for orchestration of the pipeline.
-
-        How it works:
-        -------------
-        A new airflow_dag is instantiated with the pipeline name and among
-        others things the run schedule.
-
-        For each step of the pipeline a callable is created. This callable
-        uses the run_step() method to execute the step. The parameters of
-        this callable are pre-filled and an airflow step_operator is created
-        within the dag. The dependencies to upstream steps are then
-        configured.
-
-        Finally, the dag is fully complete and can be returned.
-
-        Args:
-            deployment: The pipeline deployment to prepare or run.
-            stack: The stack the pipeline will run on.
->>>>>>> d6209b6e
 
         Returns:
             The settings class.
         """
-<<<<<<< HEAD
         return AirflowOrchestratorSettings
-=======
-        import airflow
-        from airflow.operators import python as airflow_python
-
-        # Instantiate and configure airflow Dag with name and schedule
-        airflow_dag = airflow.DAG(
-            dag_id=deployment.pipeline.name,
-            is_paused_upon_creation=False,
-            **self._translate_schedule(deployment.schedule),
-        )
-
-        # Dictionary mapping step names to airflow_operators. This will be needed
-        # to configure airflow operator dependencies
-        step_name_to_airflow_operator = {}
-
-        for step in deployment.steps.values():
-            # Create callable that will be used by airflow to execute the step
-            # within the orchestrated environment
-            def _step_callable(step_instance: "Step", **kwargs):
-                if self.requires_resources_in_orchestration_environment(step):
-                    logger.warning(
-                        "Specifying step resources is not yet supported for "
-                        "the Airflow orchestrator, ignoring resource "
-                        "configuration for step %s.",
-                        step.name,
-                    )
-                self._orchestrator_run_id = kwargs["ti"].get_dagrun().run_id
-                self._prepare_run(deployment=deployment)
-                self.run_step(step=step_instance)
-                self._cleanup_run()
-                self._orchestrator_run_id = None
-
-            # Create airflow python operator that contains the step callable
-            airflow_operator = airflow_python.PythonOperator(
-                dag=airflow_dag,
-                task_id=step.config.name,
-                provide_context=True,
-                python_callable=functools.partial(
-                    _step_callable, step_instance=step
-                ),
-            )
-
-            # Configure the current airflow operator to run after all upstream
-            # operators finished executing
-            step_name_to_airflow_operator[step.config.name] = airflow_operator
-            for upstream_step_name in step.spec.upstream_steps:
-                airflow_operator.set_upstream(
-                    step_name_to_airflow_operator[upstream_step_name]
-                )
-
-        # Return the finished airflow dag
-        return airflow_dag
->>>>>>> d6209b6e
 
     @property
     def dags_directory(self) -> str:
