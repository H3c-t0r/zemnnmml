#  Copyright (c) ZenML GmbH 2022. All Rights Reserved.
#
#  Licensed under the Apache License, Version 2.0 (the "License");
#  you may not use this file except in compliance with the License.
#  You may obtain a copy of the License at:
#
#       https://www.apache.org/licenses/LICENSE-2.0
#
#  Unless required by applicable law or agreed to in writing, software
#  distributed under the License is distributed on an "AS IS" BASIS,
#  WITHOUT WARRANTIES OR CONDITIONS OF ANY KIND, either express
#  or implied. See the License for the specific language governing
#  permissions and limitations under the License.


import json
from typing import (
    Any,
    Callable,
    ClassVar,
    Dict,
    Iterable,
    List,
    Optional,
    Set,
    Tuple,
    Union,
    cast,
)

import s3fs
from pydantic import validator

from zenml.artifact_stores import BaseArtifactStore
from zenml.integrations.s3 import S3_ARTIFACT_STORE_FLAVOR
from zenml.io.utils import convert_to_str

PathType = Union[bytes, str]


class S3ArtifactStore(BaseArtifactStore):
    """Artifact Store for S3 based artifacts.

    All attributes of this class except `path` will be passed to the
    `s3fs.S3FileSystem` initialization. See
    [here](https://s3fs.readthedocs.io/en/latest/) for more information on how
    to use those configuration options to connect to any S3-compatible storage.

    When you want to register an S3ArtifactStore from the CLI and need to pass
    `client_kwargs`, `config_kwargs` or `s3_additional_kwargs`, you should pass
    them as a json string:
    ```
    zenml artifact-store register my_s3_store --type=s3 --path=s3://my_bucket \
    --client_kwargs='{"endpoint_url": "http://my-s3-endpoint"}'
    ```
    """

    key: Optional[str] = None
    secret: Optional[str] = None
    token: Optional[str] = None
    client_kwargs: Optional[Dict[str, Any]] = None
    config_kwargs: Optional[Dict[str, Any]] = None
    s3_additional_kwargs: Optional[Dict[str, Any]] = None
    _filesystem: Optional[s3fs.S3FileSystem] = None

    # Class variables
    FLAVOR: ClassVar[str] = S3_ARTIFACT_STORE_FLAVOR
    SUPPORTED_SCHEMES: ClassVar[Set[str]] = {"s3://"}

    @validator(
        "client_kwargs", "config_kwargs", "s3_additional_kwargs", pre=True
    )
    def _convert_json_string(
        cls, value: Union[None, str, Dict[str, Any]]
    ) -> Optional[Dict[str, Any]]:
        """Converts potential JSON strings passed via the CLI to
        dictionaries.

        Raises:
            TypeError: If the value is not a `str`, `Dict` or `None`.
            ValueError: If the value is an invalid json string or a json string
                that does not decode into a dictionary.
        """
        if isinstance(value, str):
            try:
                dict_ = json.loads(value)
            except json.JSONDecodeError as e:
                raise ValueError(f"Invalid json string '{value}'") from e

            if not isinstance(dict_, Dict):
                raise ValueError(
                    f"Json string '{value}' did not decode into a dictionary."
                )

            return dict_
        elif isinstance(value, Dict) or value is None:
            return value
        else:
            raise TypeError(f"{value} is not a json string or a dictionary.")

    @property
    def filesystem(self) -> s3fs.S3FileSystem:
        """The s3 filesystem to access this artifact store."""
        if not self._filesystem:
            self._filesystem = s3fs.S3FileSystem(
                key=self.key,
                secret=self.secret,
                token=self.token,
                client_kwargs=self.client_kwargs,
                config_kwargs=self.config_kwargs,
                s3_additional_kwargs=self.s3_additional_kwargs,
            )
        return self._filesystem

    def open(self, path: PathType, mode: str = "r") -> Any:
        """Open a file at the given path.
        Args:
            path: Path of the file to open.
            mode: Mode in which to open the file. Currently, only
                'rb' and 'wb' to read and write binary files are supported.
        """
        return self.filesystem.open(path=path, mode=mode)

    def copyfile(
        self, src: PathType, dst: PathType, overwrite: bool = False
    ) -> None:
        """Copy a file.
        Args:
            src: The path to copy from.
            dst: The path to copy to.
            overwrite: If a file already exists at the destination, this
                method will overwrite it if overwrite=`True` and
                raise a FileExistsError otherwise.
        Raises:
            FileNotFoundError: If the source file does not exist.
            FileExistsError: If a file already exists at the destination
                and overwrite is not set to `True`.
        """
        if not overwrite and self.filesystem.exists(dst):
            raise FileExistsError(
                f"Unable to copy to destination '{convert_to_str(dst)}', "
                f"file already exists. Set `overwrite=True` to copy anyway."
            )

        # TODO [ENG-151]: Check if it works with overwrite=True or if we need to
        #  manually remove it first
        self.filesystem.copy(path1=src, path2=dst)

    def exists(self, path: PathType) -> bool:
        """Check whether a path exists."""
<<<<<<< HEAD
        S3ArtifactStore._ensure_filesystem_set()
        return S3ArtifactStore.FILESYSTEM.exists(  # type: ignore[no-any-return]
            path=path
        )
=======
        return self.filesystem.exists(path=path)  # type: ignore[no-any-return]
>>>>>>> 5726e453

    def glob(self, pattern: PathType) -> List[PathType]:
        """Return all paths that match the given glob pattern.
        The glob pattern may include:
        - '*' to match any number of characters
        - '?' to match a single character
        - '[...]' to match one of the characters inside the brackets
        - '**' as the full name of a path component to match to search
          in subdirectories of any depth (e.g. '/some_dir/**/some_file)
        Args:
            pattern: The glob pattern to match, see details above.
        Returns:
            A list of paths that match the given glob pattern.
        """
        return [f"s3://{path}" for path in self.filesystem.glob(path=pattern)]

    def isdir(self, path: PathType) -> bool:
        """Check whether a path is a directory."""
<<<<<<< HEAD
        S3ArtifactStore._ensure_filesystem_set()
        return S3ArtifactStore.FILESYSTEM.isdir(  # type: ignore[no-any-return]
            path=path
        )
=======
        return self.filesystem.isdir(path=path)  # type: ignore[no-any-return]
>>>>>>> 5726e453

    def listdir(self, path: PathType) -> List[PathType]:
        """Return a list of files in a directory."""
        # remove s3 prefix if given, so we can remove the directory later as
        # this method is expected to only return filenames
        path = convert_to_str(path)
        if path.startswith("s3://"):
            path = path[5:]

        def _extract_basename(file_dict: Dict[str, Any]) -> str:
            """Extracts the basename from a file info dict returned by the S3
            filesystem."""
            file_path = cast(str, file_dict["Key"])
            base_name = file_path[len(path) :]
            return base_name.lstrip("/")

        return [
            _extract_basename(dict_)
            for dict_ in self.filesystem.listdir(path=path)
            # s3fs.listdir also returns the root directory, so we filter
            # it out here
            if _extract_basename(dict_)
        ]

    def makedirs(self, path: PathType) -> None:
        """Create a directory at the given path. If needed also
        create missing parent directories."""
        self.filesystem.makedirs(path=path, exist_ok=True)

    def mkdir(self, path: PathType) -> None:
        """Create a directory at the given path."""
        self.filesystem.makedir(path=path)

    def remove(self, path: PathType) -> None:
        """Remove the file at the given path."""
        self.filesystem.rm_file(path=path)

    def rename(
        self, src: PathType, dst: PathType, overwrite: bool = False
    ) -> None:
        """Rename source file to destination file.
        Args:
            src: The path of the file to rename.
            dst: The path to rename the source file to.
            overwrite: If a file already exists at the destination, this
                method will overwrite it if overwrite=`True` and
                raise a FileExistsError otherwise.
        Raises:
            FileNotFoundError: If the source file does not exist.
            FileExistsError: If a file already exists at the destination
                and overwrite is not set to `True`.
        """
        if not overwrite and self.filesystem.exists(dst):
            raise FileExistsError(
                f"Unable to rename file to '{convert_to_str(dst)}', "
                f"file already exists. Set `overwrite=True` to rename anyway."
            )

        # TODO [ENG-152]: Check if it works with overwrite=True or if we need
        #  to manually remove it first
        self.filesystem.rename(path1=src, path2=dst)

    def rmtree(self, path: PathType) -> None:
        """Remove the given directory."""
        self.filesystem.delete(path=path, recursive=True)

    def stat(self, path: PathType) -> Dict[str, Any]:
        """Return stat info for the given path."""
<<<<<<< HEAD
        S3ArtifactStore._ensure_filesystem_set()
        return S3ArtifactStore.FILESYSTEM.stat(  # type: ignore[no-any-return]
            path=path
        )
=======
        return self.filesystem.stat(path=path)  # type: ignore[no-any-return]
>>>>>>> 5726e453

    def walk(
        self,
        top: PathType,
        topdown: bool = True,
        onerror: Optional[Callable[..., None]] = None,
    ) -> Iterable[Tuple[PathType, List[PathType], List[PathType]]]:
        """Return an iterator that walks the contents of the given directory.
        Args:
            top: Path of directory to walk.
            topdown: Unused argument to conform to interface.
            onerror: Unused argument to conform to interface.
        Returns:
            An Iterable of Tuples, each of which contain the path of the current
            directory path, a list of directories inside the current directory
            and a list of files inside the current directory.
        """
        # TODO [ENG-153]: Additional params
        for directory, subdirectories, files in self.filesystem.walk(path=top):
            yield f"s3://{directory}", subdirectories, files<|MERGE_RESOLUTION|>--- conflicted
+++ resolved
@@ -148,14 +148,7 @@
 
     def exists(self, path: PathType) -> bool:
         """Check whether a path exists."""
-<<<<<<< HEAD
-        S3ArtifactStore._ensure_filesystem_set()
-        return S3ArtifactStore.FILESYSTEM.exists(  # type: ignore[no-any-return]
-            path=path
-        )
-=======
         return self.filesystem.exists(path=path)  # type: ignore[no-any-return]
->>>>>>> 5726e453
 
     def glob(self, pattern: PathType) -> List[PathType]:
         """Return all paths that match the given glob pattern.
@@ -174,14 +167,7 @@
 
     def isdir(self, path: PathType) -> bool:
         """Check whether a path is a directory."""
-<<<<<<< HEAD
-        S3ArtifactStore._ensure_filesystem_set()
-        return S3ArtifactStore.FILESYSTEM.isdir(  # type: ignore[no-any-return]
-            path=path
-        )
-=======
         return self.filesystem.isdir(path=path)  # type: ignore[no-any-return]
->>>>>>> 5726e453
 
     def listdir(self, path: PathType) -> List[PathType]:
         """Return a list of files in a directory."""
@@ -250,14 +236,7 @@
 
     def stat(self, path: PathType) -> Dict[str, Any]:
         """Return stat info for the given path."""
-<<<<<<< HEAD
-        S3ArtifactStore._ensure_filesystem_set()
-        return S3ArtifactStore.FILESYSTEM.stat(  # type: ignore[no-any-return]
-            path=path
-        )
-=======
         return self.filesystem.stat(path=path)  # type: ignore[no-any-return]
->>>>>>> 5726e453
 
     def walk(
         self,
