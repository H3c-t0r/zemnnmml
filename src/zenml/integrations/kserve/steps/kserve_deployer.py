--- conflicted
+++ resolved
@@ -34,15 +34,11 @@
     step,
 )
 from zenml.steps.step_context import StepContext
-<<<<<<< HEAD
 from zenml.utils.source_utils import (
     get_source_root_path,
     import_class_by_path,
     is_inside_repository,
 )
-=======
-from zenml.utils.source_utils import is_inside_repository
->>>>>>> c68f3cd2
 
 logger = get_logger(__name__)
 
@@ -212,12 +208,8 @@
     """
 
     service_config: KServeDeploymentConfig
-<<<<<<< HEAD
-    custom_deploy_paramters: Optional[CustomDeployParamters] = None
-    torch_serve_paramters: Optional[TorchServeParameters] = None
-=======
+    custom_deploy_parameters: Optional[CustomDeployParamters] = None
     torch_serve_parameters: Optional[TorchServeParameters] = None
->>>>>>> c68f3cd2
     timeout: int = DEFAULT_KSERVE_DEPLOYMENT_START_STOP_TIMEOUT
 
 
