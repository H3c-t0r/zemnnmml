--- conflicted
+++ resolved
@@ -49,7 +49,9 @@
     Returns:
         Pod manifest.
     """
-<<<<<<< HEAD
+    env = env.copy() if env else {}
+    env.setdefault(ENV_ZENML_ENABLE_REPO_INIT_WARNINGS, "False")
+
     spec: Dict[str, Any] = {
         "restartPolicy": "Never",
         "containers": [
@@ -59,10 +61,8 @@
                 "command": command,
                 "args": args,
                 "env": [
-                    {
-                        "name": ENV_ZENML_ENABLE_REPO_INIT_WARNINGS,
-                        "value": "False",
-                    }
+                    {"name": name, "value": value}
+                    for name, value in env.items()
                 ],
             }
         ],
@@ -73,10 +73,6 @@
 
     if settings and settings.pod_settings:
         spec.update(add_pod_settings(settings.pod_settings))
-=======
-    env = env.copy() if env else {}
-    env.setdefault(ENV_ZENML_ENABLE_REPO_INIT_WARNINGS, "False")
->>>>>>> d6209b6e
 
     manifest = {
         "apiVersion": "v1",
@@ -88,25 +84,7 @@
                 "pipeline": pipeline_name,
             },
         },
-<<<<<<< HEAD
         "spec": spec,
-=======
-        "spec": {
-            "restartPolicy": "Never",
-            "containers": [
-                {
-                    "name": "main",
-                    "image": image_name,
-                    "command": command,
-                    "args": args,
-                    "env": [
-                        {"name": name, "value": value}
-                        for name, value in env.items()
-                    ],
-                }
-            ],
-        },
->>>>>>> d6209b6e
     }
 
     return manifest
