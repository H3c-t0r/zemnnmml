--- conflicted
+++ resolved
@@ -32,12 +32,8 @@
 SELDON = "seldon"
 SKLEARN = "sklearn"
 TENSORFLOW = "tensorflow"
-<<<<<<< HEAD
-WHYLOGS = "whylogs"
-HUGGINGFACE = "huggingface"
-=======
 VAULT = "vault"
 WHYLOGS = "whylogs"
 VERTEX = "vertex"
 NEURAL_PROPHET = "neural_prophet"
->>>>>>> aac824bd
+HUGGINGFACE = "huggingface"