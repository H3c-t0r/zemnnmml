--- conflicted
+++ resolved
@@ -29,11 +29,7 @@
 SAGEMAKER = "sagemaker"
 SKLEARN = "sklearn"
 TENSORFLOW = "tensorflow"
-<<<<<<< HEAD
+VAULT = "vault"
 WHYLOGS = "whylogs"
 WANDB = "wandb"
-=======
-VAULT = "vault"
-WHYLOGS = "whylogs"
-VERTEX = "vertex"
->>>>>>> eaef3c01
+VERTEX = "vertex"