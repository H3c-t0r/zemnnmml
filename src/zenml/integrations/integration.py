--- conflicted
+++ resolved
@@ -27,7 +27,7 @@
     subclasses"""
 
     def __new__(
-            mcs, name: str, bases: Tuple[Type[Any], ...], dct: Dict[str, Any]
+        mcs, name: str, bases: Tuple[Type[Any], ...], dct: Dict[str, Any]
     ) -> "IntegrationMeta":
         """Hook into creation of an Integration class."""
         cls = cast(Type["Integration"], super().__new__(mcs, name, bases, dct))
@@ -53,18 +53,11 @@
                 result = shutil.which(command)
 
                 if result is None:
-<<<<<<< HEAD
-                    raise DoesNotExistException(
-                        f"Unable to find the required packages for {req} on "
-                        f"your system. Please install the packages on your "
-                        f"system and try again."
-=======
                     logger.debug(
                         "Unable to find the required packages for %s on your "
                         "system. Please install the packages on your system "
                         "and try again.",
                         requirement,
->>>>>>> cd36d0cb
                     )
                     return False
 
@@ -87,9 +80,6 @@
                 f"{str(e)}"
             )
             return False
-        except DoesNotExistException as e:
-            logger.debug(e)
-            return False
 
     @staticmethod
     def activate() -> None:
