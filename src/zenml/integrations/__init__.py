#  Copyright (c) ZenML GmbH 2022. All Rights Reserved.
#
#  Licensed under the Apache License, Version 2.0 (the "License");
#  you may not use this file except in compliance with the License.
#  You may obtain a copy of the License at:
#
#       https://www.apache.org/licenses/LICENSE-2.0
#
#  Unless required by applicable law or agreed to in writing, software
#  distributed under the License is distributed on an "AS IS" BASIS,
#  WITHOUT WARRANTIES OR CONDITIONS OF ANY KIND, either express
#  or implied. See the License for the specific language governing
#  permissions and limitations under the License.
"""ZenML integrations module.

The ZenML integrations module contains sub-modules for each integration that we
support. This includes orchestrators like Apache Airflow, visualization tools
like the ``facets`` library, as well as deep learning libraries like PyTorch.
"""
from zenml.integrations.airflow import AirflowIntegration  # noqa
from zenml.integrations.argilla import ArgillaIntegration  # noqa
from zenml.integrations.aws import AWSIntegration  # noqa
from zenml.integrations.azure import AzureIntegration  # noqa
from zenml.integrations.bentoml import BentoMLIntegration  # noqa
from zenml.integrations.bitbucket import BitbucketIntegration  # noqa
<<<<<<< HEAD
from zenml.integrations.databricks import DatabricksIntegration  # noqa
=======
from zenml.integrations.comet import CometIntegration  # noqa
>>>>>>> b8970a04
from zenml.integrations.deepchecks import DeepchecksIntegration  # noqa
from zenml.integrations.discord import DiscordIntegration  # noqa
from zenml.integrations.evidently import EvidentlyIntegration  # noqa
from zenml.integrations.facets import FacetsIntegration  # noqa
from zenml.integrations.feast import FeastIntegration  # noqa
from zenml.integrations.gcp import GcpIntegration  # noqa
from zenml.integrations.github import GitHubIntegration  # noqa
from zenml.integrations.gitlab import GitLabIntegration  # noqa
from zenml.integrations.great_expectations import (  # noqa
    GreatExpectationsIntegration,
)
from zenml.integrations.huggingface import HuggingfaceIntegration  # noqa
from zenml.integrations.hyperai import HyperAIIntegration  # noqa
from zenml.integrations.kaniko import KanikoIntegration  # noqa
from zenml.integrations.kubeflow import KubeflowIntegration  # noqa
from zenml.integrations.kubernetes import KubernetesIntegration  # noqa
from zenml.integrations.label_studio import LabelStudioIntegration  # noqa
from zenml.integrations.langchain import LangchainIntegration  # noqa
from zenml.integrations.lightgbm import LightGBMIntegration  # noqa
# from zenml.integrations.llama_index import LlamaIndexIntegration  # noqa
from zenml.integrations.mlflow import MlflowIntegration  # noqa
from zenml.integrations.neptune import NeptuneIntegration  # noqa
from zenml.integrations.neural_prophet import NeuralProphetIntegration  # noqa
from zenml.integrations.openai import OpenAIIntegration  # noqa
from zenml.integrations.pigeon import PigeonIntegration # noqa
from zenml.integrations.pillow import PillowIntegration  # noqa
from zenml.integrations.polars import PolarsIntegration  # noqa
from zenml.integrations.prodigy import ProdigyIntegration  # noqa
from zenml.integrations.pycaret import PyCaretIntegration  # noqa
from zenml.integrations.pytorch import PytorchIntegration  # noqa
from zenml.integrations.pytorch_lightning import (  # noqa
    PytorchLightningIntegration,
)
from zenml.integrations.s3 import S3Integration  # noqa
from zenml.integrations.scipy import ScipyIntegration  # noqa
from zenml.integrations.seldon import SeldonIntegration  # noqa
from zenml.integrations.sklearn import SklearnIntegration  # noqa
from zenml.integrations.skypilot_aws import SkypilotAWSIntegration  # noqa
from zenml.integrations.skypilot_gcp import SkypilotGCPIntegration  # noqa
from zenml.integrations.skypilot_azure import SkypilotAzureIntegration  # noqa
from zenml.integrations.skypilot_lambda import SkypilotLambdaIntegration  # noqa
from zenml.integrations.slack import SlackIntegration  # noqa
from zenml.integrations.spark import SparkIntegration  # noqa
from zenml.integrations.tekton import TektonIntegration  # noqa
from zenml.integrations.tensorboard import TensorBoardIntegration  # noqa
from zenml.integrations.tensorflow import TensorflowIntegration  # noqa
from zenml.integrations.wandb import WandbIntegration  # noqa
from zenml.integrations.whylogs import WhylogsIntegration  # noqa
from zenml.integrations.xgboost import XgboostIntegration  # noqa<|MERGE_RESOLUTION|>--- conflicted
+++ resolved
@@ -23,11 +23,8 @@
 from zenml.integrations.azure import AzureIntegration  # noqa
 from zenml.integrations.bentoml import BentoMLIntegration  # noqa
 from zenml.integrations.bitbucket import BitbucketIntegration  # noqa
-<<<<<<< HEAD
 from zenml.integrations.databricks import DatabricksIntegration  # noqa
-=======
 from zenml.integrations.comet import CometIntegration  # noqa
->>>>>>> b8970a04
 from zenml.integrations.deepchecks import DeepchecksIntegration  # noqa
 from zenml.integrations.discord import DiscordIntegration  # noqa
 from zenml.integrations.evidently import EvidentlyIntegration  # noqa
