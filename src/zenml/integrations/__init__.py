#  Copyright (c) ZenML GmbH 2022. All Rights Reserved.
#
#  Licensed under the Apache License, Version 2.0 (the "License");
#  you may not use this file except in compliance with the License.
#  You may obtain a copy of the License at:
#
#       https://www.apache.org/licenses/LICENSE-2.0
#
#  Unless required by applicable law or agreed to in writing, software
#  distributed under the License is distributed on an "AS IS" BASIS,
#  WITHOUT WARRANTIES OR CONDITIONS OF ANY KIND, either express
#  or implied. See the License for the specific language governing
#  permissions and limitations under the License.
"""
The ZenML integrations module contains sub-modules for each integration that we
support. This includes orchestrators like Apache Airflow, visualization tools
like the ``facets`` library, as well as deep learning libraries like PyTorch.
"""

from zenml.integrations.airflow import AirflowIntegration  # noqa
from zenml.integrations.aws import AWSIntegration  # noqa
from zenml.integrations.azure import AzureIntegration  # noqa
from zenml.integrations.azureml import AzureMLIntegration  # noqa
from zenml.integrations.dash import DashIntegration  # noqa
from zenml.integrations.evidently import EvidentlyIntegration  # noqa
from zenml.integrations.facets import FacetsIntegration  # noqa
from zenml.integrations.gcp import GcpIntegration  # noqa
from zenml.integrations.graphviz import GraphvizIntegration  # noqa
from zenml.integrations.kubeflow import KubeflowIntegration  # noqa
from zenml.integrations.mlflow import MlflowIntegration  # noqa
from zenml.integrations.plotly import PlotlyIntegration  # noqa
from zenml.integrations.pytorch import PytorchIntegration  # noqa
from zenml.integrations.pytorch_lightning import (  # noqa
    PytorchLightningIntegration,
)
from zenml.integrations.sagemaker import SagemakerIntegration  # noqa
from zenml.integrations.sklearn import SklearnIntegration  # noqa
from zenml.integrations.tensorflow import TensorflowIntegration  # noqa
<<<<<<< HEAD
from zenml.integrations.whylogs import WhylogsIntegration  # noqa
from zenml.integrations.wandb import WandbIntegration  # noqa
=======
from zenml.integrations.vertex import VertexIntegration  # noqa
from zenml.integrations.whylogs import WhylogsIntegration  # noqa
>>>>>>> eaef3c01
<|MERGE_RESOLUTION|>--- conflicted
+++ resolved
@@ -36,10 +36,6 @@
 from zenml.integrations.sagemaker import SagemakerIntegration  # noqa
 from zenml.integrations.sklearn import SklearnIntegration  # noqa
 from zenml.integrations.tensorflow import TensorflowIntegration  # noqa
-<<<<<<< HEAD
-from zenml.integrations.whylogs import WhylogsIntegration  # noqa
-from zenml.integrations.wandb import WandbIntegration  # noqa
-=======
 from zenml.integrations.vertex import VertexIntegration  # noqa
 from zenml.integrations.whylogs import WhylogsIntegration  # noqa
->>>>>>> eaef3c01
+from zenml.integrations.wandb import WandbIntegration  # noqa