--- conflicted
+++ resolved
@@ -22,12 +22,8 @@
 
 import sky
 
-<<<<<<< HEAD
 from zenml.client import Client
 from zenml.entrypoints import StepEntrypointConfiguration
-=======
-from zenml.entrypoints import PipelineEntrypointConfiguration
->>>>>>> 2777719a
 from zenml.enums import StackComponentType
 from zenml.integrations.skypilot.flavors.skypilot_orchestrator_base_vm_config import (
     SkypilotBaseOrchestratorSettings,
@@ -38,6 +34,7 @@
 )
 from zenml.stack import StackValidator
 from zenml.utils import string_utils
+
 
 if TYPE_CHECKING:
     from zenml.models import PipelineDeploymentResponse
@@ -316,14 +313,6 @@
         self.prepare_environment_variable(set=False)
 
         run_duration = time.time() - start_time
-<<<<<<< HEAD
-        # Log the completion of the pipeline run
-        run_id = orchestrator_utils.get_run_id_for_orchestrator_run_id(
-            orchestrator=self, orchestrator_run_id=orchestrator_run_id
-        )
-        run_model = Client().zen_store.get_run(run_id)
-=======
->>>>>>> 2777719a
         logger.info(
             "Pipeline run has finished in `%s`.",
             string_utils.get_human_readable_time(run_duration),
