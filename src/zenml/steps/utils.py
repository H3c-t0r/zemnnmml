--- conflicted
+++ resolved
@@ -120,148 +120,8 @@
     return output_signature
 
 
-<<<<<<< HEAD
-def create_component_class(step: "BaseStep") -> Type["_SimpleComponent"]:
-    """Creates a TFX component class.
-
-    Args:
-        step: The step for which to create the component class.
-
-    Returns:
-        The component class.
-    """
-    from tfx.dsl.component.experimental.decorators import _SimpleComponent
-
-    executor_class = create_executor_class(step=step)
-    component_spec_class = _create_component_spec_class(step=step)
-
-    module, _ = source_utils.resolve_class(step.__class__).rsplit(".", 1)
-
-    return type(
-        step.configuration.name,
-        (_SimpleComponent,),
-        {
-            "SPEC_CLASS": component_spec_class,
-            "EXECUTOR_SPEC": ExecutorClassSpec(executor_class=executor_class),
-            "__module__": module,
-        },
-    )
-
-
-def _create_component_spec_class(
-    step: "BaseStep",
-) -> Type[component_spec.ComponentSpec]:
-    """Creates a TFX component spec class.
-
-    Args:
-        step: The step for which to create the component spec class.
-
-    Returns:
-        The component spec class.
-    """
-    # Ensure that the step configuration is complete
-    configuration = StepConfiguration.parse_obj(step.configuration)
-
-    inputs = _create_channel_parameters(configuration.inputs)
-    outputs = _create_channel_parameters(configuration.outputs)
-
-    execution_parameter_names = set(configuration.parameters).union(
-        step._internal_execution_parameters
-    )
-    parameters = {
-        key: component_spec.ExecutionParameter(type=str)  # type: ignore[no-untyped-call] # noqa
-        for key in execution_parameter_names
-    }
-    return type(
-        f"{step.name}_Spec",
-        (component_spec.ComponentSpec,),
-        {
-            "INPUTS": inputs,
-            "OUTPUTS": outputs,
-            "PARAMETERS": parameters,
-            "__module__": __name__,
-        },
-    )
-
-
-def _create_channel_parameters(
-    artifacts: Mapping[str, "ArtifactConfiguration"]
-) -> Dict[str, component_spec.ChannelParameter]:
-    """Creates TFX channel parameters for ZenML artifacts.
-
-    Args:
-        artifacts: The ZenML artifacts.
-
-    Returns:
-        TFX channel parameters.
-    """
-    channel_parameters = {}
-    for key, artifact_config in artifacts.items():
-        artifact_class: Type[
-            BaseArtifact
-        ] = source_utils.load_and_validate_class(
-            artifact_config.artifact_source, expected_class=BaseArtifact
-        )
-        # TODO[RMTFX]: artifact_class is no longer an MLMD Artifact type.
-        channel_parameters[key] = component_spec.ChannelParameter(
-            type=artifact_class
-        )
-    return channel_parameters
-
-
-def create_executor_class(
-    step: "BaseStep",
-) -> Type["_ZenMLStepExecutor"]:
-    """Creates an executor class for a step.
-
-    Args:
-        step: The step instance for which to create an executor class.
-
-    Returns:
-        The executor class.
-    """
-    executor_class_name = _get_executor_class_name(step.configuration.name)
-    executor_class = type(
-        executor_class_name,
-        (_ZenMLStepExecutor,),
-        {"_STEP": step, "__module__": __name__},
-    )
-
-    # Add the executor class to the current module, so tfx can load it
-    module = sys.modules[__name__]
-    setattr(module, executor_class_name, executor_class)
-
-    return executor_class
-
-
-def get_executor_class(step_name: str) -> Optional[Type["_ZenMLStepExecutor"]]:
-    """Gets the executor class for a step.
-
-    Args:
-        step_name: Name of the step for which to get the executor class.
-
-    Returns:
-        The executor class.
-    """
-    executor_class_name = _get_executor_class_name(step_name)
-    module = sys.modules[__name__]
-    return getattr(module, executor_class_name, None)
-
-
-def _get_executor_class_name(step_name: str) -> str:
-    """Gets the executor class name for a step.
-
-    Args:
-        step_name: Name of the step for which to get the executor class name.
-
-    Returns:
-        The executor class name.
-    """
-    return f"{step_name}_Executor"
-=======
 class StepExecutor:
     """Class to execute ZenML steps."""
->>>>>>> 36f14f7b
 
     def __init__(self, step: "Step"):
         self._step = step
