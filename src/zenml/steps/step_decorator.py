#  Copyright (c) ZenML GmbH 2021. All Rights Reserved.
#
#  Licensed under the Apache License, Version 2.0 (the "License");
#  you may not use this file except in compliance with the License.
#  You may obtain a copy of the License at:
#
#       https://www.apache.org/licenses/LICENSE-2.0
#
#  Unless required by applicable law or agreed to in writing, software
#  distributed under the License is distributed on an "AS IS" BASIS,
#  WITHOUT WARRANTIES OR CONDITIONS OF ANY KIND, either express
#  or implied. See the License for the specific language governing
#  permissions and limitations under the License.
"""Step decorator function."""

from typing import (
    TYPE_CHECKING,
    Any,
    Callable,
    Dict,
    Mapping,
    Optional,
    Type,
    TypeVar,
    Union,
    overload,
)

from zenml.steps import BaseStep
from zenml.steps.utils import (
    INSTANCE_CONFIGURATION,
    PARAM_CREATED_BY_FUNCTIONAL_API,
    PARAM_ENABLE_ARTIFACT_METADATA,
    PARAM_ENABLE_CACHE,
    PARAM_EXPERIMENT_TRACKER,
    PARAM_EXTRA_OPTIONS,
    PARAM_OUTPUT_ARTIFACTS,
    PARAM_OUTPUT_MATERIALIZERS,
    PARAM_SETTINGS,
    PARAM_STEP_NAME,
    PARAM_STEP_OPERATOR,
    STEP_INNER_FUNC_NAME,
)

if TYPE_CHECKING:
    from zenml.artifacts.base_artifact import BaseArtifact
    from zenml.config.base_settings import SettingsOrDict
    from zenml.materializers.base_materializer import BaseMaterializer

    ArtifactClassOrStr = Union[str, Type["BaseArtifact"]]
    MaterializerClassOrStr = Union[str, Type["BaseMaterializer"]]
    OutputArtifactsSpecification = Union[
        "ArtifactClassOrStr", Mapping[str, "ArtifactClassOrStr"]
    ]
    OutputMaterializersSpecification = Union[
        "MaterializerClassOrStr", Mapping[str, "MaterializerClassOrStr"]
    ]

F = TypeVar("F", bound=Callable[..., Any])


@overload
def step(_func: F) -> Type[BaseStep]:
    ...


@overload
def step(
    *,
    name: Optional[str] = None,
<<<<<<< HEAD
    enable_cache: bool = True,
    enable_artifact_metadata: bool = True,
=======
    enable_cache: Optional[bool] = None,
>>>>>>> 6daddf95
    experiment_tracker: Optional[str] = None,
    step_operator: Optional[str] = None,
    output_artifacts: Optional["OutputArtifactsSpecification"] = None,
    output_materializers: Optional["OutputMaterializersSpecification"] = None,
    settings: Optional[Dict[str, "SettingsOrDict"]] = None,
    extra: Optional[Dict[str, Any]] = None,
) -> Callable[[F], Type[BaseStep]]:
    ...


def step(
    _func: Optional[F] = None,
    *,
    name: Optional[str] = None,
    enable_cache: Optional[bool] = None,
    enable_artifact_metadata: Optional[bool] = None,
    experiment_tracker: Optional[str] = None,
    step_operator: Optional[str] = None,
    output_artifacts: Optional["OutputArtifactsSpecification"] = None,
    output_materializers: Optional["OutputMaterializersSpecification"] = None,
    settings: Optional[Dict[str, "SettingsOrDict"]] = None,
    extra: Optional[Dict[str, Any]] = None,
) -> Union[Type[BaseStep], Callable[[F], Type[BaseStep]]]:
    """Outer decorator function for the creation of a ZenML step.

    In order to be able to work with parameters such as `name`, it features a
    nested decorator structure.

    Args:
        _func: The decorated function.
        name: The name of the step. If left empty, the name of the decorated
            function will be used as a fallback.
        enable_cache: Specify whether caching is enabled for this step. If no
            value is passed, caching is enabled by default unless the step
            requires a `StepContext` (see
            `zenml.steps.step_context.StepContext` for more information).
        enable_artifact_metadata: Specify whether metadata is enabled for this
            step. If no value is passed, metadata is enabled by default.
        experiment_tracker: The experiment tracker to use for this step.
        step_operator: The step operator to use for this step.
        output_materializers: Output materializers for this step. If
            given as a dict, the keys must be a subset of the output names
            of this step. If a single value (type or string) is given, the
            materializer will be used for all outputs.
        output_artifacts: Output artifacts for this step. If
            given as a dict, the keys must be a subset of the output names
            of this step. If a single value (type or string) is given, the
            artifact class will be used for all outputs.
        settings: Settings for this step.
        extra: Extra configurations for this step.

    Returns:
        the inner decorator which creates the step class based on the
        ZenML BaseStep
    """

    def inner_decorator(func: F) -> Type[BaseStep]:
        """Inner decorator function for the creation of a ZenML Step.

        Args:
            func: types.FunctionType, this function will be used as the
                "process" method of the generated Step.

        Returns:
            The class of a newly generated ZenML Step.
        """
        return type(  # noqa
            func.__name__,
            (BaseStep,),
            {
                STEP_INNER_FUNC_NAME: staticmethod(func),
                INSTANCE_CONFIGURATION: {
                    PARAM_STEP_NAME: name,
                    PARAM_CREATED_BY_FUNCTIONAL_API: True,
                    PARAM_ENABLE_CACHE: enable_cache,
                    PARAM_ENABLE_ARTIFACT_METADATA: enable_artifact_metadata,
                    PARAM_EXPERIMENT_TRACKER: experiment_tracker,
                    PARAM_STEP_OPERATOR: step_operator,
                    PARAM_OUTPUT_ARTIFACTS: output_artifacts,
                    PARAM_OUTPUT_MATERIALIZERS: output_materializers,
                    PARAM_SETTINGS: settings,
                    PARAM_EXTRA_OPTIONS: extra,
                },
                "__module__": func.__module__,
                "__doc__": func.__doc__,
            },
        )

    if _func is None:
        return inner_decorator
    else:
        return inner_decorator(_func)<|MERGE_RESOLUTION|>--- conflicted
+++ resolved
@@ -68,12 +68,8 @@
 def step(
     *,
     name: Optional[str] = None,
-<<<<<<< HEAD
-    enable_cache: bool = True,
-    enable_artifact_metadata: bool = True,
-=======
     enable_cache: Optional[bool] = None,
->>>>>>> 6daddf95
+    enable_artifact_metadata: Optional[bool] = None,
     experiment_tracker: Optional[str] = None,
     step_operator: Optional[str] = None,
     output_artifacts: Optional["OutputArtifactsSpecification"] = None,
