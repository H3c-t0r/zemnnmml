#  Copyright (c) ZenML GmbH 2021. All Rights Reserved.
#
#  Licensed under the Apache License, Version 2.0 (the "License");
#  you may not use this file except in compliance with the License.
#  You may obtain a copy of the License at:
#
#       https://www.apache.org/licenses/LICENSE-2.0
#
#  Unless required by applicable law or agreed to in writing, software
#  distributed under the License is distributed on an "AS IS" BASIS,
#  WITHOUT WARRANTIES OR CONDITIONS OF ANY KIND, either express
#  or implied. See the License for the specific language governing
#  permissions and limitations under the License.

import logging
from enum import Enum

from zenml.utils.enum_utils import StrEnum


class ExecutionStatus(StrEnum):
    """Enum that represents the current status of a step or pipeline run."""

    FAILED = "failed"
    COMPLETED = "completed"
    RUNNING = "running"
    CACHED = "cached"


class LoggingLevels(Enum):
    """Enum for logging levels."""

    NOTSET = logging.NOTSET
    ERROR = logging.ERROR
    WARN = logging.WARN
    INFO = logging.INFO
    DEBUG = logging.DEBUG
    CRITICAL = logging.CRITICAL


class StackComponentType(StrEnum):
    """All possible types a `StackComponent` can have."""

    ORCHESTRATOR = "orchestrator"
    METADATA_STORE = "metadata_store"
    ARTIFACT_STORE = "artifact_store"
    CONTAINER_REGISTRY = "container_registry"
    STEP_OPERATOR = "step_operator"
    FEATURE_STORE = "feature_store"
    SECRETS_MANAGER = "secrets_manager"
    MODEL_DEPLOYER = "model_deployer"
    EXPERIMENT_TRACKER = "experiment_tracker"

    @property
    def plural(self) -> str:
        """Returns the plural of the enum value."""
        if self == StackComponentType.CONTAINER_REGISTRY:
            return "container_registries"

        return f"{self.value}s"


class MetadataContextTypes(Enum):
    """All possible types that contexts can have within pipeline nodes"""

    STACK = "stack"
    PIPELINE_REQUIREMENTS = "pipeline_requirements"


class StoreType(StrEnum):
    """Repository Store Backend Types"""

    LOCAL = "local"
    SQL = "sql"
    REST = "rest"


<<<<<<< HEAD
class ContainerRegistry(StrEnum):
    """Flavors of container registries."""

    DEFAULT = "default"
    GITHUB = "github"
    DOCKERHUB = "dockerhub"
    AWS = "aws"
    GCP = "gcp"
    AZURE = "azure"
    GITLAB = "gitlab"
=======
class CliCategories(StrEnum):
    """All possible categories for CLI commands.
    Note: The order of the categories is important. The same
    order is used to sort the commands in the CLI help output.
    """

    STACK_COMPONENTS = "Stack Components"
    MODEL_DEPLOYMENT = "Model Deployment"
    INTEGRATIONS = "Integrations"
    MANAGEMENT_TOOLS = "Management Tools"
    IDENTITY_AND_SECURITY = "Identity and Security"
    OTHER_COMMANDS = "Other Commands"
>>>>>>> bab03452
<|MERGE_RESOLUTION|>--- conflicted
+++ resolved
@@ -75,18 +75,17 @@
     REST = "rest"
 
 
-<<<<<<< HEAD
-class ContainerRegistry(StrEnum):
+class ContainerRegistryFlavor(StrEnum):
     """Flavors of container registries."""
 
     DEFAULT = "default"
     GITHUB = "github"
     DOCKERHUB = "dockerhub"
-    AWS = "aws"
     GCP = "gcp"
     AZURE = "azure"
     GITLAB = "gitlab"
-=======
+
+
 class CliCategories(StrEnum):
     """All possible categories for CLI commands.
     Note: The order of the categories is important. The same
@@ -98,5 +97,4 @@
     INTEGRATIONS = "Integrations"
     MANAGEMENT_TOOLS = "Management Tools"
     IDENTITY_AND_SECURITY = "Identity and Security"
-    OTHER_COMMANDS = "Other Commands"
->>>>>>> bab03452
+    OTHER_COMMANDS = "Other Commands"