#  Copyright (c) ZenML GmbH 2021. All Rights Reserved.
#
#  Licensed under the Apache License, Version 2.0 (the "License");
#  you may not use this file except in compliance with the License.
#  You may obtain a copy of the License at:
#
#       https://www.apache.org/licenses/LICENSE-2.0
#
#  Unless required by applicable law or agreed to in writing, software
#  distributed under the License is distributed on an "AS IS" BASIS,
#  WITHOUT WARRANTIES OR CONDITIONS OF ANY KIND, either express
#  or implied. See the License for the specific language governing
#  permissions and limitations under the License.
"""ZenML enums."""
import logging
from enum import Enum
from typing import List


class StrEnum(str, Enum):
    """Base enum type for string enum values."""

    def __str__(self) -> str:
        """Returns the enum string value.

        Returns:
            The enum string value.
        """
        return self.value  # type: ignore

    @classmethod
    def names(cls) -> List[str]:
        """Get all enum names as a list of strings.

        Returns:
            A list of all enum names.
        """
        return [c.name for c in cls]

    @classmethod
    def values(cls) -> List[str]:
        """Get all enum values as a list of strings.

        Returns:
            A list of all enum values.
        """
        return [c.value for c in cls]


class ArtifactType(StrEnum):
    """All possible types an artifact can have."""

    DATA_ANALYSIS = "DataAnalysisArtifact"
    DATA = "DataArtifact"
    MODEL = "ModelArtifact"
    SCHEMA = "SchemaArtifact"  # deprecated
    SERVICE = "ServiceArtifact"
    STATISTICS = "StatisticsArtifact"  # deprecated in favor of `DATA_ANALYSIS`
    BASE = "BaseArtifact"


class VisualizationType(StrEnum):
    """All currently available visualization types."""

    CSV = "csv"
    HTML = "html"
    IMAGE = "image"
    MARKDOWN = "markdown"


class ExecutionStatus(StrEnum):
    """Enum that represents the current status of a step or pipeline run."""

    FAILED = "failed"
    COMPLETED = "completed"
    RUNNING = "running"
    CACHED = "cached"


class LoggingLevels(Enum):
    """Enum for logging levels."""

    NOTSET = logging.NOTSET
    ERROR = logging.ERROR
    WARN = logging.WARN
    INFO = logging.INFO
    DEBUG = logging.DEBUG
    CRITICAL = logging.CRITICAL


class StackComponentType(StrEnum):
    """All possible types a `StackComponent` can have."""

    ALERTER = "alerter"
    ANNOTATOR = "annotator"
    ARTIFACT_STORE = "artifact_store"
    CONTAINER_REGISTRY = "container_registry"
    DATA_VALIDATOR = "data_validator"
    EXPERIMENT_TRACKER = "experiment_tracker"
    FEATURE_STORE = "feature_store"
    IMAGE_BUILDER = "image_builder"
    MODEL_DEPLOYER = "model_deployer"
    ORCHESTRATOR = "orchestrator"
    SECRETS_MANAGER = "secrets_manager"
    STEP_OPERATOR = "step_operator"
    MODEL_REGISTRY = "model_registry"

    @property
    def plural(self) -> str:
        """Returns the plural of the enum value.

        Returns:
            The plural of the enum value.
        """
        if self == StackComponentType.CONTAINER_REGISTRY:
            return "container_registries"
        elif self == StackComponentType.MODEL_REGISTRY:
            return "model_registries"

        return f"{self.value}s"


class SecretScope(StrEnum):
    """Enum for the scope of a secret."""

    WORKSPACE = "workspace"
    USER = "user"


class StoreType(StrEnum):
    """Zen Store Backend Types."""

    SQL = "sql"
    REST = "rest"


class SecretsStoreType(StrEnum):
    """Secrets Store Backend Types.

    NOTE: this is a superset of the StoreType values because the set of secrets
    store backends includes all the backends supported for zen stores.
    """

    NONE = "none"  # indicates that the secrets store is disabled
    SQL = StoreType.SQL.value
    REST = StoreType.REST.value
    AWS = "aws"
    GCP = "gcp"
    AZURE = "azure"
    HASHICORP = "hashicorp"
    CUSTOM = "custom"  # indicates that the secrets store uses a custom backend


class ContainerRegistryFlavor(StrEnum):
    """Flavors of container registries."""

    DEFAULT = "default"
    GITHUB = "github"
    DOCKERHUB = "dockerhub"
    GCP = "gcp"
    AZURE = "azure"


class CliCategories(StrEnum):
    """All possible categories for CLI commands.

    Note: The order of the categories is important. The same
    order is used to sort the commands in the CLI help output.
    """

    STACK_COMPONENTS = "Stack Components"
    MODEL_DEPLOYMENT = "Model Deployment"
    HUB = "ZenML Hub"
    INTEGRATIONS = "Integrations"
    MANAGEMENT_TOOLS = "Management Tools"
    IDENTITY_AND_SECURITY = "Identity and Security"
    OTHER_COMMANDS = "Other Commands"


class AnnotationTasks(StrEnum):
    """Supported annotation tasks."""

    IMAGE_CLASSIFICATION = "image_classification"
    OBJECT_DETECTION_BOUNDING_BOXES = "object_detection_bounding_boxes"
    OCR = "optical_character_recognition"


class SecretValidationLevel(StrEnum):
    """Secret validation levels."""

    SECRET_AND_KEY_EXISTS = "SECRET_AND_KEY_EXISTS"
    SECRET_EXISTS = "SECRET_EXISTS"
    NONE = "NONE"


class ServerProviderType(StrEnum):
    """ZenML server providers."""

    LOCAL = "local"
    DOCKER = "docker"
    AWS = "aws"
    GCP = "gcp"
    AZURE = "azure"


class AnalyticsEventSource(StrEnum):
    """Enum to identify analytics events source."""

    ZENML_GO = "zenml go"
    ZENML_INIT = "zenml init"
    ZENML_SERVER = "zenml server"


class PermissionType(StrEnum):
    """All permission types."""

    # ANY CHANGES TO THIS ENUM WILL NEED TO BE DONE TOGETHER WITH A DB MIGRATION
    WRITE = "write"  # allows the user to create, update, delete everything
    READ = "read"  # allows the user to read everything
    ME = (
        "me"  # allows the user to self administrate (change name, password...)
    )


class GenericFilterOps(StrEnum):
    """Ops for all filters for string values on list methods."""

    EQUALS = "equals"
    CONTAINS = "contains"
    STARTSWITH = "startswith"
    ENDSWITH = "endswith"
    GTE = "gte"
    GT = "gt"
    LTE = "lte"
    LT = "lt"


class SorterOps(StrEnum):
    """Ops for all filters for string values on list methods."""

    ASCENDING = "asc"
    DESCENDING = "desc"


class LogicalOperators(StrEnum):
    """Logical Ops to use to combine filters on list methods."""

    OR = "or"
    AND = "and"


class OperatingSystemType(StrEnum):
    """Enum for OS types."""

    LINUX = "Linux"
    WINDOWS = "Windows"
    MACOS = "Darwin"


<<<<<<< HEAD
class SourceContextTypes(StrEnum):
    CLI = "cli"
    PYTHON = "python"
    DASHBOARD = "dashboard"
    API = "api"
    UNKNOWN = "unknown"
=======
class EnvironmentType(StrEnum):
    """Enum for environment types."""

    BITBUCKET_CI = "bitbucket_ci"
    CIRCLE_CI = "circle_ci"
    COLAB = "colab"
    CONTAINER = "container"
    DOCKER = "docker"
    GENERIC_CI = "generic_ci"
    GITHUB_ACTION = "github_action"
    GITLAB_CI = "gitlab_ci"
    KUBERNETES = "kubernetes"
    NATIVE = "native"
    NOTEBOOK = "notebook"
    PAPERSPACE = "paperspace"
    WSL = "wsl"
>>>>>>> 16515da1
<|MERGE_RESOLUTION|>--- conflicted
+++ resolved
@@ -257,14 +257,14 @@
     MACOS = "Darwin"
 
 
-<<<<<<< HEAD
 class SourceContextTypes(StrEnum):
     CLI = "cli"
     PYTHON = "python"
     DASHBOARD = "dashboard"
     API = "api"
     UNKNOWN = "unknown"
-=======
+
+
 class EnvironmentType(StrEnum):
     """Enum for environment types."""
 
@@ -280,5 +280,4 @@
     NATIVE = "native"
     NOTEBOOK = "notebook"
     PAPERSPACE = "paperspace"
-    WSL = "wsl"
->>>>>>> 16515da1
+    WSL = "wsl"