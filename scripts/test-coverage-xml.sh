#!/usr/bin/env bash

set -e
set -x

# If only unittests are needed call
# test-coverage-xml.sh unit
# For only integration tests call
# test-coverage-xml.sh integration
TEST_SRC="tests/"${1:-""}

export ZENML_DEBUG=1
export ZENML_ANALYTICS_OPT_IN=false
export EVIDENTLY_DISABLE_TELEMETRY=1

# The '-n auto' flag ensures that tests run in parallel on
# all available CPU cores.
# The '-vv' flag enables pytest-clarity output when tests fail.
if [ -n "$1" ]; then
    coverage run -m pytest $TEST_SRC --color=yes -n auto -vv
else
<<<<<<< HEAD
    coverage run -m pytest tests/unit --color=yes -n auto -vv
    coverage run -m pytest tests/integration --color=yes -vv
=======
    coverage run -m pytest tests/unit --color=yes
    coverage run -m pytest tests/integration  --use-virtualenv --color=yes
>>>>>>> 4da0e7d5
fi
coverage combine
coverage report --show-missing
coverage xml<|MERGE_RESOLUTION|>--- conflicted
+++ resolved
@@ -19,13 +19,8 @@
 if [ -n "$1" ]; then
     coverage run -m pytest $TEST_SRC --color=yes -n auto -vv
 else
-<<<<<<< HEAD
-    coverage run -m pytest tests/unit --color=yes -n auto -vv
-    coverage run -m pytest tests/integration --color=yes -vv
-=======
-    coverage run -m pytest tests/unit --color=yes
-    coverage run -m pytest tests/integration  --use-virtualenv --color=yes
->>>>>>> 4da0e7d5
+    coverage run -m pytest tests/unit --color=yes -vv -n auto
+    coverage run -m pytest tests/integration --use-virtualenv --color=yes -vv -n auto
 fi
 coverage combine
 coverage report --show-missing
